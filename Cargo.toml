[package]
name = "tikv"
version = "4.0.0-alpha"
authors = ["The TiKV Authors"]
description = "A distributed transactional key-value database powered by Rust and Raft"
license = "Apache-2.0"
keywords = ["KV", "distributed-systems", "raft"]
homepage = "https://tikv.org"
repository = "https://github.com/tikv/tikv/"
readme = "README.md"
edition = "2018"
publish = false

[features]
default = ["jemalloc"]
tcmalloc = ["tikv_alloc/tcmalloc"]
jemalloc = ["tikv_alloc/jemalloc", "engine/jemalloc"]
mimalloc = ["tikv_alloc/mimalloc"]
portable = ["engine/portable"]
sse = ["engine/sse"]
mem-profiling = ["tikv_alloc/mem-profiling"]
profiling = ["profiler/profiling"]
failpoints = ["fail/failpoints"]

[lib]
name = "tikv"

[[test]]
name = "failpoints"
path = "tests/failpoints/mod.rs"
required-features = ["failpoints"]

[[test]]
name = "integrations"
path = "tests/integrations/mod.rs"

[[bench]]
name = "raftstore"
harness = false
path = "benches/raftstore/mod.rs"

[[bench]]
name = "coprocessor_executors"
harness = false
path = "benches/coprocessor_executors/mod.rs"

[[bench]]
name = "hierarchy"
harness = false
path = "benches/hierarchy/mod.rs"

[[bench]]
name = "misc"
path = "benches/misc/mod.rs"

[[bench]]
name = "deadlock_detector"
harness = false
path = "benches/deadlock_detector/mod.rs"

[dependencies]
log = { version = "0.4", features = ["max_level_trace", "release_max_level_debug"] }
slog = { version = "2.3", features = ["max_level_trace", "release_max_level_debug"] }
slog-async = { version = "2.3", default-features = false }
slog-global = { version = "0.1", git = "https://github.com/breeswish/slog-global.git", rev = "0e23a5baff302a9d7bccd85f8f31e43339c2f2c1" }
slog-term = "2.4"
slog_derive = "0.1"
byteorder = "1.2"
rand = "0.6.5"
quick-error = "1.2.2"
tempfile = "3.0"
time = "0.1"
toml = "0.4"
libc = "0.2"
crc = "1.8"
fs2 = "0.4"
spin = "0.5"
protobuf = "2.8"
nix = "0.11"
utime = "0.2"
chrono = "0.4"
lazy_static = "1.3"
backtrace = "0.3.9"
url = "2"
sys-info = "0.5.7"
futures = "0.1"
futures-cpupool = "0.1"
futures-locks = "0.1"
tokio-core = "0.1"
tokio-timer = "0.2"
tokio-executor = "0.1"
serde = "1.0"
serde_json = "1.0"
serde_derive = "1.0"
zipf = "5.0.1"
bitflags = "1.0.1"
fail = "0.3"
uuid = { version = "0.7", features = [ "serde", "v4" ] }
grpcio = { version = "0.5.0-alpha.3", features = [ "openssl-vendored" ] }
raft = "0.6.0-alpha"
crossbeam = "0.7.2"
derive_more = "0.15.0"
hex = "0.3"
more-asserts = "0.1"
hyper = { version = "0.12", default-features = false, features = ["runtime"] }
tokio-threadpool = "0.1.13"
tokio-fs = "0.1.6"
tokio-io = "0.1.12"
vlog = "0.1.4"
mime = "0.3.13"
farmhash = "1.1.5"
failure = "0.1"
tipb = { git = "https://github.com/pingcap/tipb.git" }
kvproto = { git = "https://github.com/pingcap/kvproto.git" }

tikv_alloc = { path = "components/tikv_alloc", default-features = false }
tikv_util = { path = "components/tikv_util" }
log_wrappers = { path = "components/log_wrappers" }
engine = { path = "components/engine" }
tidb_query = { path = "components/tidb_query" }
pd_client = { path = "components/pd_client" }
keys = { path = "components/keys" }
<<<<<<< HEAD
engine_traits = { path = "components/engine_traits" }
=======
sst_importer = { path = "components/sst_importer" }
>>>>>>> b1bd8900

[dependencies.murmur3]
git = "https://github.com/pingcap/murmur3.git"

[dependencies.prometheus]
git = "https://github.com/pingcap/rust-prometheus.git"
rev = "7dd3d42f0c21384950afe6a46ed85352acf71625"
features = ["nightly", "push", "process"]

[dependencies.prometheus-static-metric]
git = "https://github.com/pingcap/rust-prometheus.git"
rev = "7dd3d42f0c21384950afe6a46ed85352acf71625"

[replace]
# TODO: remove this when new raft-rs is published.
"raft:0.6.0-alpha" = { git = "https://github.com/pingcap/raft-rs", branch = "master" }
"raft-proto:0.6.0-alpha" = { git = "https://github.com/pingcap/raft-rs", branch = "master" }
"protobuf:2.8.0" = { git = "https://github.com/nrc/rust-protobuf", branch = "v2.8" }
"protobuf-codegen:2.8.0" = { git = "https://github.com/nrc/rust-protobuf", branch = "v2.8" }

[dev-dependencies]
# See https://bheisler.github.io/criterion.rs/book/user_guide/known_limitations.html for the usage
# of `real_blackbox` feature.
criterion = { version = "0.2.11", features=['real_blackbox'] }
arrow = "0.10.0"
rand_xorshift = "0.1"

profiler = { path = "components/profiler" }
panic_hook = { path = "components/panic_hook" }
tipb_helper = { path = "components/tipb_helper" }
tidb_query_datatype = { path = "components/tidb_query_datatype" }
test_util = { path = "components/test_util" }
test_raftstore = { path = "components/test_raftstore" }
test_storage = { path = "components/test_storage" }
test_coprocessor = { path = "components/test_coprocessor" }

[target.'cfg(unix)'.dependencies]
signal = "0.6"

[target.'cfg(target_os = "linux")'.dependencies]
procinfo = { git = "https://github.com/tikv/procinfo-rs" }

[workspace]
members = [
  "fuzz",
  "fuzz/fuzzer-afl",
  "fuzz/fuzzer-libfuzzer",
  "fuzz/fuzzer-honggfuzz",
  "components/test_raftstore",
  "components/test_storage",
  "components/test_coprocessor",
  "components/test_util",
  "components/tikv_alloc",
  "components/match_template",
  "components/codec",
  "components/panic_hook",
  "components/tipb_helper",
  "components/log_wrappers",
  "components/tikv_util",
  "components/tidb_query",
  "components/tidb_query_datatype",
  "components/tidb_query_codegen",
  "components/pd_client",
  "components/external_storage",
  "components/backup",
  "components/keys",
  "components/sst_importer",
  "cmd",
]
default-members = ["cmd"]

[profile.dev]
opt-level = 0
debug = 1 # required for line numbers in tests, see tikv #5049
codegen-units = 4
lto = false
incremental = true
panic = 'abort'
debug-assertions = false
overflow-checks = false
rpath = false

[profile.release]
opt-level = 3
debug = false
codegen-units = 1
lto = "thin"
incremental = false
panic = 'abort'
debug-assertions = false
overflow-checks = false
rpath = false

[profile.test]
opt-level = 0
debug = 1 # enable line numbers by default for easy test debugging
codegen-units = 16
lto = false
incremental = true
debug-assertions = true
overflow-checks = true
rpath = false

# The benchmark profile is identical to release, except that lto = false
[profile.bench]
opt-level = 3
debug = false
codegen-units = 1
lto = 'thin'
incremental = false
debug-assertions = false
overflow-checks = false
rpath = false<|MERGE_RESOLUTION|>--- conflicted
+++ resolved
@@ -120,11 +120,8 @@
 tidb_query = { path = "components/tidb_query" }
 pd_client = { path = "components/pd_client" }
 keys = { path = "components/keys" }
-<<<<<<< HEAD
 engine_traits = { path = "components/engine_traits" }
-=======
 sst_importer = { path = "components/sst_importer" }
->>>>>>> b1bd8900
 
 [dependencies.murmur3]
 git = "https://github.com/pingcap/murmur3.git"
