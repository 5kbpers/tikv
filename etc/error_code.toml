--- conflicted
+++ resolved
@@ -1,549 +1,3 @@
-<<<<<<< HEAD
-[error.KV-Codec-Io]
-error = 'KV-Codec-Io'
-description = ''
-workaround = ''
-
-[error.KV-Codec-BadPadding]
-error = 'KV-Codec-BadPadding'
-description = ''
-workaround = ''
-
-[error.KV-Codec-KeyLength]
-error = 'KV-Codec-KeyLength'
-description = ''
-workaround = ''
-
-[error.KV-Codec-KeyNotFound]
-error = 'KV-Codec-KeyNotFound'
-description = ''
-workaround = ''
-
-[error.KV-Coprocessor-Locked]
-error = 'KV-Coprocessor-Locked'
-description = ''
-workaround = ''
-
-[error.KV-Coprocessor-DeadlineExceeded]
-error = 'KV-Coprocessor-DeadlineExceeded'
-description = ''
-workaround = ''
-
-[error.KV-Coprocessor-MaxPendingTasksExceeded]
-error = 'KV-Coprocessor-MaxPendingTasksExceeded'
-description = ''
-workaround = ''
-
-[error.KV-Coprocessor-InvalidDataType]
-error = 'KV-Coprocessor-InvalidDataType'
-description = ''
-workaround = ''
-
-[error.KV-Coprocessor-Encoding]
-error = 'KV-Coprocessor-Encoding'
-description = ''
-workaround = ''
-
-[error.KV-Coprocessor-ColumnOffset]
-error = 'KV-Coprocessor-ColumnOffset'
-description = ''
-workaround = ''
-
-[error.KV-Coprocessor-UnknownSignature]
-error = 'KV-Coprocessor-UnknownSignature'
-description = ''
-workaround = ''
-
-[error.KV-Coprocessor-Eval]
-error = 'KV-Coprocessor-Eval'
-description = ''
-workaround = ''
-
-[error.KV-Coprocessor-StorageError]
-error = 'KV-Coprocessor-StorageError'
-description = ''
-workaround = ''
-
-[error.KV-Coprocessor-InvalidCharacterString]
-error = 'KV-Coprocessor-InvalidCharacterString'
-description = ''
-workaround = ''
-
-[error.KV-Encryption-Rocks]
-error = 'KV-Encryption-Rocks'
-description = ''
-workaround = ''
-
-[error.KV-Encryption-IO]
-error = 'KV-Encryption-IO'
-description = ''
-workaround = ''
-
-[error.KV-Encryption-Crypter]
-error = 'KV-Encryption-Crypter'
-description = ''
-workaround = ''
-
-[error.KV-Encryption-Proto]
-error = 'KV-Encryption-Proto'
-description = ''
-workaround = ''
-
-[error.KV-Encryption-UnknownEncryption]
-error = 'KV-Encryption-UnknownEncryption'
-description = ''
-workaround = ''
-
-[error.KV-Encryption-WrongMasterKey]
-error = 'KV-Encryption-WrongMasterKey'
-description = ''
-workaround = ''
-
-[error.KV-Encryption-BothMasterKeyFail]
-error = 'KV-Encryption-BothMasterKeyFail'
-description = ''
-workaround = ''
-
-[error.KV-Engine-Engine]
-error = 'KV-Engine-Engine'
-description = ''
-workaround = ''
-
-[error.KV-Engine-NotInRange]
-error = 'KV-Engine-NotInRange'
-description = ''
-workaround = ''
-
-[error.KV-Engine-Protobuf]
-error = 'KV-Engine-Protobuf'
-description = ''
-workaround = ''
-
-[error.KV-Engine-IO]
-error = 'KV-Engine-IO'
-description = ''
-workaround = ''
-
-[error.KV-Engine-CFName]
-error = 'KV-Engine-CFName'
-description = ''
-workaround = ''
-
-[error.KV-Engine-Codec]
-error = 'KV-Engine-Codec'
-description = ''
-workaround = ''
-
-[error.KV-Engine-DataLoss]
-error = 'KV-Engine-DataLoss'
-description = ''
-workaround = ''
-
-[error.KV-Engine-DataCompacted]
-error = 'KV-Engine-DataCompacted'
-description = ''
-workaround = ''
-
-[error.KV-PD-IO]
-error = 'KV-PD-IO'
-description = ''
-workaround = ''
-
-[error.KV-PD-ClusterBootstraped]
-error = 'KV-PD-ClusterBootstraped'
-description = ''
-workaround = ''
-
-[error.KV-PD-ClusterNotBootstraped]
-error = 'KV-PD-ClusterNotBootstraped'
-description = ''
-workaround = ''
-
-[error.KV-PD-Imcompatible]
-error = 'KV-PD-Imcompatible'
-description = ''
-workaround = ''
-
-[error.KV-PD-gRPC]
-error = 'KV-PD-gRPC'
-description = ''
-workaround = ''
-
-[error.KV-PD-RegionNotFound]
-error = 'KV-PD-RegionNotFound'
-description = ''
-workaround = ''
-
-[error.KV-PD-StoreTombstone]
-error = 'KV-PD-StoreTombstone'
-description = ''
-workaround = ''
-
-[error.KV-PD-Unknown]
-error = 'KV-PD-Unknown'
-description = ''
-workaround = ''
-
-[error.KV-Raft-Io]
-error = 'KV-Raft-Io'
-description = ''
-workaround = ''
-
-[error.KV-Raft-Store]
-error = 'KV-Raft-Store'
-description = ''
-workaround = ''
-
-[error.KV-Raft-StepLocalMsg]
-error = 'KV-Raft-StepLocalMsg'
-description = ''
-workaround = ''
-
-[error.KV-Raft-StepPeerNotFound]
-error = 'KV-Raft-StepPeerNotFound'
-description = ''
-workaround = ''
-
-[error.KV-Raft-ProposalDropped]
-error = 'KV-Raft-ProposalDropped'
-description = ''
-workaround = ''
-
-[error.KV-Raft-ConfigInvalid]
-error = 'KV-Raft-ConfigInvalid'
-description = ''
-workaround = ''
-
-[error.KV-Raft-CodecError]
-error = 'KV-Raft-CodecError'
-description = ''
-workaround = ''
-
-[error.KV-Raft-Exists]
-error = 'KV-Raft-Exists'
-description = ''
-workaround = ''
-
-[error.KV-Raft-NotExists]
-error = 'KV-Raft-NotExists'
-description = ''
-workaround = ''
-
-[error.KV-Raft-RequestSnapshotDropped]
-error = 'KV-Raft-RequestSnapshotDropped'
-description = ''
-workaround = ''
-
-[error.KV-Raft-ConfChangeError]
-error = 'KV-Raft-ConfChangeError'
-description = ''
-workaround = ''
-
-[error.KV-Raftstore-EntryTooLarge]
-error = 'KV-Raftstore-EntryTooLarge'
-description = ''
-workaround = ''
-
-[error.KV-Raftstore-NotLeader]
-error = 'KV-Raftstore-NotLeader'
-description = ''
-workaround = ''
-
-[error.KV-Raftstore-StoreNotMatch]
-error = 'KV-Raftstore-StoreNotMatch'
-description = ''
-workaround = ''
-
-[error.KV-Raftstore-RegionNotFound]
-error = 'KV-Raftstore-RegionNotFound'
-description = ''
-workaround = ''
-
-[error.KV-Raftstore-RegionNotInitialized]
-error = 'KV-Raftstore-RegionNotInitialized'
-description = ''
-workaround = ''
-
-[error.KV-Raftstore-KeyNotInRegion]
-error = 'KV-Raftstore-KeyNotInRegion'
-description = ''
-workaround = ''
-
-[error.KV-Raftstore-StaleCommand]
-error = 'KV-Raftstore-StaleCommand'
-description = ''
-workaround = ''
-
-[error.KV-Raftstore-Transport]
-error = 'KV-Raftstore-Transport'
-description = ''
-workaround = ''
-
-[error.KV-Raftstore-Coprocessor]
-error = 'KV-Raftstore-Coprocessor'
-description = ''
-workaround = ''
-
-[error.KV-Raftstore-IO]
-error = 'KV-Raftstore-IO'
-description = ''
-workaround = ''
-
-[error.KV-Raftstore-Protobuf]
-error = 'KV-Raftstore-Protobuf'
-description = ''
-workaround = ''
-
-[error.KV-Raftstore-AddressParse]
-error = 'KV-Raftstore-AddressParse'
-description = ''
-workaround = ''
-
-[error.KV-Raftstore-Timeout]
-error = 'KV-Raftstore-Timeout'
-description = ''
-workaround = ''
-
-[error.KV-Raftstore-EpochNotMatch]
-error = 'KV-Raftstore-EpochNotMatch'
-description = ''
-workaround = ''
-
-[error.KV-Raftstore-Unknown]
-error = 'KV-Raftstore-Unknown'
-description = ''
-workaround = ''
-
-[error.KV-Raftstore-ServerIsBusy]
-error = 'KV-Raftstore-ServerIsBusy'
-description = ''
-workaround = ''
-
-[error.KV-Raftstore-SnapAbort]
-error = 'KV-Raftstore-SnapAbort'
-description = ''
-workaround = ''
-
-[error.KV-Raftstore-SnapTooMany]
-error = 'KV-Raftstore-SnapTooMany'
-description = ''
-workaround = ''
-
-[error.KV-Raftstore-SnapUnknown]
-error = 'KV-Raftstore-SnapUnknown'
-description = ''
-workaround = ''
-
-[error.KV-SSTImporter-Io]
-error = 'KV-SSTImporter-Io'
-description = ''
-workaround = ''
-
-[error.KV-SSTImporter-gRPC]
-error = 'KV-SSTImporter-gRPC'
-description = ''
-workaround = ''
-
-[error.KV-SSTImporter-Uuid]
-error = 'KV-SSTImporter-Uuid'
-description = ''
-workaround = ''
-
-[error.KV-SSTImporter-Future]
-error = 'KV-SSTImporter-Future'
-description = ''
-workaround = ''
-
-[error.KV-SSTImporter-RocksDB]
-error = 'KV-SSTImporter-RocksDB'
-description = ''
-workaround = ''
-
-[error.KV-SSTImporter-ParseIntError]
-error = 'KV-SSTImporter-ParseIntError'
-description = ''
-workaround = ''
-
-[error.KV-SSTImporter-FileExists]
-error = 'KV-SSTImporter-FileExists'
-description = ''
-workaround = ''
-
-[error.KV-SSTImporter-FileCorrupted]
-error = 'KV-SSTImporter-FileCorrupted'
-description = ''
-workaround = ''
-
-[error.KV-SSTImporter-InvalidSSTPath]
-error = 'KV-SSTImporter-InvalidSSTPath'
-description = ''
-workaround = ''
-
-[error.KV-SSTImporter-InvalidChunk]
-error = 'KV-SSTImporter-InvalidChunk'
-description = ''
-workaround = ''
-
-[error.KV-SSTImporter-Engine]
-error = 'KV-SSTImporter-Engine'
-description = ''
-workaround = ''
-
-[error.KV-SSTImporter-CannotReadExternalStorage]
-error = 'KV-SSTImporter-CannotReadExternalStorage'
-description = ''
-workaround = ''
-
-[error.KV-SSTImporter-WrongKeyPrefix]
-error = 'KV-SSTImporter-WrongKeyPrefix'
-description = ''
-workaround = ''
-
-[error.KV-SSTImporter-BadFormat]
-error = 'KV-SSTImporter-BadFormat'
-description = ''
-workaround = ''
-
-[error.KV-Storage-Timeout]
-error = 'KV-Storage-Timeout'
-description = ''
-workaround = ''
-
-[error.KV-Storage-EmptyRequest]
-error = 'KV-Storage-EmptyRequest'
-description = ''
-workaround = ''
-
-[error.KV-Storage-Closed]
-error = 'KV-Storage-Closed'
-description = ''
-workaround = ''
-
-[error.KV-Storage-Io]
-error = 'KV-Storage-Io'
-description = ''
-workaround = ''
-
-[error.KV-Storage-SchedTooBusy]
-error = 'KV-Storage-SchedTooBusy'
-description = ''
-workaround = ''
-
-[error.KV-Storage-GcWorkerTooBusy]
-error = 'KV-Storage-GcWorkerTooBusy'
-description = ''
-workaround = ''
-
-[error.KV-Storage-KeyTooLarge]
-error = 'KV-Storage-KeyTooLarge'
-description = ''
-workaround = ''
-
-[error.KV-Storage-InvalidCF]
-error = 'KV-Storage-InvalidCF'
-description = ''
-workaround = ''
-
-[error.KV-Storage-Protobuf]
-error = 'KV-Storage-Protobuf'
-description = ''
-workaround = ''
-
-[error.KV-Storage-INVALIDTXNTSO]
-error = 'KV-Storage-INVALIDTXNTSO'
-description = ''
-workaround = ''
-
-[error.KV-Storage-InvalidReqRange]
-error = 'KV-Storage-InvalidReqRange'
-description = ''
-workaround = ''
-
-[error.KV-Storage-BadFormatLock]
-error = 'KV-Storage-BadFormatLock'
-description = ''
-workaround = ''
-
-[error.KV-Storage-BadFormatWrite]
-error = 'KV-Storage-BadFormatWrite'
-description = ''
-workaround = ''
-
-[error.KV-Storage-KeyIsLocked]
-error = 'KV-Storage-KeyIsLocked'
-description = ''
-workaround = ''
-
-[error.KV-Storage-Committed]
-error = 'KV-Storage-Committed'
-description = ''
-workaround = ''
-
-[error.KV-Storage-PessimisticLockRolledBack]
-error = 'KV-Storage-PessimisticLockRolledBack'
-description = ''
-workaround = ''
-
-[error.KV-Storage-TxnLockNotFound]
-error = 'KV-Storage-TxnLockNotFound'
-description = ''
-workaround = ''
-
-[error.KV-Storage-TxnNotFound]
-error = 'KV-Storage-TxnNotFound'
-description = ''
-workaround = ''
-
-[error.KV-Storage-LockTypeNotMatch]
-error = 'KV-Storage-LockTypeNotMatch'
-description = ''
-workaround = ''
-
-[error.KV-Storage-WriteConflict]
-error = 'KV-Storage-WriteConflict'
-description = ''
-workaround = ''
-
-[error.KV-Storage-Deadlock]
-error = 'KV-Storage-Deadlock'
-description = ''
-workaround = ''
-
-[error.KV-Storage-AlreadyExist]
-error = 'KV-Storage-AlreadyExist'
-description = ''
-workaround = ''
-
-[error.KV-Storage-DefaultNotFound]
-error = 'KV-Storage-DefaultNotFound'
-description = ''
-workaround = ''
-
-[error.KV-Storage-CommitTsExpired]
-error = 'KV-Storage-CommitTsExpired'
-description = ''
-workaround = ''
-
-[error.KV-Storage-KeyVersion]
-error = 'KV-Storage-KeyVersion'
-description = ''
-workaround = ''
-
-[error.KV-Storage-PessimisticLockNotFound]
-error = 'KV-Storage-PessimisticLockNotFound'
-description = ''
-workaround = ''
-
-[error.KV-Storage-CommitTsTooLarge]
-error = 'KV-Storage-CommitTsTooLarge'
-description = ''
-workaround = ''
-
-[error.KV-Storage-Unknown]
-error = 'KV-Storage-Unknown'
-description = ''
-workaround = ''
-=======
 ["KV:Codec:Io"]
 error = '''
 KV:Codec:Io
@@ -1093,4 +547,3 @@
 error = '''
 KV:Storage:Unknown
 '''
->>>>>>> 8c7d117e
