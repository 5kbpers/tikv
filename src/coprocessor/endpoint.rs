--- conflicted
+++ resolved
@@ -20,7 +20,6 @@
 
 use crate::coprocessor::dag::executor::ExecutorMetrics;
 use crate::coprocessor::metrics::*;
-use crate::coprocessor::readpool_impl::with_tls_engine_any;
 use crate::coprocessor::tracker::Tracker;
 use crate::coprocessor::*;
 
@@ -222,12 +221,7 @@
         // deadline may exceed.
         future::result(tracker.req_ctx.deadline.check_if_exceeded())
             .and_then(move |_| {
-<<<<<<< HEAD
-                with_tls_engine_any(|engine_any| {
-                    let engine = engine_any.unwrap().as_ref().downcast_ref().unwrap();
-=======
                 with_tls_engine(|engine| {
->>>>>>> 96a33548
                     Self::async_snapshot(engine, &tracker.req_ctx.context)
                         .map(|snapshot| (tracker, snapshot))
                 })
@@ -324,12 +318,7 @@
         let tracker_and_handler_future =
             future::result(tracker.req_ctx.deadline.check_if_exceeded())
                 .and_then(move |_| {
-<<<<<<< HEAD
-                    with_tls_engine_any(|engine_any| {
-                        let engine = engine_any.unwrap().as_ref().downcast_ref().unwrap();
-=======
                     with_tls_engine(|engine| {
->>>>>>> 96a33548
                         Self::async_snapshot(engine, &tracker.req_ctx.context)
                             .map(|snapshot| (tracker, snapshot))
                     })
@@ -512,14 +501,8 @@
     use tipb::executor::Executor;
     use tipb::expression::Expr;
 
-<<<<<<< HEAD
-    use crate::coprocessor::readpool_impl::{
-        build_read_pool_for_test, destroy_tls_engine_any, set_tls_engine_any,
-    };
-=======
     use crate::coprocessor::readpool_impl::build_read_pool_for_test;
     use crate::storage::kv::{destroy_tls_engine, set_tls_engine, RocksEngine};
->>>>>>> 96a33548
     use crate::storage::TestEngineBuilder;
 
     /// A unary `RequestHandler` that always produces a fixture.
@@ -756,13 +739,8 @@
             ..readpool::Config::default_for_test()
         })
         .name_prefix("cop-test-full")
-<<<<<<< HEAD
-        .after_start(move || set_tls_engine_any(engine_lock.lock().unwrap().clone()))
-        .before_stop(|| destroy_tls_engine_any())
-=======
         .after_start(move || set_tls_engine(engine_lock.lock().unwrap().clone()))
         .before_stop(|| destroy_tls_engine::<RocksEngine>())
->>>>>>> 96a33548
         .build();
 
         let cop = Endpoint::new(&Config::default(), engine, read_pool);
@@ -1032,13 +1010,8 @@
         let engine_lock = Arc::new(Mutex::new(engine.clone()));
         let read_pool =
             readpool::Builder::from_config(&readpool::Config::default_with_concurrency(1))
-<<<<<<< HEAD
-                .after_start(move || set_tls_engine_any(engine_lock.lock().unwrap().clone()))
-                .before_stop(|| destroy_tls_engine_any())
-=======
                 .after_start(move || set_tls_engine(engine_lock.lock().unwrap().clone()))
                 .before_stop(|| destroy_tls_engine::<RocksEngine>())
->>>>>>> 96a33548
                 .build();
 
         let mut config = Config::default();
