//! Conveniences for creating a TiKV server

use super::setup::*;
use super::signal_handler;
use crate::binutil::setup::initial_logger;
use crate::config::{check_and_persist_critical_config, TiKvConfig};
use crate::coprocessor;
use crate::fatal;
use crate::import::{ImportSSTService, SSTImporter};
use crate::pd::{PdClient, RpcClient};
use crate::raftstore::coprocessor::{CoprocessorHost, RegionInfoAccessor};
use crate::raftstore::store::fsm::store::{StoreMeta, PENDING_VOTES_CAP};
use crate::raftstore::store::{fsm, LocalReader};
use crate::raftstore::store::{new_compaction_listener, SnapManagerBuilder};
use crate::server::resolve;
use crate::server::status_server::StatusServer;
use crate::server::transport::ServerRaftStoreRouter;
use crate::server::DEFAULT_CLUSTER_ID;
use crate::server::{create_raft_storage, Node, Server};
use crate::storage::lock_manager::{
    Detector, DetectorScheduler, Service as DeadlockService, WaiterManager, WaiterMgrScheduler,
};
use crate::storage::{self, AutoGCConfig, RaftKv, DEFAULT_ROCKSDB_SUB_DIR};
use engine::rocks;
use engine::rocks::util::metrics_flusher::{MetricsFlusher, DEFAULT_FLUSHER_INTERVAL};
use engine::rocks::util::security::encrypted_env_from_cipher_file;
use engine::Engines;
use fs2::FileExt;
use std::fs::File;
use std::path::Path;
<<<<<<< HEAD
use std::sync::{Arc, Mutex, RwLock};
=======
use std::sync::{Arc, Mutex};
>>>>>>> 0a9ebfc7
use std::thread::JoinHandle;
use std::time::Duration;
use tikv_util::check_environment_variables;
use tikv_util::security::SecurityManager;
use tikv_util::time::Monitor;
use tikv_util::worker::FutureWorker;

const RESERVED_OPEN_FDS: u64 = 1000;

pub fn run_tikv(mut config: TiKvConfig) {
    if let Err(e) = check_and_persist_critical_config(&config) {
        fatal!("critical config check failed: {}", e);
    }

    // Sets the global logger ASAP.
    // It is okay to use the config w/o `validate()`,
    // because `initial_logger()` handles various conditions.
    initial_logger(&config);
    tikv_util::set_panic_hook(false, &config.storage.data_dir);

    // Print version information.
    super::log_tikv_info();

    config.compatible_adjust();
    if let Err(e) = config.validate() {
        fatal!("invalid configuration: {}", e.description());
    }
    info!(
        "using config";
        "config" => serde_json::to_string(&config).unwrap(),
    );

    config.write_into_metrics();
    // Do some prepare works before start.
    pre_start(&config);

    let security_mgr = Arc::new(
        SecurityManager::new(&config.security)
            .unwrap_or_else(|e| fatal!("failed to create security manager: {}", e.description())),
    );
    let pd_client = RpcClient::new(&config.pd, Arc::clone(&security_mgr))
        .unwrap_or_else(|e| fatal!("failed to create rpc client: {}", e));
    let cluster_id = pd_client
        .get_cluster_id()
        .unwrap_or_else(|e| fatal!("failed to get cluster id: {}", e));
    if cluster_id == DEFAULT_CLUSTER_ID {
        fatal!("cluster id can't be {}", DEFAULT_CLUSTER_ID);
    }
    config.server.cluster_id = cluster_id;
    info!(
        "connect to PD cluster";
        "cluster_id" => cluster_id
    );

    let _m = Monitor::default();
    run_raft_server(pd_client, &config, security_mgr);
}

fn run_raft_server(pd_client: RpcClient, cfg: &TiKvConfig, security_mgr: Arc<SecurityManager>) {
    let store_path = Path::new(&cfg.storage.data_dir);
    let lock_path = store_path.join(Path::new("LOCK"));
    let db_path = store_path.join(Path::new(DEFAULT_ROCKSDB_SUB_DIR));
    let snap_path = store_path.join(Path::new("snap"));
    let raft_db_path = Path::new(&cfg.raft_store.raftdb_path);
    let import_path = store_path.join("import");

    let f = File::create(lock_path.as_path())
        .unwrap_or_else(|e| fatal!("failed to create lock at {}: {}", lock_path.display(), e));
    if f.try_lock_exclusive().is_err() {
        fatal!(
            "lock {} failed, maybe another instance is using this directory.",
            store_path.display()
        );
    }

    if tikv_util::panic_mark_file_exists(&cfg.storage.data_dir) {
        fatal!(
            "panic_mark_file {} exists, there must be something wrong with the db.",
            tikv_util::panic_mark_file_path(&cfg.storage.data_dir).display()
        );
    }

    // Initialize raftstore channels.
    let (router, system) = fsm::create_raft_batch_system(&cfg.raft_store);

    let compaction_listener = new_compaction_listener(router.clone());

    // Create pd client and pd worker
    let pd_client = Arc::new(pd_client);
    let pd_worker = FutureWorker::new("pd-worker");
    let (mut worker, resolver) = resolve::new_resolver(Arc::clone(&pd_client))
        .unwrap_or_else(|e| fatal!("failed to start address resolver: {}", e));
    let pd_sender = pd_worker.scheduler();

    // Create encrypted env from cipher file
    let encrypted_env = if !cfg.security.cipher_file.is_empty() {
        match encrypted_env_from_cipher_file(&cfg.security.cipher_file, None) {
            Err(e) => fatal!(
                "failed to create encrypted env from cipher file, err {:?}",
                e
            ),
            Ok(env) => Some(env),
        }
    } else {
        None
    };

    // Create block cache.
    let cache = cfg.storage.block_cache.build_shared_cache();

    // Create raft engine.
    let mut raft_db_opts = cfg.raftdb.build_opt();
    if let Some(ref ec) = encrypted_env {
        raft_db_opts.set_env(ec.clone());
    }
    let raft_db_cf_opts = cfg.raftdb.build_cf_opts(&cache);
    let raft_engine = rocks::util::new_engine_opt(
        raft_db_path.to_str().unwrap(),
        raft_db_opts,
        raft_db_cf_opts,
    )
    .unwrap_or_else(|s| fatal!("failed to create raft engine: {}", s));

    // Create kv engine, storage.
    let mut kv_db_opts = cfg.rocksdb.build_opt();
    kv_db_opts.add_event_listener(compaction_listener);
    if let Some(ec) = encrypted_env {
        kv_db_opts.set_env(ec);
    }

    // Before create kv engine we need to check whether it needs to upgrade from v2.x to v3.x.
    // if let Err(e) = tikv::raftstore::store::maybe_upgrade_from_2_to_3(
    //     &raft_engine,
    //     db_path.to_str().unwrap(),
    //     kv_db_opts.clone(),
    //     &cfg.rocksdb,
    //     &cache,
    // ) {
    //     fatal!("failed to upgrade from v2.x to v3.x: {:?}", e);
    // };

    // Create kv engine, storage.
    let kv_cfs_opts = cfg.rocksdb.build_cf_opts(&cache);
    let kv_engine = rocks::util::new_engine_opt(db_path.to_str().unwrap(), kv_db_opts, kv_cfs_opts)
        .unwrap_or_else(|s| fatal!("failed to create kv engine: {}", s));

    let engines = Engines::new(Arc::new(kv_engine), Arc::new(raft_engine), cache.is_some());
    let store_meta = Arc::new(Mutex::new(StoreMeta::new(PENDING_VOTES_CAP)));
<<<<<<< HEAD
    let engine_snapshot = Arc::new(RwLock::new(None));
    let local_reader = LocalReader::new(
        engines.kv.clone(),
        Arc::clone(&engine_snapshot),
        store_meta.clone(),
        router.clone(),
    );
    let raft_router = ServerRaftStoreRouter::new(router.clone(), local_reader);
    let raft_engine = RaftKv::new(raft_router.clone());
=======
    let local_reader = LocalReader::new(engines.kv.clone(), store_meta.clone(), router.clone());
    let raft_router = ServerRaftStoreRouter::new(router.clone(), local_reader);

    let engine = RaftKv::new(raft_router.clone());
>>>>>>> 0a9ebfc7

    let storage_read_pool = storage::readpool_impl::build_read_pool(
        &cfg.readpool.storage.build_config(),
        pd_sender.clone(),
<<<<<<< HEAD
        raft_engine.clone(),
=======
        engine.clone(),
>>>>>>> 0a9ebfc7
    );

    // Create waiter manager worker and deadlock detector worker if pessimistic-txn is enabled
    // Make clippy happy
    let (mut waiter_mgr_worker, mut detector_worker) = if cfg.pessimistic_txn.enabled {
        (
            Some(FutureWorker::new("waiter-manager")),
            Some(FutureWorker::new("deadlock-detector")),
        )
    } else {
        (None, None)
    };
    // Make clippy happy
    let deadlock_service = if cfg.pessimistic_txn.enabled {
        Some(DeadlockService::new(
            WaiterMgrScheduler::new(waiter_mgr_worker.as_ref().unwrap().scheduler()),
            DetectorScheduler::new(detector_worker.as_ref().unwrap().scheduler()),
        ))
    } else {
        None
    };

    let storage = create_raft_storage(
<<<<<<< HEAD
        raft_engine.clone(),
=======
        engine.clone(),
>>>>>>> 0a9ebfc7
        &cfg.storage,
        storage_read_pool,
        Some(engines.kv.clone()),
        Some(raft_router.clone()),
        waiter_mgr_worker
            .as_ref()
            .map(|worker| WaiterMgrScheduler::new(worker.scheduler())),
        detector_worker
            .as_ref()
            .map(|worker| DetectorScheduler::new(worker.scheduler())),
    )
    .unwrap_or_else(|e| fatal!("failed to create raft storage: {}", e));

    // Create snapshot manager, server.
    let snap_mgr = SnapManagerBuilder::default()
        .max_write_bytes_per_sec(cfg.server.snap_max_write_bytes_per_sec.0)
        .max_total_size(cfg.server.snap_max_total_size.0)
        .build(
            snap_path.as_path().to_str().unwrap().to_owned(),
            Some(router.clone()),
        );

    let importer = Arc::new(SSTImporter::new(import_path).unwrap());
    let import_service = ImportSSTService::new(
        cfg.import.clone(),
        raft_router.clone(),
        engines.kv.clone(),
        Arc::clone(&importer),
    );

    let server_cfg = Arc::new(cfg.server.clone());
    // Create server
    let cop_read_pool = coprocessor::readpool_impl::build_read_pool(
        &cfg.readpool.coprocessor.build_config(),
        pd_sender.clone(),
<<<<<<< HEAD
        raft_engine.clone(),
    );
    let cop = coprocessor::Endpoint::new(&server_cfg, raft_engine, cop_read_pool);
=======
        engine.clone(),
    );
    let cop = coprocessor::Endpoint::new(&server_cfg, cop_read_pool);
>>>>>>> 0a9ebfc7
    let mut server = Server::new(
        &server_cfg,
        &security_mgr,
        storage.clone(),
        cop,
        raft_router,
        resolver,
        snap_mgr.clone(),
        Some(engines.clone()),
        Some(import_service),
        deadlock_service,
    )
    .unwrap_or_else(|e| fatal!("failed to create server: {}", e));
    let trans = server.transport();

    // Create node.
    let mut node = Node::new(system, &server_cfg, &cfg.raft_store, pd_client.clone());

    // Create CoprocessorHost.
    let mut coprocessor_host = CoprocessorHost::new(cfg.coprocessor.clone(), router);

    // Create region collection.
    let region_info_accessor = RegionInfoAccessor::new(&mut coprocessor_host);
    region_info_accessor.start();

    node.start(
        engines.clone(),
        engine_snapshot,
        trans,
        snap_mgr,
        pd_worker,
        store_meta,
        coprocessor_host,
        importer,
    )
    .unwrap_or_else(|e| fatal!("failed to start node: {}", e));
    initial_metric(&cfg.metric, Some(node.id()));

    // Start auto gc
    let auto_gc_cfg = AutoGCConfig::new(
        Arc::clone(&pd_client),
        region_info_accessor.clone(),
        node.id(),
    );
    if let Err(e) = storage.start_auto_gc(auto_gc_cfg) {
        fatal!("failed to start auto_gc on storage, error: {}", e);
    }

    let mut metrics_flusher = MetricsFlusher::new(
        engines.clone(),
        Duration::from_millis(DEFAULT_FLUSHER_INTERVAL),
    );

    // Start metrics flusher
    if let Err(e) = metrics_flusher.start() {
        error!(
            "failed to start metrics flusher";
            "err" => %e
        );
    }

    // Start waiter manager and deadlock detector
    if cfg.pessimistic_txn.enabled {
        let waiter_mgr_runner = WaiterManager::new(
            DetectorScheduler::new(detector_worker.as_ref().unwrap().scheduler()),
            cfg.pessimistic_txn.wait_for_lock_timeout,
            cfg.pessimistic_txn.wake_up_delay_duration,
        );
        let detector_runner = Detector::new(
            node.id(),
            WaiterMgrScheduler::new(waiter_mgr_worker.as_ref().unwrap().scheduler()),
            Arc::clone(&security_mgr),
            pd_client,
            cfg.pessimistic_txn.monitor_membership_interval,
        );
        waiter_mgr_worker
            .as_mut()
            .unwrap()
            .start(waiter_mgr_runner)
            .unwrap_or_else(|e| fatal!("failed to start waiter manager: {}", e));
        detector_worker
            .as_mut()
            .unwrap()
            .start(detector_runner)
            .unwrap_or_else(|e| fatal!("failed to start deadlock detector: {}", e));
    }

    // Run server.
    server
        .start(server_cfg, security_mgr)
        .unwrap_or_else(|e| fatal!("failed to start server: {}", e));

    let server_cfg = cfg.server.clone();
    let mut status_enabled = cfg.metric.address.is_empty() && !server_cfg.status_addr.is_empty();

    // Create a status server.
    let mut status_server = StatusServer::new(server_cfg.status_thread_pool_size);
    if status_enabled {
        // Start the status server.
        if let Err(e) = status_server.start(server_cfg.status_addr) {
            error!(
                "failed to bind addr for status service";
                "err" => %e
            );
            status_enabled = false;
        }
    }

    signal_handler::handle_signal(Some(engines));

    // Stop.
    server
        .stop()
        .unwrap_or_else(|e| fatal!("failed to stop server: {}", e));

    if status_enabled {
        // Stop the status server.
        status_server.stop()
    }

    metrics_flusher.stop();

    node.stop();

    region_info_accessor.stop();

    if let Some(Err(e)) = worker.stop().map(JoinHandle::join) {
        info!(
            "ignore failure when stopping resolver";
            "err" => ?e
        );
    }

    if cfg.pessimistic_txn.enabled {
        if let Some(Err(e)) = waiter_mgr_worker.unwrap().stop().map(JoinHandle::join) {
            info!(
                "ignore failure when stopping waiter manager worker";
                "err" => ?e
            );
        }
        if let Some(Err(e)) = detector_worker.unwrap().stop().map(JoinHandle::join) {
            info!(
                "ignore failure when stopping deadlock detector worker";
                "err" => ?e
            );
        }
    }
}

/// Various sanity-checks and logging before running a server.
///
/// Warnings are logged and fatal errors exit.
///
/// # Logs
///
/// The presense of these environment variables that affect the database
/// behavior is logged.
///
/// - `GRPC_POLL_STRATEGY`
/// - `http_proxy` and `https_proxy`
///
/// # Warnings
///
/// - if `net.core.somaxconn` < 32768
/// - if `net.ipv4.tcp_syncookies` is not 0
/// - if `vm.swappiness` is not 0
/// - if data directories are not on SSDs
/// - if the "TZ" environment variable is not set on unix
///
/// # Fatal errors
///
/// If the max open file descriptor limit is not high enough to support
/// the main database and the raft database.
fn pre_start(cfg: &TiKvConfig) {
    // Before any startup, check system configuration and environment variables.
    check_system_config(&cfg);
    check_environment_variables();

    if cfg.panic_when_unexpected_key_or_data {
        info!("panic-when-unexpected-key-or-data is on");
        tikv_util::set_panic_when_unexpected_key_or_data(true);
    }
}

fn check_system_config(config: &TiKvConfig) {
    if let Err(e) = tikv_util::config::check_max_open_fds(
        RESERVED_OPEN_FDS + (config.rocksdb.max_open_files + config.raftdb.max_open_files) as u64,
    ) {
        fatal!("{}", e);
    }

    for e in tikv_util::config::check_kernel() {
        warn!(
            "check-kernel";
            "err" => %e
        );
    }

    // Check RocksDB data dir
    if let Err(e) = tikv_util::config::check_data_dir(&config.storage.data_dir) {
        warn!(
            "rocksdb check data dir";
            "err" => %e
        );
    }
    // Check raft data dir
    if let Err(e) = tikv_util::config::check_data_dir(&config.raft_store.raftdb_path) {
        warn!(
            "raft check data dir";
            "err" => %e
        );
    }
}<|MERGE_RESOLUTION|>--- conflicted
+++ resolved
@@ -28,11 +28,7 @@
 use fs2::FileExt;
 use std::fs::File;
 use std::path::Path;
-<<<<<<< HEAD
 use std::sync::{Arc, Mutex, RwLock};
-=======
-use std::sync::{Arc, Mutex};
->>>>>>> 0a9ebfc7
 use std::thread::JoinHandle;
 use std::time::Duration;
 use tikv_util::check_environment_variables;
@@ -180,8 +176,8 @@
         .unwrap_or_else(|s| fatal!("failed to create kv engine: {}", s));
 
     let engines = Engines::new(Arc::new(kv_engine), Arc::new(raft_engine), cache.is_some());
+
     let store_meta = Arc::new(Mutex::new(StoreMeta::new(PENDING_VOTES_CAP)));
-<<<<<<< HEAD
     let engine_snapshot = Arc::new(RwLock::new(None));
     let local_reader = LocalReader::new(
         engines.kv.clone(),
@@ -189,23 +185,14 @@
         store_meta.clone(),
         router.clone(),
     );
+
     let raft_router = ServerRaftStoreRouter::new(router.clone(), local_reader);
-    let raft_engine = RaftKv::new(raft_router.clone());
-=======
-    let local_reader = LocalReader::new(engines.kv.clone(), store_meta.clone(), router.clone());
-    let raft_router = ServerRaftStoreRouter::new(router.clone(), local_reader);
-
     let engine = RaftKv::new(raft_router.clone());
->>>>>>> 0a9ebfc7
 
     let storage_read_pool = storage::readpool_impl::build_read_pool(
         &cfg.readpool.storage.build_config(),
         pd_sender.clone(),
-<<<<<<< HEAD
-        raft_engine.clone(),
-=======
         engine.clone(),
->>>>>>> 0a9ebfc7
     );
 
     // Create waiter manager worker and deadlock detector worker if pessimistic-txn is enabled
@@ -229,11 +216,7 @@
     };
 
     let storage = create_raft_storage(
-<<<<<<< HEAD
-        raft_engine.clone(),
-=======
         engine.clone(),
->>>>>>> 0a9ebfc7
         &cfg.storage,
         storage_read_pool,
         Some(engines.kv.clone()),
@@ -269,15 +252,9 @@
     let cop_read_pool = coprocessor::readpool_impl::build_read_pool(
         &cfg.readpool.coprocessor.build_config(),
         pd_sender.clone(),
-<<<<<<< HEAD
-        raft_engine.clone(),
-    );
-    let cop = coprocessor::Endpoint::new(&server_cfg, raft_engine, cop_read_pool);
-=======
         engine.clone(),
     );
     let cop = coprocessor::Endpoint::new(&server_cfg, cop_read_pool);
->>>>>>> 0a9ebfc7
     let mut server = Server::new(
         &server_cfg,
         &security_mgr,
