--- conflicted
+++ resolved
@@ -17,7 +17,6 @@
 use crate::server::transport::ServerRaftStoreRouter;
 use crate::server::DEFAULT_CLUSTER_ID;
 use crate::server::{create_raft_storage, Node, Server};
-use crate::storage::kv::raftkv::RaftKv;
 use crate::storage::lock_manager::{
     Detector, DetectorScheduler, Service as DeadlockService, WaiterManager, WaiterMgrScheduler,
 };
@@ -180,7 +179,6 @@
     let store_meta = Arc::new(Mutex::new(StoreMeta::new(PENDING_VOTES_CAP)));
     let local_reader = LocalReader::new(engines.kv.clone(), store_meta.clone(), router.clone());
     let raft_router = ServerRaftStoreRouter::new(router.clone(), local_reader);
-    let engine = RaftKv::new(raft_router.clone());
 
     let engine = RaftKv::new(raft_router.clone());
 
@@ -249,11 +247,7 @@
         pd_sender.clone(),
         engine.clone(),
     );
-<<<<<<< HEAD
-    let cop = coprocessor::Endpoint::new(&server_cfg, engine, cop_read_pool);
-=======
     let cop = coprocessor::Endpoint::new(&server_cfg, cop_read_pool);
->>>>>>> f0d79137
     let mut server = Server::new(
         &server_cfg,
         &security_mgr,
