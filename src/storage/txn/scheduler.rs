// Copyright 2016 TiKV Project Authors. Licensed under Apache-2.0.

//! Scheduler which schedules the execution of `storage::Command`s.
//!
//! There is one scheduler for each store. It receives commands from clients, executes them against
//! the MVCC layer storage engine.
//!
//! Logically, the data organization hierarchy from bottom to top is row -> region -> store ->
//! database. But each region is replicated onto N stores for reliability, the replicas form a Raft
//! group, one of which acts as the leader. When the client read or write a row, the command is
//! sent to the scheduler which is on the region leader's store.
//!
//! Scheduler runs in a single-thread event loop, but command executions are delegated to a pool of
//! worker thread.
//!
//! Scheduler keeps track of all the running commands and uses latches to ensure serialized access
//! to the overlapping rows involved in concurrent commands. But note that scheduler only ensures
//! serialized access to the overlapping rows at command level, but a transaction may consist of
//! multiple commands, therefore conflicts may happen at transaction level. Transaction semantics
//! is ensured by the transaction protocol implemented in the client library, which is transparent
//! to the scheduler.

use std::fmt::{self, Debug, Display, Formatter};
use std::sync::atomic::{AtomicU64, AtomicUsize, Ordering};
use std::sync::{Arc, Mutex};
use std::u64;

use kvproto::kvrpcpb::CommandPri;
use prometheus::HistogramTimer;
use tikv_util::collections::HashMap;

use crate::storage::kv::{with_tls_engine, Result as EngineResult};
use crate::storage::lock_manager::{self, DetectorScheduler, WaiterMgrScheduler};
use crate::storage::txn::latch::{Latches, Lock};
use crate::storage::txn::process::{execute_callback, Executor, MsgScheduler, ProcessResult, Task};
use crate::storage::txn::sched_pool::SchedPool;
use crate::storage::txn::Error;
use crate::storage::{metrics::*, Key};
use crate::storage::{Command, Engine, Error as StorageError, StorageCb};

const TASKS_SLOTS_NUM: usize = 1 << 12; // 4096 slots.

/// Message types for the scheduler event loop.
pub enum Msg {
    RawCmd {
        cmd: Command,
        cb: StorageCb,
    },
    ReadFinished {
        cid: u64,
        pr: ProcessResult,
        tag: &'static str,
    },
    WriteFinished {
        cid: u64,
        pr: ProcessResult,
        result: EngineResult<()>,
        tag: &'static str,
    },
    FinishedWithErr {
        cid: u64,
        err: Error,
        tag: &'static str,
    },
    WaitForLock {
        cid: u64,
        start_ts: u64,
        pr: ProcessResult,
        lock: lock_manager::Lock,
        is_first_lock: bool,
    },
}

/// Debug for messages.
impl Debug for Msg {
    fn fmt(&self, f: &mut Formatter<'_>) -> fmt::Result {
        write!(f, "{}", self)
    }
}

/// Display for messages.
impl Display for Msg {
    fn fmt(&self, f: &mut Formatter<'_>) -> fmt::Result {
        match *self {
            Msg::RawCmd { ref cmd, .. } => write!(f, "RawCmd {:?}", cmd),
            Msg::ReadFinished { cid, .. } => write!(f, "ReadFinished [cid={}]", cid),
            Msg::WriteFinished { cid, .. } => write!(f, "WriteFinished [cid={}]", cid),
            Msg::FinishedWithErr { cid, .. } => write!(f, "FinishedWithErr [cid={}]", cid),
            Msg::WaitForLock { cid, .. } => write!(f, "WaitForLock [cid={}]", cid),
        }
    }
}

// It stores context of a task.
struct TaskContext {
    task: Option<Task>,

    lock: Lock,
    cb: StorageCb,
    write_bytes: usize,
    tag: &'static str,
    // How long it waits on latches.
    latch_timer: Option<HistogramTimer>,
    // Total duration of a command.
    _cmd_timer: HistogramTimer,
}

impl TaskContext {
    fn new(task: Task, latches: &Latches, cb: StorageCb) -> TaskContext {
        let tag = task.cmd().tag();
        let lock = gen_command_lock(latches, task.cmd());
        let write_bytes = if lock.is_write_lock() {
            task.cmd().write_bytes()
        } else {
            0
        };

        TaskContext {
            task: Some(task),
            lock,
            cb,
            write_bytes,
            tag,
            latch_timer: Some(
                SCHED_LATCH_HISTOGRAM_VEC
                    .with_label_values(&[tag])
                    .start_coarse_timer(),
            ),
            _cmd_timer: SCHED_HISTOGRAM_VEC
                .with_label_values(&[tag])
                .start_coarse_timer(),
        }
    }

    fn on_schedule(&mut self) {
        self.latch_timer.take();
    }
}

struct SchedulerInner {
    // slot_id -> { cid -> `TaskContext` } in the slot.
    task_contexts: Vec<Mutex<HashMap<u64, TaskContext>>>,

    // cmd id generator
    id_alloc: AtomicU64,

    // write concurrency control
    latches: Latches,

    sched_pending_write_threshold: usize,

    // worker pool
    worker_pool: SchedPool,

    // high priority commands and system commands will be delivered to this pool
    high_priority_pool: SchedPool,

    // used to control write flow
    running_write_bytes: AtomicUsize,

    waiter_mgr_scheduler: Option<WaiterMgrScheduler>,

    detector_scheduler: Option<DetectorScheduler>,
}

#[inline]
fn id_index(cid: u64) -> usize {
    cid as usize % TASKS_SLOTS_NUM
}

impl SchedulerInner {
    /// Generates the next command ID.
    #[inline]
    fn gen_id(&self) -> u64 {
        let id = self.id_alloc.fetch_add(1, Ordering::Relaxed);
        id + 1
    }

    fn dequeue_task(&self, cid: u64) -> Task {
        let mut tasks = self.task_contexts[id_index(cid)].lock().unwrap();
        let task = tasks.get_mut(&cid).unwrap().task.take().unwrap();
        assert_eq!(task.cid, cid);
        task
    }

    fn enqueue_task(&self, task: Task, callback: StorageCb) {
        let cid = task.cid;
        let tctx = TaskContext::new(task, &self.latches, callback);

        let running_write_bytes = self
            .running_write_bytes
            .fetch_add(tctx.write_bytes, Ordering::AcqRel) as i64;
        SCHED_WRITING_BYTES_GAUGE.set(running_write_bytes + tctx.write_bytes as i64);
        SCHED_CONTEX_GAUGE.inc();

        let mut tasks = self.task_contexts[id_index(cid)].lock().unwrap();
        if tasks.insert(cid, tctx).is_some() {
            panic!("TaskContext cid={} shouldn't exist", cid);
        }
    }

    fn dequeue_task_context(&self, cid: u64) -> TaskContext {
        let tctx = self.task_contexts[id_index(cid)]
            .lock()
            .unwrap()
            .remove(&cid)
            .unwrap();

        let running_write_bytes = self
            .running_write_bytes
            .fetch_sub(tctx.write_bytes, Ordering::AcqRel) as i64;
        SCHED_WRITING_BYTES_GAUGE.set(running_write_bytes - tctx.write_bytes as i64);
        SCHED_CONTEX_GAUGE.dec();

        tctx
    }

    fn too_busy(&self) -> bool {
        fail_point!("txn_scheduler_busy", |_| true);
        self.running_write_bytes.load(Ordering::Acquire) >= self.sched_pending_write_threshold
    }

    /// Tries to acquire all the required latches for a command.
    ///
    /// Returns `true` if successful; returns `false` otherwise.
    fn acquire_lock(&self, cid: u64) -> bool {
        let mut task_contexts = self.task_contexts[id_index(cid)].lock().unwrap();
        let tctx = task_contexts.get_mut(&cid).unwrap();
        if self.latches.acquire(&mut tctx.lock, cid) {
            tctx.on_schedule();
            return true;
        }
        false
    }
}

/// Scheduler which schedules the execution of `storage::Command`s.
#[derive(Clone)]
pub struct Scheduler<E: Engine> {
    // `engine` is `None` means currently the program is in scheduler worker threads.
    engine: Option<E>,
    inner: Arc<SchedulerInner>,
}

unsafe impl<E: Engine> Send for Scheduler<E> {}

impl<E: Engine> Scheduler<E> {
    /// Creates a scheduler.
    pub fn new(
        engine: E,
        waiter_mgr_scheduler: Option<WaiterMgrScheduler>,
        detector_scheduler: Option<DetectorScheduler>,
        concurrency: usize,
        worker_pool_size: usize,
        sched_pending_write_threshold: usize,
    ) -> Self {
        // Add 2 logs records how long is need to initialize TASKS_SLOTS_NUM * 2048000 `Mutex`es.
        // In a 3.5G Hz machine it needs 1.3s, which is a notable duration during start-up.
        info!("Scheduler::new is called to initialize the transaction scheduler");
        let mut task_contexts = Vec::with_capacity(TASKS_SLOTS_NUM);
        for _ in 0..TASKS_SLOTS_NUM {
            task_contexts.push(Mutex::new(Default::default()));
        }

        let inner = Arc::new(SchedulerInner {
            task_contexts,
            id_alloc: AtomicU64::new(0),
            latches: Latches::new(concurrency),
            running_write_bytes: AtomicUsize::new(0),
            sched_pending_write_threshold,
            worker_pool: SchedPool::new(engine.clone(), worker_pool_size, "sched-worker-pool"),
            high_priority_pool: SchedPool::new(
                engine.clone(),
                std::cmp::max(1, worker_pool_size / 2),
                "sched-high-pri-pool",
            ),
            waiter_mgr_scheduler,
            detector_scheduler,
        });

        info!("Scheduler::new is finished, the transaction scheduler is initialized");
        Scheduler {
            engine: Some(engine),
            inner,
        }
    }

    pub fn run_cmd(&self, cmd: Command, callback: StorageCb) {
        self.on_receive_new_cmd(cmd, callback);
    }
}

impl<E: Engine> Scheduler<E> {
    fn fetch_executor(&self, priority: CommandPri, is_sys_cmd: bool) -> Executor<E, Self> {
        let pool = if priority == CommandPri::High || is_sys_cmd {
            self.inner.high_priority_pool.clone()
        } else {
            self.inner.worker_pool.clone()
        };
        let scheduler = Scheduler {
            engine: None,
            inner: Arc::clone(&self.inner),
        };
        Executor::new(
            scheduler,
            pool,
            self.inner.waiter_mgr_scheduler.clone(),
            self.inner.detector_scheduler.clone(),
        )
    }

    /// Releases all the latches held by a command.
    fn release_lock(&self, lock: &Lock, cid: u64) {
        let wakeup_list = self.inner.latches.release(lock, cid);
        for wcid in wakeup_list {
            self.try_to_wake_up(wcid);
        }
    }

    fn schedule_command(&self, cmd: Command, callback: StorageCb) {
        let cid = self.inner.gen_id();
        debug!("received new command"; "cid" => cid, "cmd" => ?cmd);

        let tag = cmd.tag();
        let priority_tag = cmd.priority_tag();
        let task = Task::new(cid, cmd);
        // TODO: enqueue_task should return an reference of the tctx.
        self.inner.enqueue_task(task, callback);
        self.try_to_wake_up(cid);

        SCHED_STAGE_COUNTER_VEC
            .with_label_values(&[tag, "new"])
            .inc();
        SCHED_COMMANDS_PRI_COUNTER_VEC
            .with_label_values(&[priority_tag])
            .inc();
    }

    /// Tries to acquire all the necessary latches. If all the necessary latches are acquired,
    /// the method initiates a get snapshot operation for furthur processing.
    fn try_to_wake_up(&self, cid: u64) {
        if self.inner.acquire_lock(cid) {
            self.get_snapshot(cid);
        }
    }

    fn on_receive_new_cmd(&self, cmd: Command, callback: StorageCb) {
        // write flow control
        if cmd.need_flow_control() && self.inner.too_busy() {
            SCHED_TOO_BUSY_COUNTER_VEC
                .with_label_values(&[cmd.tag()])
                .inc();
            execute_callback(
                callback,
                ProcessResult::Failed {
                    err: StorageError::SchedTooBusy,
                },
            );
            return;
        }
        self.schedule_command(cmd, callback);
    }

    /// Initiates an async operation to get a snapshot from the storage engine, then posts a
    /// `SnapshotFinished` message back to the event loop when it finishes.
    fn get_snapshot(&self, cid: u64) {
        let task = self.inner.dequeue_task(cid);
        let tag = task.tag;
        let ctx = task.context().clone();
        let executor = self.fetch_executor(task.priority(), task.cmd().is_sys_cmd());

        let cb = Box::new(move |(cb_ctx, snapshot)| {
            executor.execute(cb_ctx, snapshot, task);
        });
        if let Err(e) = self.engine.async_snapshot(&ctx, cb) {
            SCHED_STAGE_COUNTER_VEC
                .with_label_values(&[tag, "async_snapshot_err"])
                .inc();

<<<<<<< HEAD
            error!("engine async_snapshot failed"; "err" => ?e);
            self.finish_with_err(cid, e.into());
        } else {
            SCHED_STAGE_COUNTER_VEC
                .with_label_values(&[tag, "snapshot"])
                .inc();
=======
        let f = |engine: &E| {
            if let Err(e) = engine.async_snapshot(&ctx, cb) {
                SCHED_STAGE_COUNTER_VEC
                    .with_label_values(&[tag, "async_snapshot_err"])
                    .inc();

                error!("engine async_snapshot failed"; "err" => ?e);
                self.finish_with_err(cid, e.into());
            } else {
                SCHED_STAGE_COUNTER_VEC
                    .with_label_values(&[tag, "snapshot"])
                    .inc();
            }
        };

        if let Some(engine) = self.engine.as_ref() {
            f(engine)
        } else {
            // The program is currently in scheduler worker threads.
            with_tls_engine(f)
>>>>>>> 0a9ebfc7
        }
    }

    /// Calls the callback with an error.
    fn finish_with_err(&self, cid: u64, err: Error) {
        debug!("write command finished with error"; "cid" => cid);
        let tctx = self.inner.dequeue_task_context(cid);

        SCHED_STAGE_COUNTER_VEC
            .with_label_values(&[tctx.tag, "error"])
            .inc();

        let pr = ProcessResult::Failed {
            err: StorageError::from(err),
        };
        execute_callback(tctx.cb, pr);

        self.release_lock(&tctx.lock, cid);
    }

    /// Event handler for the success of read.
    ///
    /// If a next command is present, continues to execute; otherwise, delivers the result to the
    /// callback.
    fn on_read_finished(&self, cid: u64, pr: ProcessResult, tag: &str) {
        SCHED_STAGE_COUNTER_VEC
            .with_label_values(&[tag, "read_finish"])
            .inc();

        debug!("read command finished"; "cid" => cid);
        let tctx = self.inner.dequeue_task_context(cid);
        if let ProcessResult::NextCommand { cmd } = pr {
            SCHED_STAGE_COUNTER_VEC
                .with_label_values(&[tag, "next_cmd"])
                .inc();
            self.schedule_command(cmd, tctx.cb);
        } else {
            execute_callback(tctx.cb, pr);
        }

        self.release_lock(&tctx.lock, cid);
    }

    /// Event handler for the success of write.
    fn on_write_finished(&self, cid: u64, pr: ProcessResult, result: EngineResult<()>, tag: &str) {
        SCHED_STAGE_COUNTER_VEC
            .with_label_values(&[tag, "write_finish"])
            .inc();

        debug!("write command finished"; "cid" => cid);
        let tctx = self.inner.dequeue_task_context(cid);
        let pr = match result {
            Ok(()) => pr,
            Err(e) => ProcessResult::Failed {
                err: StorageError::from(e),
            },
        };
        if let ProcessResult::NextCommand { cmd } = pr {
            SCHED_STAGE_COUNTER_VEC
                .with_label_values(&[tag, "next_cmd"])
                .inc();
            self.schedule_command(cmd, tctx.cb);
        } else {
            execute_callback(tctx.cb, pr);
        }

        self.release_lock(&tctx.lock, cid);
    }

    /// Event handler for the request of waiting for lock
    fn on_wait_for_lock(
        &self,
        cid: u64,
        start_ts: u64,
        pr: ProcessResult,
        lock: lock_manager::Lock,
        is_first_lock: bool,
    ) {
        debug!("command waits for lock released"; "cid" => cid);
        let tctx = self.inner.dequeue_task_context(cid);
        SCHED_STAGE_COUNTER_VEC
            .with_label_values(&[tctx.tag, "lock_wait"])
            .inc();
        self.inner.waiter_mgr_scheduler.as_ref().unwrap().wait_for(
            start_ts,
            tctx.cb,
            pr,
            lock.clone(),
            is_first_lock,
        );
        self.release_lock(&tctx.lock, cid);
    }
}

impl<E: Engine> MsgScheduler for Scheduler<E> {
    fn on_msg(&self, task: Msg) {
        match task {
            Msg::ReadFinished { cid, tag, pr } => self.on_read_finished(cid, pr, tag),
            Msg::WriteFinished {
                cid,
                tag,
                pr,
                result,
            } => self.on_write_finished(cid, pr, result, tag),
            Msg::FinishedWithErr { cid, err, .. } => self.finish_with_err(cid, err),
            Msg::WaitForLock {
                cid,
                start_ts,
                pr,
                lock,
                is_first_lock,
            } => self.on_wait_for_lock(cid, start_ts, pr, lock, is_first_lock),
            _ => unreachable!(),
        }
    }
}

fn gen_command_lock(latches: &Latches, cmd: &Command) -> Lock {
    match *cmd {
        Command::Prewrite { ref mutations, .. } => {
            let keys: Vec<&Key> = mutations.iter().map(|x| x.key()).collect();
            latches.gen_lock(&keys)
        }
        Command::ResolveLock { ref key_locks, .. } => {
            let keys: Vec<&Key> = key_locks.iter().map(|x| &x.0).collect();
            latches.gen_lock(&keys)
        }
        Command::AcquirePessimisticLock { ref keys, .. } => {
            let keys: Vec<&Key> = keys.iter().map(|x| &x.0).collect();
            latches.gen_lock(&keys)
        }
        Command::Commit { ref keys, .. } | Command::Rollback { ref keys, .. } => {
            latches.gen_lock(keys)
        }
        Command::Cleanup { ref key, .. } => latches.gen_lock(&[key]),
        Command::Pause { ref keys, .. } => latches.gen_lock(keys),
        _ => Lock::new(vec![]),
    }
}

#[cfg(test)]
mod tests {
    use super::*;
    use crate::storage::mvcc;
    use crate::storage::txn::latch::*;
    use crate::storage::{Command, Key, Mutation, Options};
    use kvproto::kvrpcpb::Context;
    use tikv_util::collections::HashMap;

    #[test]
    fn test_command_latches() {
        let mut temp_map = HashMap::default();
        temp_map.insert(10, 20);
        let readonly_cmds = vec![
            Command::ScanLock {
                ctx: Context::new(),
                max_ts: 5,
                start_key: None,
                limit: 0,
            },
            Command::ResolveLock {
                ctx: Context::new(),
                txn_status: temp_map.clone(),
                scan_key: None,
                key_locks: vec![],
            },
            Command::MvccByKey {
                ctx: Context::new(),
                key: Key::from_raw(b"k"),
            },
            Command::MvccByStartTs {
                ctx: Context::new(),
                start_ts: 25,
            },
        ];
        let write_cmds = vec![
            Command::Prewrite {
                ctx: Context::new(),
                mutations: vec![Mutation::Put((Key::from_raw(b"k"), b"v".to_vec()))],
                primary: b"k".to_vec(),
                start_ts: 10,
                options: Options::default(),
            },
            Command::AcquirePessimisticLock {
                ctx: Context::new(),
                keys: vec![(Key::from_raw(b"k"), false)],
                primary: b"k".to_vec(),
                start_ts: 10,
                for_update_ts: 10,
                options: Options::default(),
            },
            Command::Commit {
                ctx: Context::new(),
                keys: vec![Key::from_raw(b"k")],
                lock_ts: 10,
                commit_ts: 20,
            },
            Command::Cleanup {
                ctx: Context::new(),
                key: Key::from_raw(b"k"),
                start_ts: 10,
            },
            Command::Rollback {
                ctx: Context::new(),
                keys: vec![Key::from_raw(b"k")],
                start_ts: 10,
            },
            Command::ResolveLock {
                ctx: Context::new(),
                txn_status: temp_map.clone(),
                scan_key: None,
                key_locks: vec![(
                    Key::from_raw(b"k"),
                    mvcc::Lock::new(mvcc::LockType::Put, b"k".to_vec(), 10, 20, None, false),
                )],
            },
        ];

        let latches = Latches::new(1024);
        let write_locks: Vec<Lock> = write_cmds
            .into_iter()
            .enumerate()
            .map(|(id, cmd)| {
                let mut lock = gen_command_lock(&latches, &cmd);
                assert_eq!(latches.acquire(&mut lock, id as u64), id == 0);
                lock
            })
            .collect();

        for (id, cmd) in readonly_cmds.iter().enumerate() {
            let mut lock = gen_command_lock(&latches, cmd);
            assert!(latches.acquire(&mut lock, id as u64));
        }

        // acquire/release locks one by one.
        let max_id = write_locks.len() as u64 - 1;
        for (id, mut lock) in write_locks.into_iter().enumerate() {
            let id = id as u64;
            if id != 0 {
                assert!(latches.acquire(&mut lock, id));
            }
            let unlocked = latches.release(&lock, id);
            if id as u64 == max_id {
                assert!(unlocked.is_empty());
            } else {
                assert_eq!(unlocked, vec![id + 1]);
            }
        }
    }
}<|MERGE_RESOLUTION|>--- conflicted
+++ resolved
@@ -372,19 +372,7 @@
         let cb = Box::new(move |(cb_ctx, snapshot)| {
             executor.execute(cb_ctx, snapshot, task);
         });
-        if let Err(e) = self.engine.async_snapshot(&ctx, cb) {
-            SCHED_STAGE_COUNTER_VEC
-                .with_label_values(&[tag, "async_snapshot_err"])
-                .inc();
-
-<<<<<<< HEAD
-            error!("engine async_snapshot failed"; "err" => ?e);
-            self.finish_with_err(cid, e.into());
-        } else {
-            SCHED_STAGE_COUNTER_VEC
-                .with_label_values(&[tag, "snapshot"])
-                .inc();
-=======
+
         let f = |engine: &E| {
             if let Err(e) = engine.async_snapshot(&ctx, cb) {
                 SCHED_STAGE_COUNTER_VEC
@@ -405,7 +393,6 @@
         } else {
             // The program is currently in scheduler worker threads.
             with_tls_engine(f)
->>>>>>> 0a9ebfc7
         }
     }
 
