--- conflicted
+++ resolved
@@ -4,11 +4,7 @@
 mod forward;
 
 use engine_traits::{CfName, IterOptions, CF_DEFAULT, CF_LOCK, CF_WRITE};
-<<<<<<< HEAD
-use kvproto::kvrpcpb::IsolationLevel;
-=======
 use kvproto::kvrpcpb::{ExtraOp, IsolationLevel};
->>>>>>> 5bd89e4f
 use txn_types::{Key, TimeStamp, TsSet, Value, Write, WriteRef, WriteType};
 
 use self::backward::BackwardKvScanner;
@@ -367,12 +363,9 @@
     Ok(false)
 }
 
-<<<<<<< HEAD
-=======
 /// Seek for the next valid (write type == Put or Delete) write record.
 /// The write cursor must indicate a data key of the user key of which ts >= after_ts.
 /// Return None if cannot find any valid write record.
->>>>>>> 5bd89e4f
 pub fn seek_for_valid_write<I>(
     write_cursor: &mut Cursor<I>,
     user_key: &Key,
@@ -408,8 +401,6 @@
     Ok(ret)
 }
 
-<<<<<<< HEAD
-=======
 /// Seek for the last written value.
 /// The write cursor must indicate a data key of the user key of which ts >= after_ts.
 /// Return None if cannot find any valid write record or found a delete record.
@@ -436,7 +427,6 @@
     Ok(None)
 }
 
->>>>>>> 5bd89e4f
 #[cfg(test)]
 mod tests {
     use super::*;
