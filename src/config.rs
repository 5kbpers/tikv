--- conflicted
+++ resolved
@@ -2215,14 +2215,11 @@
     pub min_ts_interval: ReadableDuration,
     pub hibernate_regions_compatible: bool,
     pub incremental_scan_speed_limit: ReadableSize,
-<<<<<<< HEAD
+    pub sink_memory_quota: ReadableSize,
     pub old_value_cache_memory_quota: ReadableSize,
     // Deprecated! preserved for compatibility check.
     #[doc(hidden)]
     pub old_value_cache_size: usize,
-=======
-    pub sink_memory_quota: ReadableSize,
->>>>>>> e07fe9f2
 }
 
 impl Default for CdcConfig {
@@ -2233,13 +2230,12 @@
             // TiCDC requires a SSD, the typical write speed of SSD
             // is more than 500MB/s, so 128MB/s is enough.
             incremental_scan_speed_limit: ReadableSize::mb(128),
-<<<<<<< HEAD
+            // 512MB memory for CDC sink.
+            sink_memory_quota: ReadableSize::mb(512),
+            // 512MB memory for old value cache.
             old_value_cache_memory_quota: ReadableSize::mb(512),
             // Deprecated! preserved for compatibility check.
             old_value_cache_size: 0,
-=======
-            // 512MB memory for CDC sink.
-            sink_memory_quota: ReadableSize::mb(512),
         }
     }
 }
@@ -2273,7 +2269,6 @@
             enable: true,
             advance_ts_interval: ReadableDuration::secs(1),
             scan_lock_pool_size: 2,
->>>>>>> e07fe9f2
         }
     }
 }
