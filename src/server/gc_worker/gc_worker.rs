// Copyright 2018 TiKV Project Authors. Licensed under Apache-2.0.

use std::f64::INFINITY;
use std::fmt::{self, Display, Formatter};
use std::mem;
use std::sync::atomic::{AtomicU64, AtomicUsize, Ordering};
use std::sync::{Arc, Mutex};
use std::time::Instant;

use engine_rocks::RocksEngine;
use engine_traits::{MiscExt, CF_DEFAULT, CF_LOCK, CF_WRITE};
use futures::Future;
use kvproto::kvrpcpb::{Context, IsolationLevel, LockInfo};
use pd_client::{ClusterVersion, DummyPdClient, PdClient};
use raftstore::coprocessor::{CoprocessorHost, RegionInfoProvider};
use raftstore::router::ServerRaftStoreRouter;
use raftstore::store::msg::StoreMsg;
use tikv_util::config::{Tracker, VersionTrack};
use tikv_util::time::{duration_to_sec, Limiter, SlowTimer};
use tikv_util::worker::{
    FutureRunnable, FutureScheduler, FutureWorker, Stopped as FutureWorkerStopped,
};
use tokio_core::reactor::Handle;
use txn_types::{Key, TimeStamp};

use crate::server::metrics::*;
use crate::storage::kv::{Engine, ScanMode, Statistics};
use crate::storage::mvcc::{check_need_gc, Error as MvccError, GcInfo, MvccReader, MvccTxn};

use super::applied_lock_collector::{AppliedLockCollector, Callback as LockCollectorCallback};
use super::config::{GcConfig, GcWorkerConfigManager};
use super::gc_manager::{AutoGcConfig, GcManager, GcManagerHandle};
use super::{init_compaction_filter, Callback, Error, ErrorInner, Result};

/// After the GC scan of a key, output a message to the log if there are at least this many
/// versions of the key.
const GC_LOG_FOUND_VERSION_THRESHOLD: usize = 30;

/// After the GC delete versions of a key, output a message to the log if at least this many
/// versions are deleted.
const GC_LOG_DELETED_VERSION_THRESHOLD: usize = 30;

pub const GC_MAX_EXECUTING_TASKS: usize = 10;
const GC_TASK_SLOW_SECONDS: u64 = 30;

/// Provides safe point.
pub trait GcSafePointProvider: Send + 'static {
    fn get_safe_point(&self) -> Result<TimeStamp>;
}

impl<T: PdClient + 'static> GcSafePointProvider for Arc<T> {
    fn get_safe_point(&self) -> Result<TimeStamp> {
        let future = self.get_gc_safe_point();
        future
            .wait()
            .map(Into::into)
            .map_err(|e| box_err!("failed to get safe point from PD: {:?}", e))
    }
}

pub enum GcTask {
    Gc {
        region_id: u64,
        start_key: Vec<u8>,
        end_key: Vec<u8>,
        safe_point: TimeStamp,
        callback: Callback<()>,
    },
    UnsafeDestroyRange {
        ctx: Context,
        start_key: Key,
        end_key: Key,
        callback: Callback<()>,
    },
    PhysicalScanLock {
        ctx: Context,
        max_ts: TimeStamp,
        start_key: Key,
        limit: usize,
        callback: Callback<Vec<LockInfo>>,
    },
    #[cfg(any(test, feature = "testexport"))]
    Validate(Box<dyn FnOnce(&GcConfig, &Limiter) + Send>),
}

impl GcTask {
    pub fn get_enum_label(&self) -> GcCommandKind {
        match self {
            GcTask::Gc { .. } => GcCommandKind::gc,
            GcTask::UnsafeDestroyRange { .. } => GcCommandKind::unsafe_destroy_range,
            GcTask::PhysicalScanLock { .. } => GcCommandKind::physical_scan_lock,
            #[cfg(any(test, feature = "testexport"))]
            GcTask::Validate(_) => GcCommandKind::validate_config,
        }
    }
}

impl Display for GcTask {
    fn fmt(&self, f: &mut Formatter<'_>) -> fmt::Result {
        match self {
            GcTask::Gc {
                start_key,
                end_key,
                safe_point,
                ..
            } => f
                .debug_struct("GC")
                .field("start_key", &hex::encode_upper(&start_key))
                .field("end_key", &hex::encode_upper(&end_key))
                .field("safe_point", safe_point)
                .finish(),
            GcTask::UnsafeDestroyRange {
                start_key, end_key, ..
            } => f
                .debug_struct("UnsafeDestroyRange")
                .field("start_key", &format!("{}", start_key))
                .field("end_key", &format!("{}", end_key))
                .finish(),
            GcTask::PhysicalScanLock { max_ts, .. } => f
                .debug_struct("PhysicalScanLock")
                .field("max_ts", max_ts)
                .finish(),
            #[cfg(any(test, feature = "testexport"))]
            GcTask::Validate(_) => write!(f, "Validate gc worker config"),
        }
    }
}

/// Used to perform GC operations on the engine.
struct GcRunner<E: Engine> {
    engine: E,

    raft_store_router: Option<ServerRaftStoreRouter<RocksEngine>>,

    /// Used to limit the write flow of GC.
    limiter: Limiter,

    cfg: GcConfig,
    cfg_tracker: Tracker<GcConfig>,

    stats: Statistics,
}

impl<E: Engine> GcRunner<E> {
    pub fn new(
        engine: E,
        raft_store_router: Option<ServerRaftStoreRouter<RocksEngine>>,
        cfg_tracker: Tracker<GcConfig>,
        cfg: GcConfig,
    ) -> Self {
        let limiter = Limiter::new(if cfg.max_write_bytes_per_sec.0 > 0 {
            cfg.max_write_bytes_per_sec.0 as f64
        } else {
            INFINITY
        });
        Self {
            engine,
            raft_store_router,
            limiter,
            cfg,
            cfg_tracker,
            stats: Statistics::default(),
        }
    }

    /// Check need gc without getting snapshot.
    /// If this is not supported or any error happens, returns true to do further check after
    /// getting snapshot.
    fn need_gc(&self, start_key: &[u8], end_key: &[u8], safe_point: TimeStamp) -> bool {
        let collection = match self
            .engine
            .get_properties_cf(CF_WRITE, &start_key, &end_key)
        {
            Ok(c) => c,
            Err(_) => return true,
        };
        check_need_gc(safe_point, self.cfg.ratio_threshold, &collection)
    }

    /// Cleans up outdated data.
    fn gc_key(
        &mut self,
        safe_point: TimeStamp,
        key: &Key,
        gc_info: &mut GcInfo,
        txn: &mut MvccTxn<E::Snap, DummyPdClient>,
    ) -> Result<()> {
        let next_gc_info = txn.gc(key.clone(), safe_point)?;
        gc_info.found_versions += next_gc_info.found_versions;
        gc_info.deleted_versions += next_gc_info.deleted_versions;
        gc_info.is_completed = next_gc_info.is_completed;
        self.stats.add(&txn.take_statistics());
        Ok(())
    }

    fn new_txn(snap: E::Snap) -> MvccTxn<E::Snap, DummyPdClient> {
        // TODO txn only used for GC, but this is hacky, maybe need an Option?
        let pd_client = Arc::new(DummyPdClient::new());
        MvccTxn::for_scan(
            snap,
            Some(ScanMode::Forward),
            TimeStamp::zero(),
            false,
            pd_client,
        )
    }

    fn flush_txn(
        txn: MvccTxn<E::Snap, DummyPdClient>,
        limiter: &Limiter,
        engine: &E,
    ) -> Result<()> {
        let write_size = txn.write_size();
        let modifies = txn.into_modifies();
        if !modifies.is_empty() {
            limiter.blocking_consume(write_size);
            engine.modify_on_kv_engine(modifies)?;
        }
        Ok(())
    }

    fn gc(&mut self, start_key: &[u8], end_key: &[u8], safe_point: TimeStamp) -> Result<()> {
        if !self.need_gc(start_key, end_key, safe_point) {
            GC_SKIPPED_COUNTER.inc();
            return Ok(());
        }

        let mut reader = MvccReader::new(
            self.engine.snapshot_on_kv_engine(start_key, end_key)?,
            Some(ScanMode::Forward),
            false,
            IsolationLevel::Si,
        );

        let mut next_key = Some(Key::from_encoded_slice(start_key));
        while next_key.is_some() {
            // Scans at most `GcConfig.batch_keys` keys.
            let (keys, updated_next_key) = reader.scan_keys(next_key, self.cfg.batch_keys)?;
            next_key = updated_next_key;

            if keys.is_empty() {
                GC_EMPTY_RANGE_COUNTER.inc();
                break;
            }

            let mut keys = keys.into_iter();
            let mut txn = Self::new_txn(self.engine.snapshot_on_kv_engine(start_key, end_key)?);
            let (mut next_gc_key, mut gc_info) = (keys.next(), GcInfo::default());
            while let Some(ref key) = next_gc_key {
                if let Err(e) = self.gc_key(safe_point, key, &mut gc_info, &mut txn) {
                    error!("GC meets failure"; "key" => %key, "err" => ?e);
                    // Switch to the next key if meets failure.
                    gc_info.is_completed = true;
                }
                if gc_info.is_completed {
                    if gc_info.found_versions >= GC_LOG_FOUND_VERSION_THRESHOLD {
                        debug!(
                            "GC found plenty versions for a key";
                            "key" => %key,
                            "versions" => gc_info.found_versions,
                        );
                    }
                    if gc_info.deleted_versions as usize >= GC_LOG_DELETED_VERSION_THRESHOLD {
                        debug!(
                            "GC deleted plenty versions for a key";
                            "key" => %key,
                            "versions" => gc_info.deleted_versions,
                        );
                    }
                    next_gc_key = keys.next();
                    gc_info = GcInfo::default();
                } else {
                    Self::flush_txn(txn, &self.limiter, &self.engine)?;
                    txn = Self::new_txn(self.engine.snapshot_on_kv_engine(start_key, end_key)?);
                }
            }
            Self::flush_txn(txn, &self.limiter, &self.engine)?;
        }

        self.stats.add(reader.get_statistics());
        debug!(
            "gc has finished";
            "start_key" => hex::encode_upper(start_key),
            "end_key" => hex::encode_upper(end_key),
            "safe_point" => safe_point
        );
        Ok(())
    }

    fn unsafe_destroy_range(&self, _: &Context, start_key: &Key, end_key: &Key) -> Result<()> {
        info!(
            "unsafe destroy range started";
            "start_key" => %start_key, "end_key" => %end_key
        );

        let local_storage = self.engine.kv_engine();

        // Convert keys to RocksDB layer form
        // TODO: Logic coupled with raftstore's implementation. Maybe better design is to do it in
        // somewhere of the same layer with apply_worker.
        let start_data_key = keys::data_key(start_key.as_encoded());
        let end_data_key = keys::data_end_key(end_key.as_encoded());

        let cfs = &[CF_LOCK, CF_DEFAULT, CF_WRITE];

        // First, call delete_files_in_range to free as much disk space as possible
        let delete_files_start_time = Instant::now();
        for cf in cfs {
            local_storage
                .delete_files_in_range_cf(cf, &start_data_key, &end_data_key, false)
                .map_err(|e| {
                    let e: Error = box_err!(e);
                    warn!(
                        "unsafe destroy range failed at delete_files_in_range_cf"; "err" => ?e
                    );
                    e
                })?;
        }

        info!(
            "unsafe destroy range finished deleting files in range";
            "start_key" => %start_key, "end_key" => %end_key, "cost_time" => ?delete_files_start_time.elapsed()
        );

        // Then, delete all remaining keys in the range.
        let cleanup_all_start_time = Instant::now();
        for cf in cfs {
            // TODO: set use_delete_range with config here.
            local_storage
                .delete_all_in_range_cf(cf, &start_data_key, &end_data_key, false)
                .map_err(|e| {
                    let e: Error = box_err!(e);
                    warn!(
                        "unsafe destroy range failed at delete_all_in_range_cf"; "err" => ?e
                    );
                    e
                })?;
        }

        let cleanup_all_time_cost = cleanup_all_start_time.elapsed();

        if let Some(router) = self.raft_store_router.as_ref() {
            router
                .send_store(StoreMsg::ClearRegionSizeInRange {
                    start_key: start_key.as_encoded().to_vec(),
                    end_key: end_key.as_encoded().to_vec(),
                })
                .unwrap_or_else(|e| {
                    // Warn and ignore it.
                    warn!(
                        "unsafe destroy range: failed sending ClearRegionSizeInRange";
                        "err" => ?e
                    );
                });
        } else {
            warn!("unsafe destroy range: can't clear region size information: raft_store_router not set");
        }

        info!(
            "unsafe destroy range finished cleaning up all";
            "start_key" => %start_key, "end_key" => %end_key, "cost_time" => ?cleanup_all_time_cost,
        );
        Ok(())
    }

    fn handle_physical_scan_lock(
        &self,
        _: &Context,
        max_ts: TimeStamp,
        start_key: &Key,
        limit: usize,
    ) -> Result<Vec<LockInfo>> {
        let snap = self
            .engine
            .snapshot_on_kv_engine(start_key.as_encoded(), &[])
            .unwrap();
        let mut reader = MvccReader::new(snap, Some(ScanMode::Forward), false, IsolationLevel::Si);
        let (locks, _) = reader.scan_locks(Some(start_key), |l| l.ts <= max_ts, limit)?;

        let mut lock_infos = Vec::with_capacity(locks.len());
        for (key, lock) in locks {
            let raw_key = key.into_raw().map_err(MvccError::from)?;
            lock_infos.push(lock.into_lock_info(raw_key));
        }
        Ok(lock_infos)
    }

    fn update_statistics_metrics(&mut self) {
        let stats = mem::take(&mut self.stats);

        for (cf, details) in stats.details_enum().iter() {
            for (tag, count) in details.iter() {
                GC_KEYS_COUNTER_STATIC
                    .get(*cf)
                    .get(*tag)
                    .inc_by(*count as i64);
            }
        }
    }

    fn refresh_cfg(&mut self) {
        if let Some(incoming) = self.cfg_tracker.any_new() {
            let limit = incoming.max_write_bytes_per_sec.0;
            self.limiter
                .set_speed_limit(if limit > 0 { limit as f64 } else { INFINITY });
            self.cfg = incoming.clone();
        }
    }
}

impl<E: Engine> FutureRunnable<GcTask> for GcRunner<E> {
    #[inline]
    fn run(&mut self, task: GcTask, _handle: &Handle) {
        let enum_label = task.get_enum_label();

        GC_GCTASK_COUNTER_STATIC.get(enum_label).inc();

        let timer = SlowTimer::from_secs(GC_TASK_SLOW_SECONDS);
        let update_metrics = |is_err| {
            GC_TASK_DURATION_HISTOGRAM_VEC
                .with_label_values(&[enum_label.get_str()])
                .observe(duration_to_sec(timer.elapsed()));

            if is_err {
                GC_GCTASK_FAIL_COUNTER_STATIC.get(enum_label).inc();
            }
        };

        // Refresh config before handle task
        self.refresh_cfg();

        match task {
            GcTask::Gc {
                start_key,
                end_key,
                safe_point,
                callback,
                ..
            } => {
                let res = self.gc(&start_key, &end_key, safe_point);
                update_metrics(res.is_err());
                callback(res);
                self.update_statistics_metrics();
                slow_log!(
                    T timer,
                    "GC on range [{}, {}), safe_point {}",
                    hex::encode_upper(&start_key),
                    hex::encode_upper(&end_key),
                    safe_point
                );
            }
            GcTask::UnsafeDestroyRange {
                ctx,
                start_key,
                end_key,
                callback,
            } => {
                let res = self.unsafe_destroy_range(&ctx, &start_key, &end_key);
                update_metrics(res.is_err());
                callback(res);
                slow_log!(
                    T timer,
                    "UnsafeDestroyRange start_key {:?}, end_key {:?}",
                    start_key,
                    end_key
                );
            }
            GcTask::PhysicalScanLock {
                ctx,
                max_ts,
                start_key,
                limit,
                callback,
            } => {
                let res = self.handle_physical_scan_lock(&ctx, max_ts, &start_key, limit);
                update_metrics(res.is_err());
                callback(res);
                slow_log!(
                    T timer,
                    "PhysicalScanLock start_key {:?}, max_ts {}, limit {}",
                    start_key,
                    max_ts,
                    limit,
                );
            }
            #[cfg(any(test, feature = "testexport"))]
            GcTask::Validate(f) => {
                f(&self.cfg, &self.limiter);
            }
        };
    }
}

/// When we failed to schedule a `GcTask` to `GcRunner`, use this to handle the `ScheduleError`.
fn handle_gc_task_schedule_error(e: FutureWorkerStopped<GcTask>) -> Result<()> {
    error!("failed to schedule gc task: {:?}", e);
    Err(box_err!("failed to schedule gc task: {:?}", e))
}

/// Schedules a `GcTask` to the `GcRunner`.
fn schedule_gc(
    scheduler: &FutureScheduler<GcTask>,
    region_id: u64,
    start_key: Vec<u8>,
    end_key: Vec<u8>,
    safe_point: TimeStamp,
    callback: Callback<()>,
) -> Result<()> {
    scheduler
        .schedule(GcTask::Gc {
            region_id,
            start_key,
            end_key,
            safe_point,
            callback,
        })
        .or_else(handle_gc_task_schedule_error)
}

/// Does GC synchronously.
pub fn sync_gc(
    scheduler: &FutureScheduler<GcTask>,
    region_id: u64,
    start_key: Vec<u8>,
    end_key: Vec<u8>,
    safe_point: TimeStamp,
) -> Result<()> {
    wait_op!(|callback| schedule_gc(scheduler, region_id, start_key, end_key, safe_point, callback))
        .unwrap_or_else(|| {
            error!("failed to receive result of gc");
            Err(box_err!("gc_worker: failed to receive result of gc"))
        })
}

/// Used to schedule GC operations.
pub struct GcWorker<E: Engine> {
    engine: E,

    /// `raft_store_router` is useful to signal raftstore clean region size informations.
    raft_store_router: Option<ServerRaftStoreRouter<RocksEngine>>,

    config_manager: GcWorkerConfigManager,

    /// How many requests are scheduled from outside and unfinished.
    scheduled_tasks: Arc<AtomicUsize>,

    /// How many strong references. The worker will be stopped
    /// once there are no more references.
    refs: Arc<AtomicUsize>,
    worker: Arc<Mutex<FutureWorker<GcTask>>>,
    worker_scheduler: FutureScheduler<GcTask>,

    applied_lock_collector: Option<Arc<AppliedLockCollector>>,

    gc_manager_handle: Arc<Mutex<Option<GcManagerHandle>>>,
    cluster_version: ClusterVersion,
}

impl<E: Engine> Clone for GcWorker<E> {
    #[inline]
    fn clone(&self) -> Self {
        self.refs.fetch_add(1, Ordering::SeqCst);

        Self {
            engine: self.engine.clone(),
            raft_store_router: self.raft_store_router.clone(),
            config_manager: self.config_manager.clone(),
            scheduled_tasks: self.scheduled_tasks.clone(),
            refs: self.refs.clone(),
            worker: self.worker.clone(),
            worker_scheduler: self.worker_scheduler.clone(),
            applied_lock_collector: self.applied_lock_collector.clone(),
            gc_manager_handle: self.gc_manager_handle.clone(),
            cluster_version: self.cluster_version.clone(),
        }
    }
}

impl<E: Engine> Drop for GcWorker<E> {
    #[inline]
    fn drop(&mut self) {
        let refs = self.refs.fetch_sub(1, Ordering::SeqCst);

        if refs != 1 {
            return;
        }

        let r = self.stop();
        if let Err(e) = r {
            error!("Failed to stop gc_worker"; "err" => ?e);
        }
    }
}

impl<E: Engine> GcWorker<E> {
    pub fn new(
        engine: E,
        raft_store_router: Option<ServerRaftStoreRouter<RocksEngine>>,
        cfg: GcConfig,
        cluster_version: ClusterVersion,
    ) -> GcWorker<E> {
        let worker = Arc::new(Mutex::new(FutureWorker::new("gc-worker")));
        let worker_scheduler = worker.lock().unwrap().scheduler();
        GcWorker {
            engine,
            raft_store_router,
            config_manager: GcWorkerConfigManager(Arc::new(VersionTrack::new(cfg))),
            scheduled_tasks: Arc::new(AtomicUsize::new(0)),
            refs: Arc::new(AtomicUsize::new(1)),
            worker,
            worker_scheduler,
            applied_lock_collector: None,
            gc_manager_handle: Arc::new(Mutex::new(None)),
            cluster_version,
        }
    }

    pub fn start_auto_gc<S: GcSafePointProvider, R: RegionInfoProvider>(
        &self,
        cfg: AutoGcConfig<S, R>,
    ) -> Result<()> {
        let safe_point = Arc::new(AtomicU64::new(0));

        let kvdb = self.engine.kv_engine();
        let cfg_mgr = self.config_manager.clone();
        let cluster_version = self.cluster_version.clone();
        init_compaction_filter(kvdb, safe_point.clone(), cfg_mgr, cluster_version);

        let mut handle = self.gc_manager_handle.lock().unwrap();
        assert!(handle.is_none());
        let new_handle = GcManager::new(
            cfg,
            safe_point,
            self.worker_scheduler.clone(),
            self.config_manager.clone(),
            self.cluster_version.clone(),
        )
        .start()?;
        *handle = Some(new_handle);
        Ok(())
    }

    pub fn start(&mut self) -> Result<()> {
        let runner = GcRunner::new(
            self.engine.clone(),
            self.raft_store_router.take(),
            self.config_manager.0.clone().tracker("gc-woker".to_owned()),
            self.config_manager.value().clone(),
        );
        self.worker
            .lock()
            .unwrap()
            .start(runner)
            .map_err(|e| box_err!("failed to start gc_worker, err: {:?}", e))
    }

    pub fn start_observe_lock_apply(
        &mut self,
        coprocessor_host: &mut CoprocessorHost<RocksEngine>,
    ) -> Result<()> {
        assert!(self.applied_lock_collector.is_none());
        let collector = Arc::new(AppliedLockCollector::new(coprocessor_host)?);
        self.applied_lock_collector = Some(collector);
        Ok(())
    }

    pub fn stop(&self) -> Result<()> {
        // Stop GcManager.
        if let Some(h) = self.gc_manager_handle.lock().unwrap().take() {
            h.stop()?;
        }
        // Stop self.
        if let Some(h) = self.worker.lock().unwrap().stop() {
            if let Err(e) = h.join() {
                return Err(box_err!("failed to join gc_worker handle, err: {:?}", e));
            }
        }
        Ok(())
    }

    pub fn scheduler(&self) -> FutureScheduler<GcTask> {
        self.worker_scheduler.clone()
    }

    /// Check whether GCWorker is busy. If busy, callback will be invoked with an error that
    /// indicates GCWorker is busy; otherwise, return a new callback that invokes the original
    /// callback as well as decrease the scheduled task counter.
    fn check_is_busy<T: 'static>(&self, callback: Callback<T>) -> Option<Callback<T>> {
        if self.scheduled_tasks.fetch_add(1, Ordering::SeqCst) >= GC_MAX_EXECUTING_TASKS {
            self.scheduled_tasks.fetch_sub(1, Ordering::SeqCst);
            callback(Err(Error::from(ErrorInner::GcWorkerTooBusy)));
            return None;
        }
        let scheduled_tasks = Arc::clone(&self.scheduled_tasks);
        Some(Box::new(move |r| {
            scheduled_tasks.fetch_sub(1, Ordering::SeqCst);
            callback(r);
        }))
    }

    /// Only for tests.
    pub fn gc(&self, safe_point: TimeStamp, callback: Callback<()>) -> Result<()> {
        self.check_is_busy(callback).map_or(Ok(()), |callback| {
            let start_key = vec![];
            let end_key = vec![];
            self.worker_scheduler
                .schedule(GcTask::Gc {
                    region_id: 0,
                    start_key,
                    end_key,
                    safe_point,
                    callback,
                })
                .or_else(handle_gc_task_schedule_error)
        })
    }

    /// Cleans up all keys in a range and quickly free the disk space. The range might span over
    /// multiple regions, and the `ctx` doesn't indicate region. The request will be done directly
    /// on RocksDB, bypassing the Raft layer. User must promise that, after calling `destroy_range`,
    /// the range will never be accessed any more. However, `destroy_range` is allowed to be called
    /// multiple times on an single range.
    pub fn unsafe_destroy_range(
        &self,
        ctx: Context,
        start_key: Key,
        end_key: Key,
        callback: Callback<()>,
    ) -> Result<()> {
        GC_COMMAND_COUNTER_VEC_STATIC.unsafe_destroy_range.inc();
        self.check_is_busy(callback).map_or(Ok(()), |callback| {
            self.worker_scheduler
                .schedule(GcTask::UnsafeDestroyRange {
                    ctx,
                    start_key,
                    end_key,
                    callback,
                })
                .or_else(handle_gc_task_schedule_error)
        })
    }

    pub fn get_config_manager(&self) -> GcWorkerConfigManager {
        self.config_manager.clone()
    }

    pub fn physical_scan_lock(
        &self,
        ctx: Context,
        max_ts: TimeStamp,
        start_key: Key,
        limit: usize,
        callback: Callback<Vec<LockInfo>>,
    ) -> Result<()> {
        GC_COMMAND_COUNTER_VEC_STATIC.physical_scan_lock.inc();
        self.check_is_busy(callback).map_or(Ok(()), |callback| {
            self.worker_scheduler
                .schedule(GcTask::PhysicalScanLock {
                    ctx,
                    max_ts,
                    start_key,
                    limit,
                    callback,
                })
                .or_else(handle_gc_task_schedule_error)
        })
    }

    pub fn start_collecting(
        &self,
        max_ts: TimeStamp,
        callback: LockCollectorCallback<()>,
    ) -> Result<()> {
        self.applied_lock_collector
            .as_ref()
            .ok_or_else(|| box_err!("applied_lock_collector not supported"))
            .and_then(move |c| c.start_collecting(max_ts, callback))
    }

    pub fn get_collected_locks(
        &self,
        max_ts: TimeStamp,
        callback: LockCollectorCallback<(Vec<LockInfo>, bool)>,
    ) -> Result<()> {
        self.applied_lock_collector
            .as_ref()
            .ok_or_else(|| box_err!("applied_lock_collector not supported"))
            .and_then(move |c| c.get_collected_locks(max_ts, callback))
    }

    pub fn stop_collecting(
        &self,
        max_ts: TimeStamp,
        callback: LockCollectorCallback<()>,
    ) -> Result<()> {
        self.applied_lock_collector
            .as_ref()
            .ok_or_else(|| box_err!("applied_lock_collector not supported"))
            .and_then(move |c| c.stop_collecting(max_ts, callback))
    }
}

#[cfg(test)]
mod tests {
<<<<<<< HEAD
    use super::*;
    use crate::storage::kv::{
        self, Callback as EngineCallback, Modify, Result as EngineResult, TestEngineBuilder,
    };
    use crate::storage::lock_manager::DummyLockManager;
    use crate::storage::{txn::commands, Storage, TestStorageBuilder};
    use futures::Future;
    use kvproto::kvrpcpb::Op;
    use kvproto::metapb;
=======
>>>>>>> c6cf5174
    use std::collections::BTreeMap;
    use std::sync::mpsc::channel;

    use engine_rocks::RocksSnapshot;
    use engine_traits::KvEngine;
    use futures::Future;
    use kvproto::{kvrpcpb::Op, metapb};
    use raftstore::store::RegionSnapshot;
    use tikv_util::codec::number::NumberEncoder;
    use tikv_util::future::paired_future_callback;
    use tikv_util::time::ThreadReadId;
    use txn_types::Mutation;

    use crate::storage::kv::{
        self, write_modifies, Callback as EngineCallback, Modify, Result as EngineResult,
        TestEngineBuilder, WriteData,
    };
    use crate::storage::lock_manager::DummyLockManager;
    use crate::storage::{txn::commands, Engine, Storage, TestStorageBuilder};

    use super::*;

    /// A wrapper of engine that adds the 'z' prefix to keys internally.
    /// For test engines, they writes keys into db directly, but in production a 'z' prefix will be
    /// added to keys by raftstore layer before writing to db. Some functionalities of `GCWorker`
    /// bypasses Raft layer, so they needs to know how data is actually represented in db. This
    /// wrapper allows test engines write 'z'-prefixed keys to db.
    #[derive(Clone)]
    struct PrefixedEngine(kv::RocksEngine);

    impl Engine for PrefixedEngine {
        // Use RegionSnapshot which can remove the z prefix internally.
        type Snap = RegionSnapshot<RocksSnapshot>;

        fn kv_engine(&self) -> RocksEngine {
            self.0.kv_engine()
        }

        fn snapshot_on_kv_engine(
            &self,
            start_key: &[u8],
            end_key: &[u8],
        ) -> kv::Result<Self::Snap> {
            let mut region = metapb::Region::default();
            region.set_start_key(start_key.to_owned());
            region.set_end_key(end_key.to_owned());
            // Use a fake peer to avoid panic.
            region.mut_peers().push(Default::default());
            Ok(RegionSnapshot::from_snapshot(
                Arc::new(self.kv_engine().snapshot()),
                Arc::new(region),
            ))
        }

        fn modify_on_kv_engine(&self, mut modifies: Vec<Modify>) -> kv::Result<()> {
            for modify in &mut modifies {
                match modify {
                    Modify::Delete(_, ref mut key) => {
                        let bytes = keys::data_key(key.as_encoded());
                        *key = Key::from_encoded(bytes);
                    }
                    Modify::Put(_, ref mut key, _) => {
                        let bytes = keys::data_key(key.as_encoded());
                        *key = Key::from_encoded(bytes);
                    }
                    Modify::DeleteRange(_, ref mut key1, ref mut key2, _) => {
                        let bytes = keys::data_key(key1.as_encoded());
                        *key1 = Key::from_encoded(bytes);
                        let bytes = keys::data_end_key(key2.as_encoded());
                        *key2 = Key::from_encoded(bytes);
                    }
                }
            }
            write_modifies(&self.kv_engine(), modifies)
        }

        fn async_write(
            &self,
            ctx: &Context,
            mut batch: WriteData,
            callback: EngineCallback<()>,
        ) -> EngineResult<()> {
            batch.modifies.iter_mut().for_each(|modify| match modify {
                Modify::Delete(_, ref mut key) => {
                    *key = Key::from_encoded(keys::data_key(key.as_encoded()));
                }
                Modify::Put(_, ref mut key, _) => {
                    *key = Key::from_encoded(keys::data_key(key.as_encoded()));
                }
                Modify::DeleteRange(_, ref mut start_key, ref mut end_key, _) => {
                    *start_key = Key::from_encoded(keys::data_key(start_key.as_encoded()));
                    *end_key = Key::from_encoded(keys::data_end_key(end_key.as_encoded()));
                }
            });
            self.0.async_write(ctx, batch, callback)
        }

        fn async_snapshot(
            &self,
            ctx: &Context,
            _read_id: Option<ThreadReadId>,
            callback: EngineCallback<Self::Snap>,
        ) -> EngineResult<()> {
            self.0.async_snapshot(
                ctx,
                None,
                Box::new(move |(cb_ctx, r)| {
                    callback((
                        cb_ctx,
                        r.map(|snap| {
                            let mut region = metapb::Region::default();
                            // Add a peer to pass initialized check.
                            region.mut_peers().push(metapb::Peer::default());
                            RegionSnapshot::from_snapshot(snap, Arc::new(region))
                        }),
                    ))
                }),
            )
        }
    }

    /// Assert the data in `storage` is the same as `expected_data`. Keys in `expected_data` should
    /// be encoded form without ts.
    fn check_data<E: Engine>(
        storage: &Storage<E, DummyLockManager, DummyPdClient>,
        expected_data: &BTreeMap<Vec<u8>, Vec<u8>>,
    ) {
        let scan_res = storage
            .scan(
                Context::default(),
                Key::from_encoded_slice(b""),
                None,
                expected_data.len() + 1,
                1.into(),
                false,
                false,
            )
            .wait()
            .unwrap();

        let all_equal = scan_res
            .into_iter()
            .map(|res| res.unwrap())
            .zip(expected_data.iter())
            .all(|((k1, v1), (k2, v2))| &k1 == k2 && &v1 == v2);
        assert!(all_equal);
    }

    fn test_destroy_range_impl(
        init_keys: &[Vec<u8>],
        start_ts: impl Into<TimeStamp>,
        commit_ts: impl Into<TimeStamp>,
        start_key: &[u8],
        end_key: &[u8],
    ) -> Result<()> {
        // Return Result from this function so we can use the `wait_op` macro here.

        let engine = TestEngineBuilder::new().build().unwrap();
        let storage =
            TestStorageBuilder::from_engine_and_lock_mgr(engine.clone(), DummyLockManager {})
                .build()
                .unwrap();
        let mut gc_worker = GcWorker::new(
            engine,
<<<<<<< HEAD
            Some(db),
            None,
=======
>>>>>>> c6cf5174
            None,
            GcConfig::default(),
            ClusterVersion::new(semver::Version::new(5, 0, 0)),
        );
        gc_worker.start().unwrap();
        // Convert keys to key value pairs, where the value is "value-{key}".
        let data: BTreeMap<_, _> = init_keys
            .iter()
            .map(|key| {
                let mut value = b"value-".to_vec();
                value.extend_from_slice(key);
                (Key::from_raw(key).into_encoded(), value)
            })
            .collect();

        // Generate `Mutation`s from these keys.
        let mutations: Vec<_> = init_keys
            .iter()
            .map(|key| {
                let mut value = b"value-".to_vec();
                value.extend_from_slice(key);
                Mutation::Put((Key::from_raw(key), value))
            })
            .collect();
        let primary = init_keys[0].clone();

        let start_ts = start_ts.into();

        // Write these data to the storage.
        wait_op!(|cb| storage.sched_txn_command(
            commands::Prewrite::with_defaults(mutations, primary, start_ts),
            cb,
        ))
        .unwrap()
        .unwrap();

        // Commit.
        let keys: Vec<_> = init_keys.iter().map(|k| Key::from_raw(k)).collect();
        wait_op!(|cb| storage.sched_txn_command(
            commands::Commit::new(keys, start_ts, commit_ts.into(), Context::default()),
            cb
        ))
        .unwrap()
        .unwrap();

        // Assert these data is successfully written to the storage.
        check_data(&storage, &data);

        let start_key = Key::from_raw(start_key);
        let end_key = Key::from_raw(end_key);

        // Calculate expected data set after deleting the range.
        let data: BTreeMap<_, _> = data
            .into_iter()
            .filter(|(k, _)| k < start_key.as_encoded() || k >= end_key.as_encoded())
            .collect();

        // Invoke unsafe destroy range.
        wait_op!(|cb| gc_worker.unsafe_destroy_range(Context::default(), start_key, end_key, cb))
            .unwrap()
            .unwrap();

        // Check remaining data is as expected.
        check_data(&storage, &data);

        Ok(())
    }

    #[test]
    fn test_destroy_range() {
        test_destroy_range_impl(
            &[
                b"key1".to_vec(),
                b"key2".to_vec(),
                b"key3".to_vec(),
                b"key4".to_vec(),
                b"key5".to_vec(),
            ],
            5,
            10,
            b"key2",
            b"key4",
        )
        .unwrap();

        test_destroy_range_impl(
            &[b"key1".to_vec(), b"key9".to_vec()],
            5,
            10,
            b"key3",
            b"key7",
        )
        .unwrap();

        test_destroy_range_impl(
            &[
                b"key3".to_vec(),
                b"key4".to_vec(),
                b"key5".to_vec(),
                b"key6".to_vec(),
                b"key7".to_vec(),
            ],
            5,
            10,
            b"key1",
            b"key9",
        )
        .unwrap();

        test_destroy_range_impl(
            &[
                b"key1".to_vec(),
                b"key2".to_vec(),
                b"key3".to_vec(),
                b"key4".to_vec(),
                b"key5".to_vec(),
            ],
            5,
            10,
            b"key2\x00",
            b"key4",
        )
        .unwrap();

        test_destroy_range_impl(
            &[
                b"key1".to_vec(),
                b"key1\x00".to_vec(),
                b"key1\x00\x00".to_vec(),
                b"key1\x00\x00\x00".to_vec(),
            ],
            5,
            10,
            b"key1\x00",
            b"key1\x00\x00",
        )
        .unwrap();

        test_destroy_range_impl(
            &[
                b"key1".to_vec(),
                b"key1\x00".to_vec(),
                b"key1\x00\x00".to_vec(),
                b"key1\x00\x00\x00".to_vec(),
            ],
            5,
            10,
            b"key1\x00",
            b"key1\x00",
        )
        .unwrap();
    }

    #[test]
    fn test_physical_scan_lock() {
        let engine = TestEngineBuilder::new().build().unwrap();
        let prefixed_engine = PrefixedEngine(engine);
        let storage = TestStorageBuilder::<_, DummyLockManager>::from_engine_and_lock_mgr(
            prefixed_engine.clone(),
            DummyLockManager {},
        )
        .build()
        .unwrap();
        let mut gc_worker = GcWorker::new(
            prefixed_engine,
<<<<<<< HEAD
            Some(db),
            None,
=======
>>>>>>> c6cf5174
            None,
            GcConfig::default(),
            ClusterVersion::default(),
        );
        gc_worker.start().unwrap();

        let physical_scan_lock = |max_ts: u64, start_key, limit| {
            let (cb, f) = paired_future_callback();
            gc_worker
                .physical_scan_lock(Context::default(), max_ts.into(), start_key, limit, cb)
                .unwrap();
            f.wait().unwrap()
        };

        let mut expected_lock_info = Vec::new();

        // Put locks into the storage.
        for i in 0..50 {
            let mut k = vec![];
            k.encode_u64(i).unwrap();
            let v = k.clone();

            let mutation = Mutation::Put((Key::from_raw(&k), v));

            let lock_ts = 10 + i % 3;

            // Collect all locks with ts <= 11 to check the result of physical_scan_lock.
            if lock_ts <= 11 {
                let mut info = LockInfo::default();
                info.set_primary_lock(k.clone());
                info.set_lock_version(lock_ts);
                info.set_key(k.clone());
                info.set_lock_type(Op::Put);
                expected_lock_info.push(info)
            }

            let (tx, rx) = channel();
            storage
                .sched_txn_command(
                    commands::Prewrite::with_defaults(vec![mutation], k, lock_ts.into()),
                    Box::new(move |res| tx.send(res).unwrap()),
                )
                .unwrap();
            rx.recv()
                .unwrap()
                .unwrap()
                .locks
                .into_iter()
                .for_each(|r| r.unwrap());
        }

        let res = physical_scan_lock(11, Key::from_raw(b""), 50).unwrap();
        assert_eq!(res, expected_lock_info);

        let res = physical_scan_lock(11, Key::from_raw(b""), 5).unwrap();
        assert_eq!(res[..], expected_lock_info[..5]);

        let mut start_key = vec![];
        start_key.encode_u64(4).unwrap();
        let res = physical_scan_lock(11, Key::from_raw(&start_key), 6).unwrap();
        // expected_locks[3] is the key 4.
        assert_eq!(res[..], expected_lock_info[3..9]);
    }
}<|MERGE_RESOLUTION|>--- conflicted
+++ resolved
@@ -802,18 +802,6 @@
 
 #[cfg(test)]
 mod tests {
-<<<<<<< HEAD
-    use super::*;
-    use crate::storage::kv::{
-        self, Callback as EngineCallback, Modify, Result as EngineResult, TestEngineBuilder,
-    };
-    use crate::storage::lock_manager::DummyLockManager;
-    use crate::storage::{txn::commands, Storage, TestStorageBuilder};
-    use futures::Future;
-    use kvproto::kvrpcpb::Op;
-    use kvproto::metapb;
-=======
->>>>>>> c6cf5174
     use std::collections::BTreeMap;
     use std::sync::mpsc::channel;
 
@@ -978,11 +966,6 @@
                 .unwrap();
         let mut gc_worker = GcWorker::new(
             engine,
-<<<<<<< HEAD
-            Some(db),
-            None,
-=======
->>>>>>> c6cf5174
             None,
             GcConfig::default(),
             ClusterVersion::new(semver::Version::new(5, 0, 0)),
@@ -1148,11 +1131,6 @@
         .unwrap();
         let mut gc_worker = GcWorker::new(
             prefixed_engine,
-<<<<<<< HEAD
-            Some(db),
-            None,
-=======
->>>>>>> c6cf5174
             None,
             GcConfig::default(),
             ClusterVersion::default(),
