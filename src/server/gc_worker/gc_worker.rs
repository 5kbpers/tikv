--- conflicted
+++ resolved
@@ -8,16 +8,9 @@
 use std::time::Instant;
 
 use concurrency_manager::ConcurrencyManager;
-<<<<<<< HEAD
 use engine_skiplist::SkiplistEngine;
-use engine_traits::MiscExt;
-use engine_traits::{CF_DEFAULT, CF_LOCK, CF_WRITE};
-use futures03::executor::block_on;
-=======
-use engine_rocks::RocksEngine;
 use engine_traits::{MiscExt, CF_WRITE};
 use futures::executor::block_on;
->>>>>>> b43070ad
 use kvproto::kvrpcpb::{Context, IsolationLevel, LockInfo};
 use pd_client::{ClusterVersion, PdClient};
 use raftstore::coprocessor::{CoprocessorHost, RegionInfoProvider};
@@ -135,15 +128,11 @@
 struct GcRunner<E, RR>
 where
     E: Engine,
-    RR: RaftStoreRouter<RocksEngine>,
+    RR: RaftStoreRouter<SkiplistEngine>,
 {
     engine: E,
 
-<<<<<<< HEAD
-    raft_store_router: Option<ServerRaftStoreRouter<SkiplistEngine, SkiplistEngine>>,
-=======
     raft_store_router: RR,
->>>>>>> b43070ad
 
     /// Used to limit the write flow of GC.
     limiter: Limiter,
@@ -157,15 +146,11 @@
 impl<E, RR> GcRunner<E, RR>
 where
     E: Engine,
-    RR: RaftStoreRouter<RocksEngine>,
+    RR: RaftStoreRouter<SkiplistEngine>,
 {
     pub fn new(
         engine: E,
-<<<<<<< HEAD
-        raft_store_router: Option<ServerRaftStoreRouter<SkiplistEngine, SkiplistEngine>>,
-=======
         raft_store_router: RR,
->>>>>>> b43070ad
         cfg_tracker: Tracker<GcConfig>,
         cfg: GcConfig,
     ) -> Self {
@@ -419,7 +404,7 @@
 impl<E, RR> FutureRunnable<GcTask> for GcRunner<E, RR>
 where
     E: Engine,
-    RR: RaftStoreRouter<RocksEngine>,
+    RR: RaftStoreRouter<SkiplistEngine>,
 {
     #[inline]
     fn run(&mut self, task: GcTask) {
@@ -548,16 +533,12 @@
 pub struct GcWorker<E, RR>
 where
     E: Engine,
-    RR: RaftStoreRouter<RocksEngine> + 'static,
+    RR: RaftStoreRouter<SkiplistEngine> + 'static,
 {
     engine: E,
 
     /// `raft_store_router` is useful to signal raftstore clean region size informations.
-<<<<<<< HEAD
-    raft_store_router: Option<ServerRaftStoreRouter<SkiplistEngine, SkiplistEngine>>,
-=======
     raft_store_router: RR,
->>>>>>> b43070ad
 
     config_manager: GcWorkerConfigManager,
 
@@ -579,7 +560,7 @@
 impl<E, RR> Clone for GcWorker<E, RR>
 where
     E: Engine,
-    RR: RaftStoreRouter<RocksEngine>,
+    RR: RaftStoreRouter<SkiplistEngine>,
 {
     #[inline]
     fn clone(&self) -> Self {
@@ -603,7 +584,7 @@
 impl<E, RR> Drop for GcWorker<E, RR>
 where
     E: Engine,
-    RR: RaftStoreRouter<RocksEngine> + 'static,
+    RR: RaftStoreRouter<SkiplistEngine> + 'static,
 {
     #[inline]
     fn drop(&mut self) {
@@ -623,15 +604,11 @@
 impl<E, RR> GcWorker<E, RR>
 where
     E: Engine,
-    RR: RaftStoreRouter<RocksEngine>,
+    RR: RaftStoreRouter<SkiplistEngine>,
 {
     pub fn new(
         engine: E,
-<<<<<<< HEAD
-        raft_store_router: Option<ServerRaftStoreRouter<SkiplistEngine, SkiplistEngine>>,
-=======
         raft_store_router: RR,
->>>>>>> b43070ad
         cfg: GcConfig,
         cluster_version: ClusterVersion,
     ) -> GcWorker<E, RR> {
