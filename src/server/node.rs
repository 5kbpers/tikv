--- conflicted
+++ resolved
@@ -11,11 +11,7 @@
 use crate::server::lock_manager::LockManager;
 use crate::server::Config as ServerConfig;
 use crate::storage::{config::Config as StorageConfig, Storage};
-<<<<<<< HEAD
 use engine_skiplist::{SkiplistEngine, SkiplistSnapshot};
-=======
-use engine_rocks::RocksEngine;
->>>>>>> a4f38fb4
 use engine_traits::{KvEngines, Peekable};
 use kvproto::metapb;
 use kvproto::raft_serverpb::StoreIdent;
@@ -46,11 +42,7 @@
     pipelined_pessimistic_lock: bool,
 ) -> Result<Storage<RaftKv<S>, LockManager, P>>
 where
-<<<<<<< HEAD
-    S: RaftStoreRouter<SkiplistSnapshot> + 'static,
-=======
-    S: RaftStoreRouter<RocksEngine> + 'static,
->>>>>>> a4f38fb4
+    S: RaftStoreRouter<SkiplistEngine> + 'static,
 {
     let store = Storage::from_engine(
         engine,
@@ -203,15 +195,11 @@
 
     /// Gets a transmission end of a channel which is used to send `Msg` to the
     /// raftstore.
-<<<<<<< HEAD
-    pub fn get_router(&self) -> RaftRouter<SkiplistSnapshot> {
-=======
-    pub fn get_router(&self) -> RaftRouter<RocksEngine, RocksEngine> {
->>>>>>> a4f38fb4
+    pub fn get_router(&self) -> RaftRouter<SkiplistEngine, SkiplistEngine> {
         self.system.router()
     }
     /// Gets a transmission end of a channel which is used send messages to apply worker.
-    pub fn get_apply_router(&self) -> ApplyRouter<RocksEngine> {
+    pub fn get_apply_router(&self) -> ApplyRouter<SkiplistEngine> {
         self.system.apply_router()
     }
 
