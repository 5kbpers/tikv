// Copyright 2016 TiKV Project Authors. Licensed under Apache-2.0.

use std::i32;
use std::net::{IpAddr, SocketAddr};
use std::str::FromStr;
use std::sync::{Arc, RwLock};
use std::time::{Duration, Instant};

use futures::{Future, Stream};
use grpcio::{
    ChannelBuilder, EnvBuilder, Environment, ResourceQuota, Server as GrpcServer, ServerBuilder,
};
use kvproto::tikvpb::*;
use tokio_threadpool::{Builder as ThreadPoolBuilder, ThreadPool};
use tokio_timer::timer::Handle;

use crate::coprocessor::Endpoint;
use crate::server::gc_worker::GcWorker;
use crate::storage::lock_manager::LockManager;
use crate::storage::{Engine, Storage};
use engine_skiplist::{SkiplistEngine, SkiplistSnapshot};
use raftstore::router::RaftStoreRouter;
use raftstore::store::SnapManager;
use security::SecurityManager;
use tikv_util::timer::GLOBAL_TIMER_HANDLE;
use tikv_util::worker::Worker;
use tikv_util::Either;

use super::load_statistics::*;
use super::raft_client::RaftClient;
use super::resolve::StoreAddrResolver;
use super::service::*;
use super::snap::{Runner as SnapHandler, Task as SnapTask};
use super::transport::ServerTransport;
use super::{Config, Result};
use crate::read_pool::ReadPool;

const LOAD_STATISTICS_SLOTS: usize = 4;
const LOAD_STATISTICS_INTERVAL: Duration = Duration::from_millis(100);
pub const GRPC_THREAD_PREFIX: &str = "grpc-server";
pub const READPOOL_NORMAL_THREAD_PREFIX: &str = "store-read-norm";
pub const STATS_THREAD_PREFIX: &str = "transport-stats";

/// The TiKV server
///
/// It hosts various internal components, including gRPC, the raftstore router
/// and a snapshot worker.
pub struct Server<T: RaftStoreRouter<SkiplistEngine> + 'static, S: StoreAddrResolver + 'static> {
    env: Arc<Environment>,
    /// A GrpcServer builder or a GrpcServer.
    ///
    /// If the listening port is configured, the server will be started lazily.
    builder_or_server: Option<Either<ServerBuilder, GrpcServer>>,
    local_addr: SocketAddr,
    // Transport.
    trans: ServerTransport<T, S>,
    raft_router: T,
    // For sending/receiving snapshots.
<<<<<<< HEAD
    snap_mgr: SnapManager<SkiplistEngine>,
=======
    snap_mgr: SnapManager,
>>>>>>> 076bb0bd
    snap_worker: Worker<SnapTask>,

    // Currently load statistics is done in the thread.
    stats_pool: Option<ThreadPool>,
    grpc_thread_load: Arc<ThreadLoad>,
    yatp_read_pool: Option<ReadPool>,
    readpool_normal_thread_load: Arc<ThreadLoad>,
    timer: Handle,
}

impl<T: RaftStoreRouter<SkiplistEngine>, S: StoreAddrResolver + 'static> Server<T, S> {
    #[allow(clippy::too_many_arguments)]
    pub fn new<E: Engine, L: LockManager>(
        cfg: &Arc<Config>,
        security_mgr: &Arc<SecurityManager>,
        storage: Storage<E, L>,
        cop: Endpoint<E>,
        raft_router: T,
        resolver: S,
<<<<<<< HEAD
        snap_mgr: SnapManager<SkiplistEngine>,
=======
        snap_mgr: SnapManager,
>>>>>>> 076bb0bd
        gc_worker: GcWorker<E>,
        yatp_read_pool: Option<ReadPool>,
    ) -> Result<Self> {
        // A helper thread (or pool) for transport layer.
        let stats_pool = if cfg.stats_concurrency > 0 {
            Some(
                ThreadPoolBuilder::new()
                    .pool_size(cfg.stats_concurrency)
                    .name_prefix(STATS_THREAD_PREFIX)
                    .build(),
            )
        } else {
            None
        };
        let grpc_thread_load = Arc::new(ThreadLoad::with_threshold(cfg.heavy_load_threshold));
        let readpool_normal_thread_load =
            Arc::new(ThreadLoad::with_threshold(cfg.heavy_load_threshold));

        let env = Arc::new(
            EnvBuilder::new()
                .cq_count(cfg.grpc_concurrency)
                .name_prefix(thd_name!(GRPC_THREAD_PREFIX))
                .build(),
        );
        let snap_worker = Worker::new("snap-handler");

        let kv_service = KvService::new(
            storage,
            gc_worker,
            cop,
            raft_router.clone(),
            snap_worker.scheduler(),
            Arc::clone(&grpc_thread_load),
            Arc::clone(&readpool_normal_thread_load),
            cfg.enable_request_batch,
            security_mgr.clone(),
        );

        let addr = SocketAddr::from_str(&cfg.addr)?;
        let ip = format!("{}", addr.ip());
        let mem_quota = ResourceQuota::new(Some("ServerMemQuota"))
            .resize_memory(cfg.grpc_memory_pool_quota.0 as usize);
        let channel_args = ChannelBuilder::new(Arc::clone(&env))
            .stream_initial_window_size(cfg.grpc_stream_initial_window_size.0 as i32)
            .max_concurrent_stream(cfg.grpc_concurrent_stream)
            .max_receive_message_len(-1)
            .set_resource_quota(mem_quota)
            .max_send_message_len(-1)
            .http2_max_ping_strikes(i32::MAX) // For pings without data from clients.
            .keepalive_time(cfg.grpc_keepalive_time.into())
            .keepalive_timeout(cfg.grpc_keepalive_timeout.into())
            .build_args();
        let builder = {
            let mut sb = ServerBuilder::new(Arc::clone(&env))
                .channel_args(channel_args)
                .register_service(create_tikv(kv_service));
            sb = security_mgr.bind(sb, &ip, addr.port());
            Either::Left(sb)
        };

        let raft_client = Arc::new(RwLock::new(RaftClient::new(
            Arc::clone(&env),
            Arc::clone(cfg),
            Arc::clone(security_mgr),
            raft_router.clone(),
            Arc::clone(&grpc_thread_load),
            stats_pool.as_ref().map(|p| p.sender().clone()),
        )));

        let trans = ServerTransport::new(
            raft_client,
            snap_worker.scheduler(),
            raft_router.clone(),
            resolver,
        );

        let svr = Server {
            env: Arc::clone(&env),
            builder_or_server: Some(builder),
            local_addr: addr,
            trans,
            raft_router,
            snap_mgr,
            snap_worker,
            stats_pool,
            grpc_thread_load,
            yatp_read_pool,
            readpool_normal_thread_load,
            timer: GLOBAL_TIMER_HANDLE.clone(),
        };

        Ok(svr)
    }

    pub fn transport(&self) -> ServerTransport<T, S> {
        self.trans.clone()
    }

    /// Register a gRPC service.
    /// Register after starting, it fails and returns the service.
    pub fn register_service(&mut self, svc: grpcio::Service) -> Option<grpcio::Service> {
        match self.builder_or_server.take() {
            Some(Either::Left(mut builder)) => {
                builder = builder.register_service(svc);
                self.builder_or_server = Some(Either::Left(builder));
                None
            }
            Some(server) => {
                self.builder_or_server = Some(server);
                Some(svc)
            }
            None => Some(svc),
        }
    }

    /// Build gRPC server and bind to address.
    pub fn build_and_bind(&mut self) -> Result<SocketAddr> {
        let sb = self.builder_or_server.take().unwrap().left().unwrap();
        let server = sb.build()?;
        let (host, port) = server.bind_addrs().next().unwrap();
        let addr = SocketAddr::new(IpAddr::from_str(host)?, port);
        self.local_addr = addr;
        self.builder_or_server = Some(Either::Right(server));
        Ok(addr)
    }

    /// Starts the TiKV server.
    /// Notice: Make sure call `build_and_bind` first.
    pub fn start(&mut self, cfg: Arc<Config>, security_mgr: Arc<SecurityManager>) -> Result<()> {
        let snap_runner = SnapHandler::new(
            Arc::clone(&self.env),
            self.snap_mgr.clone(),
            self.raft_router.clone(),
            security_mgr,
            Arc::clone(&cfg),
        );
        box_try!(self.snap_worker.start(snap_runner));

        let mut grpc_server = self.builder_or_server.take().unwrap().right().unwrap();
        info!("listening on addr"; "addr" => &self.local_addr);
        grpc_server.start();
        self.builder_or_server = Some(Either::Right(grpc_server));

        let mut grpc_load_stats = {
            let tl = Arc::clone(&self.grpc_thread_load);
            ThreadLoadStatistics::new(LOAD_STATISTICS_SLOTS, GRPC_THREAD_PREFIX, tl)
        };
        let mut readpool_normal_load_stats = {
            let tl = Arc::clone(&self.readpool_normal_thread_load);
            ThreadLoadStatistics::new(LOAD_STATISTICS_SLOTS, READPOOL_NORMAL_THREAD_PREFIX, tl)
        };
        if let Some(ref p) = self.stats_pool {
            p.spawn(
                self.timer
                    .interval(Instant::now(), LOAD_STATISTICS_INTERVAL)
                    .map_err(|_| ())
                    .for_each(move |i| {
                        grpc_load_stats.record(i);
                        readpool_normal_load_stats.record(i);
                        Ok(())
                    }),
            )
        };

        info!("TiKV is ready to serve");
        Ok(())
    }

    /// Stops the TiKV server.
    pub fn stop(&mut self) -> Result<()> {
        self.snap_worker.stop();
        if let Some(Either::Right(mut server)) = self.builder_or_server.take() {
            server.shutdown();
        }
        if let Some(pool) = self.stats_pool.take() {
            let _ = pool.shutdown_now().wait();
        }
        let _ = self.yatp_read_pool.take();
        Ok(())
    }

    // Return listening address, this may only be used for outer test
    // to get the real address because we may use "127.0.0.1:0"
    // in test to avoid port conflict.
    pub fn listening_addr(&self) -> SocketAddr {
        self.local_addr
    }
}

#[cfg(test)]
mod tests {
    use std::sync::atomic::*;
    use std::sync::mpsc::*;
    use std::sync::*;
    use std::time::Duration;

    use super::*;

    use super::super::resolve::{Callback as ResolveCallback, StoreAddrResolver};
    use super::super::{Config, Result};
    use crate::config::CoprReadPoolConfig;
    use crate::coprocessor::{self, readpool_impl};
    use crate::storage::TestStorageBuilder;
    use raftstore::store::transport::Transport;
    use raftstore::store::*;
    use raftstore::Result as RaftStoreResult;

    use crate::storage::lock_manager::DummyLockManager;
    use engine_rocks::RocksSnapshot;
    use kvproto::raft_cmdpb::RaftCmdRequest;
    use kvproto::raft_serverpb::RaftMessage;
    use security::SecurityConfig;
    use txn_types::TxnExtra;

    #[derive(Clone)]
    struct MockResolver {
        quick_fail: Arc<AtomicBool>,
        addr: Arc<Mutex<Option<String>>>,
    }

    impl StoreAddrResolver for MockResolver {
        fn resolve(&self, _: u64, cb: ResolveCallback) -> Result<()> {
            if self.quick_fail.load(Ordering::SeqCst) {
                return Err(box_err!("quick fail"));
            }
            let addr = self.addr.lock().unwrap();
            cb(addr
                .as_ref()
                .map(|s| s.to_owned())
                .ok_or(box_err!("not set")));
            Ok(())
        }
    }

    #[derive(Clone)]
    struct TestRaftStoreRouter {
        tx: Sender<usize>,
        significant_msg_sender: Sender<SignificantMsg<RocksSnapshot>>,
    }

    impl RaftStoreRouter<RocksEngine> for TestRaftStoreRouter {
        fn send_raft_msg(&self, _: RaftMessage) -> RaftStoreResult<()> {
            self.tx.send(1).unwrap();
            Ok(())
        }

        fn send_command(
            &self,
            _: RaftCmdRequest,
            _: Callback<RocksSnapshot>,
        ) -> RaftStoreResult<()> {
            self.tx.send(1).unwrap();
            Ok(())
        }

        fn send_command_txn_extra(
            &self,
            _: RaftCmdRequest,
            _: TxnExtra,
            _: Callback<RocksSnapshot>,
        ) -> RaftStoreResult<()> {
            self.tx.send(1).unwrap();
            Ok(())
        }

        fn significant_send(
            &self,
            _: u64,
            msg: SignificantMsg<RocksSnapshot>,
        ) -> RaftStoreResult<()> {
            self.significant_msg_sender.send(msg).unwrap();
            Ok(())
        }

        fn casual_send(&self, _: u64, _: CasualMessage<RocksEngine>) -> RaftStoreResult<()> {
            self.tx.send(1).unwrap();
            Ok(())
        }

        fn broadcast_unreachable(&self, _: u64) {
            let _ = self.tx.send(1);
        }
    }

    fn is_unreachable_to(
        msg: &SignificantMsg<RocksSnapshot>,
        region_id: u64,
        to_peer_id: u64,
    ) -> bool {
        if let SignificantMsg::Unreachable {
            region_id: r_id,
            to_peer_id: p_id,
        } = *msg
        {
            region_id == r_id && to_peer_id == p_id
        } else {
            false
        }
    }

    #[test]
    // if this failed, unset the environmental variables 'http_proxy' and 'https_proxy', and retry.
    fn test_peer_resolve() {
        let mut cfg = Config::default();
        cfg.addr = "127.0.0.1:0".to_owned();

        let storage = TestStorageBuilder::new(DummyLockManager {})
            .build()
            .unwrap();
        let mut gc_worker = GcWorker::new(
            storage.get_engine(),
            None,
            Default::default(),
            Default::default(),
        );
        gc_worker.start().unwrap();

        let (tx, rx) = mpsc::channel();
        let (significant_msg_sender, significant_msg_receiver) = mpsc::channel();
        let router = TestRaftStoreRouter {
            tx,
            significant_msg_sender,
        };

        let quick_fail = Arc::new(AtomicBool::new(false));
        let cfg = Arc::new(cfg);
        let security_mgr = Arc::new(SecurityManager::new(&SecurityConfig::default()).unwrap());

        let cop_read_pool = ReadPool::from(readpool_impl::build_read_pool_for_test(
            &CoprReadPoolConfig::default_for_test(),
            storage.get_engine(),
        ));
        let cop = coprocessor::Endpoint::new(
            &cfg,
            cop_read_pool.handle(),
            storage.get_concurrency_manager(),
        );

        let addr = Arc::new(Mutex::new(None));
        let mut server = Server::new(
            &cfg,
            &security_mgr,
            storage,
            cop,
            router,
            MockResolver {
                quick_fail: Arc::clone(&quick_fail),
                addr: Arc::clone(&addr),
            },
            SnapManager::new(""),
            gc_worker,
            None,
        )
        .unwrap();

        server.build_and_bind().unwrap();
        server.start(cfg, security_mgr).unwrap();

        let mut trans = server.transport();
        trans.report_unreachable(RaftMessage::default());
        let mut resp = significant_msg_receiver.try_recv().unwrap();
        assert!(is_unreachable_to(&resp, 0, 0), "{:?}", resp);

        let mut msg = RaftMessage::default();
        msg.set_region_id(1);
        trans.send(msg.clone()).unwrap();
        trans.flush();
        resp = significant_msg_receiver.try_recv().unwrap();
        assert!(is_unreachable_to(&resp, 1, 0), "{:?}", resp);

        *addr.lock().unwrap() = Some(format!("{}", server.listening_addr()));

        trans.send(msg.clone()).unwrap();
        trans.flush();
        assert!(rx.recv_timeout(Duration::from_secs(5)).is_ok());

        msg.mut_to_peer().set_store_id(2);
        msg.set_region_id(2);
        quick_fail.store(true, Ordering::SeqCst);
        trans.send(msg).unwrap();
        trans.flush();
        resp = significant_msg_receiver.try_recv().unwrap();
        assert!(is_unreachable_to(&resp, 2, 0), "{:?}", resp);
        server.stop().unwrap();
    }
}<|MERGE_RESOLUTION|>--- conflicted
+++ resolved
@@ -18,7 +18,7 @@
 use crate::server::gc_worker::GcWorker;
 use crate::storage::lock_manager::LockManager;
 use crate::storage::{Engine, Storage};
-use engine_skiplist::{SkiplistEngine, SkiplistSnapshot};
+use engine_skiplist::SkiplistEngine;
 use raftstore::router::RaftStoreRouter;
 use raftstore::store::SnapManager;
 use security::SecurityManager;
@@ -56,11 +56,7 @@
     trans: ServerTransport<T, S>,
     raft_router: T,
     // For sending/receiving snapshots.
-<<<<<<< HEAD
-    snap_mgr: SnapManager<SkiplistEngine>,
-=======
     snap_mgr: SnapManager,
->>>>>>> 076bb0bd
     snap_worker: Worker<SnapTask>,
 
     // Currently load statistics is done in the thread.
@@ -80,11 +76,7 @@
         cop: Endpoint<E>,
         raft_router: T,
         resolver: S,
-<<<<<<< HEAD
-        snap_mgr: SnapManager<SkiplistEngine>,
-=======
         snap_mgr: SnapManager,
->>>>>>> 076bb0bd
         gc_worker: GcWorker<E>,
         yatp_read_pool: Option<ReadPool>,
     ) -> Result<Self> {
