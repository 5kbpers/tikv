--- conflicted
+++ resolved
@@ -47,22 +47,18 @@
 struct Runner<T, RR>
 where
     T: PdClient,
-    RR: RaftStoreRouter<RocksEngine>,
+    RR: RaftStoreRouter<SkiplistEngine>,
 {
     pd_client: Arc<T>,
     store_addrs: HashMap<u64, StoreAddr>,
     state: Arc<Mutex<GlobalReplicationState>>,
-<<<<<<< HEAD
-    router: Option<RaftRouter<SkiplistEngine, SkiplistEngine>>,
-=======
     router: RR,
->>>>>>> b43070ad
 }
 
 impl<T, RR> Runner<T, RR>
 where
     T: PdClient,
-    RR: RaftStoreRouter<RocksEngine>,
+    RR: RaftStoreRouter<SkiplistEngine>,
 {
     fn resolve(&mut self, store_id: u64) -> Result<String> {
         if let Some(s) = self.store_addrs.get(&store_id) {
@@ -119,7 +115,7 @@
 impl<T, RR> Runnable for Runner<T, RR>
 where
     T: PdClient,
-    RR: RaftStoreRouter<RocksEngine>,
+    RR: RaftStoreRouter<SkiplistEngine>,
 {
     type Task = Task;
     fn run(&mut self, task: Task) {
@@ -144,11 +140,7 @@
 /// Creates a new `PdStoreAddrResolver`.
 pub fn new_resolver<T, RR: 'static>(
     pd_client: Arc<T>,
-<<<<<<< HEAD
-    router: RaftRouter<SkiplistEngine, SkiplistEngine>,
-=======
     router: RR,
->>>>>>> b43070ad
 ) -> Result<(
     Worker<Task>,
     PdStoreAddrResolver,
@@ -156,7 +148,7 @@
 )>
 where
     T: PdClient + 'static,
-    RR: RaftStoreRouter<RocksEngine>,
+    RR: RaftStoreRouter<SkiplistEngine>,
 {
     let mut worker = Worker::new("addr-resolver");
     let state = Arc::new(Mutex::new(GlobalReplicationState::default()));
