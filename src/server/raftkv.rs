// Copyright 2016 TiKV Project Authors. Licensed under Apache-2.0.

use std::fmt::{self, Debug, Display, Formatter};
use std::io::Error as IoError;
use std::result;
use std::{sync::atomic::Ordering, sync::Arc, time::Duration};

use engine_rocks::{RocksEngine, RocksSnapshot, RocksTablePropertiesCollection};
use engine_traits::CfName;
use engine_traits::CF_DEFAULT;
use engine_traits::{
    IterOptions, MvccProperties, MvccPropertiesExt, Peekable, ReadOptions, Snapshot,
    TablePropertiesExt,
};
use kvproto::kvrpcpb::Context;
use kvproto::raft_cmdpb::{
    CmdType, CommitRequest, DeleteRangeRequest, DeleteRequest, PrewriteRequest, PutRequest,
    RaftCmdRequest, RaftCmdResponse, RaftRequestHeader, Request, Response,
};
use kvproto::{errorpb, metapb};
<<<<<<< HEAD
use protobuf::Message as _;
use std::fmt::{self, Debug, Display, Formatter};
use std::io::Error as IoError;
use std::result;
use std::time::Duration;
use txn_types::{Key, TxnExtra, Value};
=======
use txn_types::{Key, TimeStamp, TxnExtraScheduler, Value};
>>>>>>> 2890d09a

use super::metrics::*;
use crate::storage::kv::{
    write_modifies, Callback, CbContext, Cursor, Engine, Error as KvError,
    ErrorInner as KvErrorInner, ExtCallback, Iterator as EngineIterator, Modify, ScanMode,
    SnapContext, Snapshot as EngineSnapshot, WriteData,
};
use crate::storage::{self, kv};
use raftstore::errors::Error as RaftServerError;
use raftstore::router::{LocalReadRouter, RaftStoreRouter};
use raftstore::store::{Callback as StoreCallback, ReadResponse, WriteResponse};
use raftstore::store::{RegionIterator, RegionSnapshot};
use tikv_util::time::Instant;

quick_error! {
    #[derive(Debug)]
    pub enum Error {
        RequestFailed(e: errorpb::Error) {
            from()
            display("{}", e.get_message())
        }
        Io(e: IoError) {
            from()
            cause(e)
            display("{}", e)
        }

        Server(e: RaftServerError) {
            from()
            cause(e)
            display("{}", e)
        }
        InvalidResponse(reason: String) {
            display("{}", reason)
        }
        InvalidRequest(reason: String) {
            display("{}", reason)
        }
        Timeout(d: Duration) {
            display("timeout after {:?}", d)
        }
    }
}

fn get_status_kind_from_error(e: &Error) -> RequestStatusKind {
    match *e {
        Error::RequestFailed(ref header) => {
            RequestStatusKind::from(storage::get_error_kind_from_header(header))
        }
        Error::Io(_) => RequestStatusKind::err_io,
        Error::Server(_) => RequestStatusKind::err_server,
        Error::InvalidResponse(_) => RequestStatusKind::err_invalid_resp,
        Error::InvalidRequest(_) => RequestStatusKind::err_invalid_req,
        Error::Timeout(_) => RequestStatusKind::err_timeout,
    }
}

fn get_status_kind_from_engine_error(e: &kv::Error) -> RequestStatusKind {
    match *e {
        KvError(box KvErrorInner::Request(ref header)) => {
            RequestStatusKind::from(storage::get_error_kind_from_header(header))
        }

        KvError(box KvErrorInner::Timeout(_)) => RequestStatusKind::err_timeout,
        KvError(box KvErrorInner::EmptyRequest) => RequestStatusKind::err_empty_request,
        KvError(box KvErrorInner::Other(_)) => RequestStatusKind::err_other,
    }
}

pub type Result<T> = result::Result<T, Error>;

impl From<Error> for kv::Error {
    fn from(e: Error) -> kv::Error {
        match e {
            Error::RequestFailed(e) => KvError::from(KvErrorInner::Request(e)),
            Error::Server(e) => e.into(),
            e => box_err!(e),
        }
    }
}

impl From<RaftServerError> for KvError {
    fn from(e: RaftServerError) -> KvError {
        KvError(Box::new(KvErrorInner::Request(e.into())))
    }
}

/// `RaftKv` is a storage engine base on `RaftStore`.
#[derive(Clone)]
pub struct RaftKv<S>
where
    S: RaftStoreRouter<RocksEngine> + LocalReadRouter<RocksEngine> + 'static,
{
    router: S,
    engine: RocksEngine,
    txn_extra_scheduler: Option<Arc<dyn TxnExtraScheduler>>,
}

pub enum CmdRes {
    Resp(Vec<Response>),
    Snap(RegionSnapshot<RocksSnapshot>),
}

fn new_ctx(resp: &RaftCmdResponse) -> CbContext {
    let mut cb_ctx = CbContext::new();
    cb_ctx.term = Some(resp.get_header().get_current_term());
    cb_ctx
}

fn check_raft_cmd_response(resp: &mut RaftCmdResponse, req_cnt: usize) -> Result<()> {
    if resp.get_header().has_error() {
        return Err(Error::RequestFailed(resp.take_header().take_error()));
    }
    if req_cnt != resp.get_responses().len() {
        return Err(Error::InvalidResponse(format!(
            "responses count {} is not equal to requests count {}",
            resp.get_responses().len(),
            req_cnt
        )));
    }

    Ok(())
}

fn on_write_result(mut write_resp: WriteResponse, req_cnt: usize) -> (CbContext, Result<CmdRes>) {
    let cb_ctx = new_ctx(&write_resp.response);
    if let Err(e) = check_raft_cmd_response(&mut write_resp.response, req_cnt) {
        return (cb_ctx, Err(e));
    }
    let resps = write_resp.response.take_responses();
    (cb_ctx, Ok(CmdRes::Resp(resps.into())))
}

fn on_read_result(
    mut read_resp: ReadResponse<RocksSnapshot>,
    req_cnt: usize,
) -> (CbContext, Result<CmdRes>) {
    let mut cb_ctx = new_ctx(&read_resp.response);
    cb_ctx.txn_extra_op = read_resp.txn_extra_op;
    if let Err(e) = check_raft_cmd_response(&mut read_resp.response, req_cnt) {
        return (cb_ctx, Err(e));
    }
    let resps = read_resp.response.take_responses();
    if !resps.is_empty() || resps[0].get_cmd_type() == CmdType::Snap {
        (cb_ctx, Ok(CmdRes::Snap(read_resp.snapshot.unwrap())))
    } else {
        (cb_ctx, Ok(CmdRes::Resp(resps.into())))
    }
}

impl<S> RaftKv<S>
where
    S: RaftStoreRouter<RocksEngine> + LocalReadRouter<RocksEngine> + 'static,
{
    /// Create a RaftKv using specified configuration.
    pub fn new(router: S, engine: RocksEngine) -> RaftKv<S> {
        RaftKv {
            router,
            engine,
            txn_extra_scheduler: None,
        }
    }

    pub fn set_txn_extra_scheduler(&mut self, txn_extra_scheduler: Arc<dyn TxnExtraScheduler>) {
        self.txn_extra_scheduler = Some(txn_extra_scheduler);
    }

    fn new_request_header(&self, ctx: &Context) -> RaftRequestHeader {
        let mut header = RaftRequestHeader::default();
        header.set_region_id(ctx.get_region_id());
        header.set_peer(ctx.get_peer().clone());
        header.set_region_epoch(ctx.get_region_epoch().clone());
        if ctx.get_term() != 0 {
            header.set_term(ctx.get_term());
        }
        header.set_sync_log(ctx.get_sync_log());
        header.set_replica_read(ctx.get_replica_read());
        header
    }

    fn exec_snapshot(
        &self,
        ctx: SnapContext<'_>,
        req: Request,
        cb: Callback<CmdRes>,
    ) -> Result<()> {
        let header = self.new_request_header(&*ctx.pb_ctx);
        let mut cmd = RaftCmdRequest::default();
        cmd.set_header(header);
        cmd.set_requests(vec![req].into());
        self.router
            .read(
                ctx.read_id,
                cmd,
                StoreCallback::Read(Box::new(move |resp| {
                    let (cb_ctx, res) = on_read_result(resp, 1);
                    cb((cb_ctx, res.map_err(Error::into)));
                })),
            )
            .map_err(From::from)
    }

    fn exec_write_requests(
        &self,
        ctx: &Context,
        reqs: Vec<Request>,
        write_cb: Callback<CmdRes>,
        proposed_cb: Option<ExtCallback>,
        committed_cb: Option<ExtCallback>,
    ) -> Result<()> {
        #[cfg(feature = "failpoints")]
        {
            // If rid is some, only the specified region reports error.
            // If rid is None, all regions report error.
            let raftkv_early_error_report_fp = || -> Result<()> {
                fail_point!("raftkv_early_error_report", |rid| {
                    let region_id = ctx.get_region_id();
                    rid.and_then(|rid| {
                        let rid: u64 = rid.parse().unwrap();
                        if rid == region_id {
                            None
                        } else {
                            Some(())
                        }
                    })
                    .ok_or_else(|| RaftServerError::RegionNotFound(region_id).into())
                });
                Ok(())
            };
            raftkv_early_error_report_fp()?;
        }

        let len = reqs.len();
        let header = self.new_request_header(ctx);
        let mut cmd = RaftCmdRequest::default();
        cmd.set_header(header);
        cmd.set_requests(reqs.into());
        RAFTKV_WRITE_SIZE.inc_by(cmd.compute_size() as i64);
        self.router
            .send_command(
                cmd,
                StoreCallback::write_ext(
                    Box::new(move |resp| {
                        let (cb_ctx, res) = on_write_result(resp, len);
                        write_cb((cb_ctx, res.map_err(Error::into)));
                    }),
                    proposed_cb,
                    committed_cb,
                ),
            )
            .map_err(From::from)
    }
}

fn invalid_resp_type(exp: CmdType, act: CmdType) -> Error {
    Error::InvalidResponse(format!(
        "cmd type not match, want {:?}, got {:?}!",
        exp, act
    ))
}

impl<S> Display for RaftKv<S>
where
    S: RaftStoreRouter<RocksEngine> + LocalReadRouter<RocksEngine> + 'static,
{
    fn fmt(&self, f: &mut Formatter<'_>) -> fmt::Result {
        write!(f, "RaftKv")
    }
}

impl<S> Debug for RaftKv<S>
where
    S: RaftStoreRouter<RocksEngine> + LocalReadRouter<RocksEngine> + 'static,
{
    fn fmt(&self, f: &mut Formatter<'_>) -> fmt::Result {
        write!(f, "RaftKv")
    }
}

impl<S> Engine for RaftKv<S>
where
    S: RaftStoreRouter<RocksEngine> + LocalReadRouter<RocksEngine> + 'static,
{
    type Snap = RegionSnapshot<RocksSnapshot>;
    type Local = RocksEngine;

    fn kv_engine(&self) -> RocksEngine {
        self.engine.clone()
    }

    fn snapshot_on_kv_engine(&self, start_key: &[u8], end_key: &[u8]) -> kv::Result<Self::Snap> {
        let mut region = metapb::Region::default();
        region.set_start_key(start_key.to_owned());
        region.set_end_key(end_key.to_owned());
        // Use a fake peer to avoid panic.
        region.mut_peers().push(Default::default());
        Ok(RegionSnapshot::<RocksSnapshot>::from_raw(
            self.engine.clone(),
            region,
        ))
    }

    fn modify_on_kv_engine(&self, mut modifies: Vec<Modify>) -> kv::Result<()> {
        for modify in &mut modifies {
            match modify {
                Modify::Delete(_, ref mut key) => {
                    let bytes = keys::data_key(key.as_encoded());
                    *key = Key::from_encoded(bytes);
                }
                Modify::Put(_, ref mut key, _) => {
                    let bytes = keys::data_key(key.as_encoded());
                    *key = Key::from_encoded(bytes);
                }
                Modify::DeleteRange(_, ref mut key1, ref mut key2, _) => {
                    let bytes = keys::data_key(key1.as_encoded());
                    *key1 = Key::from_encoded(bytes);
                    let bytes = keys::data_end_key(key2.as_encoded());
                    *key2 = Key::from_encoded(bytes);
                }
                _ => unreachable!(),
            }
        }
        write_modifies(&self.engine, modifies)
    }

    fn async_write(
        &self,
        ctx: &Context,
        batch: WriteData,
        write_cb: Callback<()>,
    ) -> kv::Result<()> {
        self.async_write_ext(ctx, batch, write_cb, None, None)
    }

    fn async_write_ext(
        &self,
        ctx: &Context,
        batch: WriteData,
        write_cb: Callback<()>,
        proposed_cb: Option<ExtCallback>,
        committed_cb: Option<ExtCallback>,
    ) -> kv::Result<()> {
        fail_point!("raftkv_async_write");
        if batch.modifies.is_empty() {
            return Err(KvError::from(KvErrorInner::EmptyRequest));
        }

        let mut reqs = Vec::with_capacity(batch.modifies.len());
        for m in batch.modifies {
            let mut req = Request::default();
            let (cf, size) = m.cf_size();
            ASYNC_WRITE_SIZE_VEC
                .with_label_values(&[cf])
                .inc_by(size as i64);
            match m {
                Modify::Delete(cf, k) => {
                    let mut delete = DeleteRequest::default();
                    delete.set_key(k.into_encoded());
                    if cf != CF_DEFAULT {
                        delete.set_cf(cf.to_string());
                    }
                    req.set_cmd_type(CmdType::Delete);
                    req.set_delete(delete);
                }
                Modify::Put(cf, k, v) => {
                    let mut put = PutRequest::default();
                    put.set_key(k.into_encoded());
                    put.set_value(v);
                    if cf != CF_DEFAULT {
                        put.set_cf(cf.to_string());
                    }
                    req.set_cmd_type(CmdType::Put);
                    req.set_put(put);
                }
                Modify::DeleteRange(cf, start_key, end_key, notify_only) => {
                    let mut delete_range = DeleteRangeRequest::default();
                    delete_range.set_cf(cf.to_string());
                    delete_range.set_start_key(start_key.into_encoded());
                    delete_range.set_end_key(end_key.into_encoded());
                    delete_range.set_notify_only(notify_only);
                    req.set_cmd_type(CmdType::DeleteRange);
                    req.set_delete_range(delete_range);
                }
                Modify::Prewrite {
                    key,
                    value,
                    lock,
                    start_ts,
                } => {
                    let mut prewrite = PrewriteRequest::default();
                    prewrite.set_key(key.into_encoded());
                    prewrite.set_value(value);
                    prewrite.set_lock(lock);
                    prewrite.set_start_version(start_ts.into_inner());
                    req.set_cmd_type(CmdType::Prewrite);
                    req.set_prewrite(prewrite);
                }
                Modify::Commit {
                    key,
                    start_ts,
                    commit_ts,
                } => {
                    let mut commit = CommitRequest::default();
                    commit.set_key(key.into_encoded());
                    commit.set_start_version(start_ts.into_inner());
                    commit.set_commit_version(commit_ts.into_inner());
                    req.set_cmd_type(CmdType::Commit);
                    req.set_commit(commit);
                }
            }
            reqs.push(req);
        }

        ASYNC_REQUESTS_COUNTER_VEC.write.all.inc();
        let begin_instant = Instant::now_coarse();

        if let Some(tx) = self.txn_extra_scheduler.as_ref() {
            if !batch.extra.is_empty() {
                tx.schedule(batch.extra);
            }
        }

        self.exec_write_requests(
            ctx,
            reqs,
            Box::new(move |(cb_ctx, res)| match res {
                Ok(CmdRes::Resp(_)) => {
                    ASYNC_REQUESTS_COUNTER_VEC.write.success.inc();
                    ASYNC_REQUESTS_DURATIONS_VEC
                        .write
                        .observe(begin_instant.elapsed_secs());
                    fail_point!("raftkv_async_write_finish");
                    write_cb((cb_ctx, Ok(())))
                }
                Ok(CmdRes::Snap(_)) => write_cb((
                    cb_ctx,
                    Err(box_err!("unexpect snapshot, should mutate instead.")),
                )),
                Err(e) => {
                    let status_kind = get_status_kind_from_engine_error(&e);
                    ASYNC_REQUESTS_COUNTER_VEC.write.get(status_kind).inc();
                    write_cb((cb_ctx, Err(e)))
                }
            }),
            proposed_cb,
            committed_cb,
        )
        .map_err(|e| {
            let status_kind = get_status_kind_from_error(&e);
            ASYNC_REQUESTS_COUNTER_VEC.write.get(status_kind).inc();
            e.into()
        })
    }

    fn async_snapshot(&self, ctx: SnapContext<'_>, cb: Callback<Self::Snap>) -> kv::Result<()> {
        let mut req = Request::default();
        req.set_cmd_type(CmdType::Snap);
        ASYNC_REQUESTS_COUNTER_VEC.snapshot.all.inc();
        let begin_instant = Instant::now_coarse();
        self.exec_snapshot(
            ctx,
            req,
            Box::new(move |(cb_ctx, res)| match res {
                Ok(CmdRes::Resp(r)) => cb((
                    cb_ctx,
                    Err(invalid_resp_type(CmdType::Snap, r[0].get_cmd_type()).into()),
                )),
                Ok(CmdRes::Snap(s)) => {
                    ASYNC_REQUESTS_DURATIONS_VEC
                        .snapshot
                        .observe(begin_instant.elapsed_secs());
                    ASYNC_REQUESTS_COUNTER_VEC.snapshot.success.inc();
                    cb((cb_ctx, Ok(s)))
                }
                Err(e) => {
                    let status_kind = get_status_kind_from_engine_error(&e);
                    ASYNC_REQUESTS_COUNTER_VEC.snapshot.get(status_kind).inc();
                    cb((cb_ctx, Err(e)))
                }
            }),
        )
        .map_err(|e| {
            let status_kind = get_status_kind_from_error(&e);
            ASYNC_REQUESTS_COUNTER_VEC.snapshot.get(status_kind).inc();
            e.into()
        })
    }

    fn release_snapshot(&self) {
        self.router.release_snapshot_cache();
    }

    fn get_properties_cf(
        &self,
        cf: CfName,
        start: &[u8],
        end: &[u8],
    ) -> kv::Result<RocksTablePropertiesCollection> {
        let start = keys::data_key(start);
        let end = keys::data_end_key(end);
        self.engine
            .get_range_properties_cf(cf, &start, &end)
            .map_err(|e| e.into())
    }

    fn get_mvcc_properties_cf(
        &self,
        cf: CfName,
        safe_point: TimeStamp,
        start: &[u8],
        end: &[u8],
    ) -> Option<MvccProperties> {
        let start = keys::data_key(start);
        let end = keys::data_end_key(end);
        self.engine
            .get_mvcc_properties_cf(cf, safe_point, &start, &end)
    }
}

impl<S: Snapshot> EngineSnapshot for RegionSnapshot<S> {
    type Iter = RegionIterator<S>;

    fn get(&self, key: &Key) -> kv::Result<Option<Value>> {
        fail_point!("raftkv_snapshot_get", |_| Err(box_err!(
            "injected error for get"
        )));
        let v = box_try!(self.get_value(key.as_encoded()));
        Ok(v.map(|v| v.to_vec()))
    }

    fn get_cf(&self, cf: CfName, key: &Key) -> kv::Result<Option<Value>> {
        fail_point!("raftkv_snapshot_get_cf", |_| Err(box_err!(
            "injected error for get_cf"
        )));
        let v = box_try!(self.get_value_cf(cf, key.as_encoded()));
        Ok(v.map(|v| v.to_vec()))
    }

    fn get_cf_opt(&self, opts: ReadOptions, cf: CfName, key: &Key) -> kv::Result<Option<Value>> {
        fail_point!("raftkv_snapshot_get_cf", |_| Err(box_err!(
            "injected error for get_cf"
        )));
        let v = box_try!(self.get_value_cf_opt(&opts, cf, key.as_encoded()));
        Ok(v.map(|v| v.to_vec()))
    }

    fn iter(&self, iter_opt: IterOptions, mode: ScanMode) -> kv::Result<Cursor<Self::Iter>> {
        fail_point!("raftkv_snapshot_iter", |_| Err(box_err!(
            "injected error for iter"
        )));
        let prefix_seek = iter_opt.prefix_seek_used();
        Ok(Cursor::new(
            RegionSnapshot::iter(self, iter_opt),
            mode,
            prefix_seek,
        ))
    }

    fn iter_cf(
        &self,
        cf: CfName,
        iter_opt: IterOptions,
        mode: ScanMode,
    ) -> kv::Result<Cursor<Self::Iter>> {
        fail_point!("raftkv_snapshot_iter_cf", |_| Err(box_err!(
            "injected error for iter_cf"
        )));
        let prefix_seek = iter_opt.prefix_seek_used();
        Ok(Cursor::new(
            RegionSnapshot::iter_cf(self, cf, iter_opt)?,
            mode,
            prefix_seek,
        ))
    }

    #[inline]
    fn lower_bound(&self) -> Option<&[u8]> {
        Some(self.get_start_key())
    }

    #[inline]
    fn upper_bound(&self) -> Option<&[u8]> {
        Some(self.get_end_key())
    }

    #[inline]
    fn get_data_version(&self) -> Option<u64> {
        self.get_apply_index().ok()
    }

    fn is_max_ts_synced(&self) -> bool {
        self.max_ts_sync_status
            .as_ref()
            .map(|v| v.load(Ordering::SeqCst) & 1 == 1)
            .unwrap_or(false)
    }
}

impl<S: Snapshot> EngineIterator for RegionIterator<S> {
    fn next(&mut self) -> kv::Result<bool> {
        RegionIterator::next(self).map_err(KvError::from)
    }

    fn prev(&mut self) -> kv::Result<bool> {
        RegionIterator::prev(self).map_err(KvError::from)
    }

    fn seek(&mut self, key: &Key) -> kv::Result<bool> {
        fail_point!("raftkv_iter_seek", |_| Err(box_err!(
            "injected error for iter_seek"
        )));
        RegionIterator::seek(self, key.as_encoded()).map_err(From::from)
    }

    fn seek_for_prev(&mut self, key: &Key) -> kv::Result<bool> {
        fail_point!("raftkv_iter_seek_for_prev", |_| Err(box_err!(
            "injected error for iter_seek_for_prev"
        )));
        RegionIterator::seek_for_prev(self, key.as_encoded()).map_err(From::from)
    }

    fn seek_to_first(&mut self) -> kv::Result<bool> {
        RegionIterator::seek_to_first(self).map_err(KvError::from)
    }

    fn seek_to_last(&mut self) -> kv::Result<bool> {
        RegionIterator::seek_to_last(self).map_err(KvError::from)
    }

    fn valid(&self) -> kv::Result<bool> {
        RegionIterator::valid(self).map_err(KvError::from)
    }

    fn validate_key(&self, key: &Key) -> kv::Result<()> {
        self.should_seekable(key.as_encoded()).map_err(From::from)
    }

    fn key(&self) -> &[u8] {
        RegionIterator::key(self)
    }

    fn value(&self) -> &[u8] {
        RegionIterator::value(self)
    }
}<|MERGE_RESOLUTION|>--- conflicted
+++ resolved
@@ -18,16 +18,8 @@
     RaftCmdRequest, RaftCmdResponse, RaftRequestHeader, Request, Response,
 };
 use kvproto::{errorpb, metapb};
-<<<<<<< HEAD
 use protobuf::Message as _;
-use std::fmt::{self, Debug, Display, Formatter};
-use std::io::Error as IoError;
-use std::result;
-use std::time::Duration;
-use txn_types::{Key, TxnExtra, Value};
-=======
 use txn_types::{Key, TimeStamp, TxnExtraScheduler, Value};
->>>>>>> 2890d09a
 
 use super::metrics::*;
 use crate::storage::kv::{
