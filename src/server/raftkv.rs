--- conflicted
+++ resolved
@@ -1,16 +1,12 @@
 // Copyright 2016 TiKV Project Authors. Licensed under Apache-2.0.
 
 use engine_rocks::{RocksEngine, RocksSnapshot, RocksTablePropertiesCollection};
-<<<<<<< HEAD
-use engine_traits::{
-    self, CfName, IterOptions, MvccProperties, MvccPropertiesExt, Peekable, TablePropertiesExt,
-    CF_DEFAULT,
-};
-=======
 use engine_traits::CfName;
 use engine_traits::CF_DEFAULT;
-use engine_traits::{IterOptions, Peekable, ReadOptions, Snapshot, TablePropertiesExt};
->>>>>>> cd7dc741
+use engine_traits::{
+    IterOptions, MvccProperties, MvccPropertiesExt, Peekable, ReadOptions, Snapshot,
+    TablePropertiesExt,
+};
 use kvproto::kvrpcpb::Context;
 use kvproto::raft_cmdpb::{
     CmdType, DeleteRangeRequest, DeleteRequest, PutRequest, RaftCmdRequest, RaftCmdResponse,
