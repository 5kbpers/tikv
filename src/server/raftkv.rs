// Copyright 2016 TiKV Project Authors. Licensed under Apache-2.0.

use std::fmt::{self, Debug, Display, Formatter};
use std::io::Error as IoError;
use std::result;
use std::{sync::atomic::Ordering, sync::Arc, time::Duration};

use engine_rocks::{RocksEngine, RocksSnapshot, RocksTablePropertiesCollection};
use engine_traits::CfName;
use engine_traits::CF_DEFAULT;
use engine_traits::{
    IterOptions, MvccProperties, MvccPropertiesExt, Peekable, ReadOptions, Snapshot,
    TablePropertiesExt,
};
use kvproto::kvrpcpb::Context;
use kvproto::raft_cmdpb::{
    CmdType, DeleteRangeRequest, DeleteRequest, PutRequest, RaftCmdRequest, RaftCmdResponse,
    RaftRequestHeader, Request, Response,
};
use kvproto::{errorpb, metapb};
<<<<<<< HEAD
use std::fmt::{self, Debug, Display, Formatter};
use std::io::Error as IoError;
use std::result;
use std::time::Duration;
use txn_types::{Key, TimeStamp, TxnExtra, Value};
=======
use txn_types::{Key, TxnExtraScheduler, Value};
>>>>>>> fbf0936b

use super::metrics::*;
use crate::storage::kv::{
    write_modifies, Callback, CbContext, Cursor, Engine, Error as KvError,
    ErrorInner as KvErrorInner, Iterator as EngineIterator, Modify, ScanMode,
    Snapshot as EngineSnapshot, WriteData,
};
use crate::storage::{self, kv};
use raftstore::errors::Error as RaftServerError;
use raftstore::router::{LocalReadRouter, RaftStoreRouter};
use raftstore::store::{Callback as StoreCallback, ReadResponse, WriteResponse};
use raftstore::store::{RegionIterator, RegionSnapshot};
use tikv_util::time::Instant;
use tikv_util::time::ThreadReadId;

quick_error! {
    #[derive(Debug)]
    pub enum Error {
        RequestFailed(e: errorpb::Error) {
            from()
            display("{}", e.get_message())
        }
        Io(e: IoError) {
            from()
            cause(e)
            display("{}", e)
        }

        Server(e: RaftServerError) {
            from()
            cause(e)
            display("{}", e)
        }
        InvalidResponse(reason: String) {
            display("{}", reason)
        }
        InvalidRequest(reason: String) {
            display("{}", reason)
        }
        Timeout(d: Duration) {
            display("timeout after {:?}", d)
        }
    }
}

fn get_status_kind_from_error(e: &Error) -> RequestStatusKind {
    match *e {
        Error::RequestFailed(ref header) => {
            RequestStatusKind::from(storage::get_error_kind_from_header(header))
        }
        Error::Io(_) => RequestStatusKind::err_io,
        Error::Server(_) => RequestStatusKind::err_server,
        Error::InvalidResponse(_) => RequestStatusKind::err_invalid_resp,
        Error::InvalidRequest(_) => RequestStatusKind::err_invalid_req,
        Error::Timeout(_) => RequestStatusKind::err_timeout,
    }
}

fn get_status_kind_from_engine_error(e: &kv::Error) -> RequestStatusKind {
    match *e {
        KvError(box KvErrorInner::Request(ref header)) => {
            RequestStatusKind::from(storage::get_error_kind_from_header(header))
        }

        KvError(box KvErrorInner::Timeout(_)) => RequestStatusKind::err_timeout,
        KvError(box KvErrorInner::EmptyRequest) => RequestStatusKind::err_empty_request,
        KvError(box KvErrorInner::Other(_)) => RequestStatusKind::err_other,
    }
}

pub type Result<T> = result::Result<T, Error>;

impl From<Error> for kv::Error {
    fn from(e: Error) -> kv::Error {
        match e {
            Error::RequestFailed(e) => KvError::from(KvErrorInner::Request(e)),
            Error::Server(e) => e.into(),
            e => box_err!(e),
        }
    }
}

impl From<RaftServerError> for KvError {
    fn from(e: RaftServerError) -> KvError {
        KvError(Box::new(KvErrorInner::Request(e.into())))
    }
}

/// `RaftKv` is a storage engine base on `RaftStore`.
#[derive(Clone)]
pub struct RaftKv<S>
where
    S: RaftStoreRouter<RocksEngine> + LocalReadRouter<RocksEngine> + 'static,
{
    router: S,
    engine: RocksEngine,
    txn_extra_scheduler: Option<Arc<dyn TxnExtraScheduler>>,
}

pub enum CmdRes {
    Resp(Vec<Response>),
    Snap(RegionSnapshot<RocksSnapshot>),
}

fn new_ctx(resp: &RaftCmdResponse) -> CbContext {
    let mut cb_ctx = CbContext::new();
    cb_ctx.term = Some(resp.get_header().get_current_term());
    cb_ctx
}

fn check_raft_cmd_response(resp: &mut RaftCmdResponse, req_cnt: usize) -> Result<()> {
    if resp.get_header().has_error() {
        return Err(Error::RequestFailed(resp.take_header().take_error()));
    }
    if req_cnt != resp.get_responses().len() {
        return Err(Error::InvalidResponse(format!(
            "responses count {} is not equal to requests count {}",
            resp.get_responses().len(),
            req_cnt
        )));
    }

    Ok(())
}

fn on_write_result(mut write_resp: WriteResponse, req_cnt: usize) -> (CbContext, Result<CmdRes>) {
    let cb_ctx = new_ctx(&write_resp.response);
    if let Err(e) = check_raft_cmd_response(&mut write_resp.response, req_cnt) {
        return (cb_ctx, Err(e));
    }
    let resps = write_resp.response.take_responses();
    (cb_ctx, Ok(CmdRes::Resp(resps.into())))
}

fn on_read_result(
    mut read_resp: ReadResponse<RocksSnapshot>,
    req_cnt: usize,
) -> (CbContext, Result<CmdRes>) {
    let mut cb_ctx = new_ctx(&read_resp.response);
    cb_ctx.txn_extra_op = read_resp.txn_extra_op;
    if let Err(e) = check_raft_cmd_response(&mut read_resp.response, req_cnt) {
        return (cb_ctx, Err(e));
    }
    let resps = read_resp.response.take_responses();
    if !resps.is_empty() || resps[0].get_cmd_type() == CmdType::Snap {
        (cb_ctx, Ok(CmdRes::Snap(read_resp.snapshot.unwrap())))
    } else {
        (cb_ctx, Ok(CmdRes::Resp(resps.into())))
    }
}

impl<S> RaftKv<S>
where
    S: RaftStoreRouter<RocksEngine> + LocalReadRouter<RocksEngine> + 'static,
{
    /// Create a RaftKv using specified configuration.
    pub fn new(router: S, engine: RocksEngine) -> RaftKv<S> {
        RaftKv {
            router,
            engine,
            txn_extra_scheduler: None,
        }
    }

    pub fn set_txn_extra_scheduler(&mut self, txn_extra_scheduler: Arc<dyn TxnExtraScheduler>) {
        self.txn_extra_scheduler = Some(txn_extra_scheduler);
    }

    fn new_request_header(&self, ctx: &Context) -> RaftRequestHeader {
        let mut header = RaftRequestHeader::default();
        header.set_region_id(ctx.get_region_id());
        header.set_peer(ctx.get_peer().clone());
        header.set_region_epoch(ctx.get_region_epoch().clone());
        if ctx.get_term() != 0 {
            header.set_term(ctx.get_term());
        }
        header.set_sync_log(ctx.get_sync_log());
        header.set_replica_read(ctx.get_replica_read());
        header
    }

    fn exec_snapshot(
        &self,
        read_id: Option<ThreadReadId>,
        ctx: &Context,
        req: Request,
        cb: Callback<CmdRes>,
    ) -> Result<()> {
        let header = self.new_request_header(ctx);
        let mut cmd = RaftCmdRequest::default();
        cmd.set_header(header);
        cmd.set_requests(vec![req].into());
        self.router
            .read(
                read_id,
                cmd,
                StoreCallback::Read(Box::new(move |resp| {
                    let (cb_ctx, res) = on_read_result(resp, 1);
                    cb((cb_ctx, res.map_err(Error::into)));
                })),
            )
            .map_err(From::from)
    }

    fn exec_write_requests(
        &self,
        ctx: &Context,
        reqs: Vec<Request>,
        cb: Callback<CmdRes>,
    ) -> Result<()> {
        #[cfg(feature = "failpoints")]
        {
            // If rid is some, only the specified region reports error.
            // If rid is None, all regions report error.
            let raftkv_early_error_report_fp = || -> Result<()> {
                fail_point!("raftkv_early_error_report", |rid| {
                    let region_id = ctx.get_region_id();
                    rid.and_then(|rid| {
                        let rid: u64 = rid.parse().unwrap();
                        if rid == region_id {
                            None
                        } else {
                            Some(())
                        }
                    })
                    .ok_or_else(|| RaftServerError::RegionNotFound(region_id).into())
                });
                Ok(())
            };
            raftkv_early_error_report_fp()?;
        }

        let len = reqs.len();
        let header = self.new_request_header(ctx);
        let mut cmd = RaftCmdRequest::default();
        cmd.set_header(header);
        cmd.set_requests(reqs.into());

        self.router
            .send_command(
                cmd,
                StoreCallback::Write(Box::new(move |resp| {
                    let (cb_ctx, res) = on_write_result(resp, len);
                    cb((cb_ctx, res.map_err(Error::into)));
                })),
            )
            .map_err(From::from)
    }
}

fn invalid_resp_type(exp: CmdType, act: CmdType) -> Error {
    Error::InvalidResponse(format!(
        "cmd type not match, want {:?}, got {:?}!",
        exp, act
    ))
}

impl<S> Display for RaftKv<S>
where
    S: RaftStoreRouter<RocksEngine> + LocalReadRouter<RocksEngine> + 'static,
{
    fn fmt(&self, f: &mut Formatter<'_>) -> fmt::Result {
        write!(f, "RaftKv")
    }
}

impl<S> Debug for RaftKv<S>
where
    S: RaftStoreRouter<RocksEngine> + LocalReadRouter<RocksEngine> + 'static,
{
    fn fmt(&self, f: &mut Formatter<'_>) -> fmt::Result {
        write!(f, "RaftKv")
    }
}

impl<S> Engine for RaftKv<S>
where
    S: RaftStoreRouter<RocksEngine> + LocalReadRouter<RocksEngine> + 'static,
{
    type Snap = RegionSnapshot<RocksSnapshot>;
    type Local = RocksEngine;

    fn kv_engine(&self) -> RocksEngine {
        self.engine.clone()
    }

    fn snapshot_on_kv_engine(&self, start_key: &[u8], end_key: &[u8]) -> kv::Result<Self::Snap> {
        let mut region = metapb::Region::default();
        region.set_start_key(start_key.to_owned());
        region.set_end_key(end_key.to_owned());
        // Use a fake peer to avoid panic.
        region.mut_peers().push(Default::default());
        Ok(RegionSnapshot::<RocksSnapshot>::from_raw(
            self.engine.clone(),
            region,
        ))
    }

    fn modify_on_kv_engine(&self, mut modifies: Vec<Modify>) -> kv::Result<()> {
        for modify in &mut modifies {
            match modify {
                Modify::Delete(_, ref mut key) => {
                    let bytes = keys::data_key(key.as_encoded());
                    *key = Key::from_encoded(bytes);
                }
                Modify::Put(_, ref mut key, _) => {
                    let bytes = keys::data_key(key.as_encoded());
                    *key = Key::from_encoded(bytes);
                }
                Modify::DeleteRange(_, ref mut key1, ref mut key2, _) => {
                    let bytes = keys::data_key(key1.as_encoded());
                    *key1 = Key::from_encoded(bytes);
                    let bytes = keys::data_end_key(key2.as_encoded());
                    *key2 = Key::from_encoded(bytes);
                }
            }
        }
        write_modifies(&self.engine, modifies)
    }

    fn async_write(&self, ctx: &Context, batch: WriteData, cb: Callback<()>) -> kv::Result<()> {
        fail_point!("raftkv_async_write");
        if batch.modifies.is_empty() {
            return Err(KvError::from(KvErrorInner::EmptyRequest));
        }

        let mut reqs = Vec::with_capacity(batch.modifies.len());
        for m in batch.modifies {
            let mut req = Request::default();
            match m {
                Modify::Delete(cf, k) => {
                    let mut delete = DeleteRequest::default();
                    delete.set_key(k.into_encoded());
                    if cf != CF_DEFAULT {
                        delete.set_cf(cf.to_string());
                    }
                    req.set_cmd_type(CmdType::Delete);
                    req.set_delete(delete);
                }
                Modify::Put(cf, k, v) => {
                    let mut put = PutRequest::default();
                    put.set_key(k.into_encoded());
                    put.set_value(v);
                    if cf != CF_DEFAULT {
                        put.set_cf(cf.to_string());
                    }
                    req.set_cmd_type(CmdType::Put);
                    req.set_put(put);
                }
                Modify::DeleteRange(cf, start_key, end_key, notify_only) => {
                    let mut delete_range = DeleteRangeRequest::default();
                    delete_range.set_cf(cf.to_string());
                    delete_range.set_start_key(start_key.into_encoded());
                    delete_range.set_end_key(end_key.into_encoded());
                    delete_range.set_notify_only(notify_only);
                    req.set_cmd_type(CmdType::DeleteRange);
                    req.set_delete_range(delete_range);
                }
            }
            reqs.push(req);
        }

        ASYNC_REQUESTS_COUNTER_VEC.write.all.inc();
        let begin_instant = Instant::now_coarse();

        if let Some(tx) = self.txn_extra_scheduler.as_ref() {
            if !batch.extra.is_empty() {
                tx.schedule(batch.extra);
            }
        }

        self.exec_write_requests(
            ctx,
            reqs,
            Box::new(move |(cb_ctx, res)| match res {
                Ok(CmdRes::Resp(_)) => {
                    ASYNC_REQUESTS_COUNTER_VEC.write.success.inc();
                    ASYNC_REQUESTS_DURATIONS_VEC
                        .write
                        .observe(begin_instant.elapsed_secs());
                    fail_point!("raftkv_async_write_finish");
                    cb((cb_ctx, Ok(())))
                }
                Ok(CmdRes::Snap(_)) => cb((
                    cb_ctx,
                    Err(box_err!("unexpect snapshot, should mutate instead.")),
                )),
                Err(e) => {
                    let status_kind = get_status_kind_from_engine_error(&e);
                    ASYNC_REQUESTS_COUNTER_VEC.write.get(status_kind).inc();
                    cb((cb_ctx, Err(e)))
                }
            }),
        )
        .map_err(|e| {
            let status_kind = get_status_kind_from_error(&e);
            ASYNC_REQUESTS_COUNTER_VEC.write.get(status_kind).inc();
            e.into()
        })
    }

    fn async_snapshot(
        &self,
        ctx: &Context,
        read_id: Option<ThreadReadId>,
        cb: Callback<Self::Snap>,
    ) -> kv::Result<()> {
        let mut req = Request::default();
        req.set_cmd_type(CmdType::Snap);
        ASYNC_REQUESTS_COUNTER_VEC.snapshot.all.inc();
        let begin_instant = Instant::now_coarse();
        self.exec_snapshot(
            read_id,
            ctx,
            req,
            Box::new(move |(cb_ctx, res)| match res {
                Ok(CmdRes::Resp(r)) => cb((
                    cb_ctx,
                    Err(invalid_resp_type(CmdType::Snap, r[0].get_cmd_type()).into()),
                )),
                Ok(CmdRes::Snap(s)) => {
                    ASYNC_REQUESTS_DURATIONS_VEC
                        .snapshot
                        .observe(begin_instant.elapsed_secs());
                    ASYNC_REQUESTS_COUNTER_VEC.snapshot.success.inc();
                    cb((cb_ctx, Ok(s)))
                }
                Err(e) => {
                    let status_kind = get_status_kind_from_engine_error(&e);
                    ASYNC_REQUESTS_COUNTER_VEC.snapshot.get(status_kind).inc();
                    cb((cb_ctx, Err(e)))
                }
            }),
        )
        .map_err(|e| {
            let status_kind = get_status_kind_from_error(&e);
            ASYNC_REQUESTS_COUNTER_VEC.snapshot.get(status_kind).inc();
            e.into()
        })
    }

    fn release_snapshot(&self) {
        self.router.release_snapshot_cache();
    }

    fn get_properties_cf(
        &self,
        cf: CfName,
        start: &[u8],
        end: &[u8],
    ) -> kv::Result<RocksTablePropertiesCollection> {
        let start = keys::data_key(start);
        let end = keys::data_end_key(end);
        self.engine
            .get_range_properties_cf(cf, &start, &end)
            .map_err(|e| e.into())
    }

    fn get_mvcc_properties_cf(
        &self,
        cf: CfName,
        safe_point: TimeStamp,
        start: &[u8],
        end: &[u8],
    ) -> kv::Result<MvccProperties> {
        let start = keys::data_key(start);
        let end = keys::data_end_key(end);
        self.engine
            .get_mvcc_properties_cf(cf, safe_point, &start, &end)
            .map_err(|e| e.into())
    }
}

impl<S: Snapshot> EngineSnapshot for RegionSnapshot<S> {
    type Iter = RegionIterator<S>;

    fn get(&self, key: &Key) -> kv::Result<Option<Value>> {
        fail_point!("raftkv_snapshot_get", |_| Err(box_err!(
            "injected error for get"
        )));
        let v = box_try!(self.get_value(key.as_encoded()));
        Ok(v.map(|v| v.to_vec()))
    }

    fn get_cf(&self, cf: CfName, key: &Key) -> kv::Result<Option<Value>> {
        fail_point!("raftkv_snapshot_get_cf", |_| Err(box_err!(
            "injected error for get_cf"
        )));
        let v = box_try!(self.get_value_cf(cf, key.as_encoded()));
        Ok(v.map(|v| v.to_vec()))
    }

    fn get_cf_opt(&self, opts: ReadOptions, cf: CfName, key: &Key) -> kv::Result<Option<Value>> {
        fail_point!("raftkv_snapshot_get_cf", |_| Err(box_err!(
            "injected error for get_cf"
        )));
        let v = box_try!(self.get_value_cf_opt(&opts, cf, key.as_encoded()));
        Ok(v.map(|v| v.to_vec()))
    }

    fn iter(&self, iter_opt: IterOptions, mode: ScanMode) -> kv::Result<Cursor<Self::Iter>> {
        fail_point!("raftkv_snapshot_iter", |_| Err(box_err!(
            "injected error for iter"
        )));
        Ok(Cursor::new(RegionSnapshot::iter(self, iter_opt), mode))
    }

    fn iter_cf(
        &self,
        cf: CfName,
        iter_opt: IterOptions,
        mode: ScanMode,
    ) -> kv::Result<Cursor<Self::Iter>> {
        fail_point!("raftkv_snapshot_iter_cf", |_| Err(box_err!(
            "injected error for iter_cf"
        )));
        Ok(Cursor::new(
            RegionSnapshot::iter_cf(self, cf, iter_opt)?,
            mode,
        ))
    }

    #[inline]
    fn lower_bound(&self) -> Option<&[u8]> {
        Some(self.get_start_key())
    }

    #[inline]
    fn upper_bound(&self) -> Option<&[u8]> {
        Some(self.get_end_key())
    }

    #[inline]
    fn get_data_version(&self) -> Option<u64> {
        self.get_apply_index().ok()
    }

    fn is_max_ts_synced(&self) -> bool {
        self.max_ts_sync_status
            .as_ref()
            .map(|v| v.load(Ordering::SeqCst) & 1 == 1)
            .unwrap_or(false)
    }
}

impl<S: Snapshot> EngineIterator for RegionIterator<S> {
    fn next(&mut self) -> kv::Result<bool> {
        RegionIterator::next(self).map_err(KvError::from)
    }

    fn prev(&mut self) -> kv::Result<bool> {
        RegionIterator::prev(self).map_err(KvError::from)
    }

    fn seek(&mut self, key: &Key) -> kv::Result<bool> {
        fail_point!("raftkv_iter_seek", |_| Err(box_err!(
            "injected error for iter_seek"
        )));
        RegionIterator::seek(self, key.as_encoded()).map_err(From::from)
    }

    fn seek_for_prev(&mut self, key: &Key) -> kv::Result<bool> {
        fail_point!("raftkv_iter_seek_for_prev", |_| Err(box_err!(
            "injected error for iter_seek_for_prev"
        )));
        RegionIterator::seek_for_prev(self, key.as_encoded()).map_err(From::from)
    }

    fn seek_to_first(&mut self) -> kv::Result<bool> {
        RegionIterator::seek_to_first(self).map_err(KvError::from)
    }

    fn seek_to_last(&mut self) -> kv::Result<bool> {
        RegionIterator::seek_to_last(self).map_err(KvError::from)
    }

    fn valid(&self) -> kv::Result<bool> {
        RegionIterator::valid(self).map_err(KvError::from)
    }

    fn validate_key(&self, key: &Key) -> kv::Result<()> {
        self.should_seekable(key.as_encoded()).map_err(From::from)
    }

    fn key(&self) -> &[u8] {
        RegionIterator::key(self)
    }

    fn value(&self) -> &[u8] {
        RegionIterator::value(self)
    }
}<|MERGE_RESOLUTION|>--- conflicted
+++ resolved
@@ -18,15 +18,7 @@
     RaftRequestHeader, Request, Response,
 };
 use kvproto::{errorpb, metapb};
-<<<<<<< HEAD
-use std::fmt::{self, Debug, Display, Formatter};
-use std::io::Error as IoError;
-use std::result;
-use std::time::Duration;
-use txn_types::{Key, TimeStamp, TxnExtra, Value};
-=======
-use txn_types::{Key, TxnExtraScheduler, Value};
->>>>>>> fbf0936b
+use txn_types::{Key, TimeStamp, TxnExtraScheduler, Value};
 
 use super::metrics::*;
 use crate::storage::kv::{
