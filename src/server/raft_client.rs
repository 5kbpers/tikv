--- conflicted
+++ resolved
@@ -10,11 +10,7 @@
 use super::metrics::*;
 use super::{Config, Result};
 use crossbeam::channel::SendError;
-<<<<<<< HEAD
-use engine_skiplist::SkiplistSnapshot;
-=======
-use engine_rocks::RocksEngine;
->>>>>>> a4f38fb4
+use engine_skiplist::SkiplistEngine;
 use futures::{future, stream, Future, Poll, Sink, Stream};
 use grpcio::{
     ChannelBuilder, Environment, Error as GrpcError, RpcStatus, RpcStatusCode, WriteFlags,
@@ -42,11 +38,7 @@
 }
 
 impl Conn {
-<<<<<<< HEAD
-    fn new<T: RaftStoreRouter<SkiplistSnapshot> + 'static>(
-=======
-    fn new<T: RaftStoreRouter<RocksEngine> + 'static>(
->>>>>>> a4f38fb4
+    fn new<T: RaftStoreRouter<SkiplistEngine> + 'static>(
         env: Arc<Environment>,
         router: T,
         addr: &str,
@@ -159,11 +151,7 @@
     timer: Handle,
 }
 
-<<<<<<< HEAD
-impl<T: RaftStoreRouter<SkiplistSnapshot>> RaftClient<T> {
-=======
-impl<T: RaftStoreRouter<RocksEngine>> RaftClient<T> {
->>>>>>> a4f38fb4
+impl<T: RaftStoreRouter<SkiplistEngine>> RaftClient<T> {
     pub fn new(
         env: Arc<Environment>,
         cfg: Arc<Config>,
