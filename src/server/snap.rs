// Copyright 2016 TiKV Project Authors. Licensed under Apache-2.0.

use std::fmt::{self, Display, Formatter};
use std::sync::atomic::{AtomicUsize, Ordering};
use std::sync::Arc;
use std::time::{Duration, Instant};

use futures::{future, Async, Future, Poll, Stream};
use futures_cpupool::{Builder as CpuPoolBuilder, CpuPool};
use grpcio::{
    ChannelBuilder, ClientStreamingSink, Environment, RequestStream, RpcStatus, RpcStatusCode,
    WriteFlags,
};
use kvproto::raft_serverpb::RaftMessage;
use kvproto::raft_serverpb::{Done, SnapshotChunk};
use kvproto::tikvpb::TikvClient;

<<<<<<< HEAD
use engine_skiplist::{SkiplistEngine, SkiplistSnapshot};
=======
use engine_rocks::RocksEngine;
>>>>>>> a4f38fb4
use raftstore::router::RaftStoreRouter;
use raftstore::store::{GenericSnapshot, SnapEntry, SnapKey, SnapManager};
use security::SecurityManager;
use tikv_util::worker::Runnable;
use tikv_util::DeferContext;

use super::metrics::*;
use super::{Config, Error, Result};

pub type Callback = Box<dyn FnOnce(Result<()>) + Send>;

const DEFAULT_POOL_SIZE: usize = 4;

/// A task for either receiving Snapshot or sending Snapshot
pub enum Task {
    Recv {
        stream: RequestStream<SnapshotChunk>,
        sink: ClientStreamingSink<Done>,
    },
    Send {
        addr: String,
        msg: RaftMessage,
        cb: Callback,
    },
}

impl Display for Task {
    fn fmt(&self, f: &mut Formatter<'_>) -> fmt::Result {
        match *self {
            Task::Recv { .. } => write!(f, "Recv"),
            Task::Send {
                ref addr, ref msg, ..
            } => write!(f, "Send Snap[to: {}, snap: {:?}]", addr, msg),
        }
    }
}

struct SnapChunk {
    first: Option<SnapshotChunk>,
    snap: Box<dyn GenericSnapshot>,
    remain_bytes: usize,
}

const SNAP_CHUNK_LEN: usize = 1024 * 1024;

impl Stream for SnapChunk {
    type Item = (SnapshotChunk, WriteFlags);
    type Error = Error;

    fn poll(&mut self) -> Poll<Option<Self::Item>, Error> {
        if let Some(t) = self.first.take() {
            let write_flags = WriteFlags::default().buffer_hint(true);
            return Ok(Async::Ready(Some((t, write_flags))));
        }

        let mut buf = match self.remain_bytes {
            0 => return Ok(Async::Ready(None)),
            n if n > SNAP_CHUNK_LEN => vec![0; SNAP_CHUNK_LEN],
            n => vec![0; n],
        };
        let result = self.snap.read_exact(buf.as_mut_slice());
        match result {
            Ok(_) => {
                self.remain_bytes -= buf.len();
                let mut chunk = SnapshotChunk::default();
                chunk.set_data(buf);
                Ok(Async::Ready(Some((
                    chunk,
                    WriteFlags::default().buffer_hint(true),
                ))))
            }
            Err(e) => Err(box_err!("failed to read snapshot chunk: {}", e)),
        }
    }
}

struct SendStat {
    key: SnapKey,
    total_size: u64,
    elapsed: Duration,
}

/// Send the snapshot to specified address.
///
/// It will first send the normal raft snapshot message and then send the snapshot file.
fn send_snap(
    env: Arc<Environment>,
    mgr: SnapManager<SkiplistEngine>,
    security_mgr: Arc<SecurityManager>,
    cfg: &Config,
    addr: &str,
    msg: RaftMessage,
) -> Result<impl Future<Item = SendStat, Error = Error>> {
    assert!(msg.get_message().has_snapshot());
    let timer = Instant::now();

    let send_timer = SEND_SNAP_HISTOGRAM.start_coarse_timer();

    let key = {
        let snap = msg.get_message().get_snapshot();
        SnapKey::from_snap(snap)?
    };

    mgr.register(key.clone(), SnapEntry::Sending);
    let deregister = {
        let (mgr, key) = (mgr.clone(), key.clone());
        DeferContext::new(move || mgr.deregister(&key, &SnapEntry::Sending))
    };

    let s = box_try!(mgr.get_snapshot_for_sending(&key));
    if !s.exists() {
        return Err(box_err!("missing snap file: {:?}", s.path()));
    }
    let total_size = s.total_size()?;

    let chunks = {
        let mut first_chunk = SnapshotChunk::default();
        first_chunk.set_message(msg);

        SnapChunk {
            first: Some(first_chunk),
            snap: s,
            remain_bytes: total_size as usize,
        }
    };

    let cb = ChannelBuilder::new(env)
        .stream_initial_window_size(cfg.grpc_stream_initial_window_size.0 as i32)
        .keepalive_time(cfg.grpc_keepalive_time.0)
        .keepalive_timeout(cfg.grpc_keepalive_timeout.0)
        .default_compression_algorithm(cfg.grpc_compression_algorithm());

    let channel = security_mgr.connect(cb, addr);
    let client = TikvClient::new(channel);
    let (sink, receiver) = client.snapshot()?;

    let send = chunks.forward(sink).map_err(Error::from);
    let send = send
        .and_then(|(s, _)| receiver.map_err(Error::from).map(|_| s))
        .then(move |result| {
            send_timer.observe_duration();
            drop(deregister);
            drop(client);
            result.map(|s| {
                fail_point!("snapshot_delete_after_send");
                s.snap.delete();
                // TODO: improve it after rustc resolves the bug.
                // Call `info` in the closure directly will cause rustc
                // panic with `Cannot create local mono-item for DefId`.
                SendStat {
                    key,
                    total_size,
                    elapsed: timer.elapsed(),
                }
            })
        });
    Ok(send)
}

struct RecvSnapContext {
    key: SnapKey,
    file: Option<Box<dyn GenericSnapshot>>,
    raft_msg: RaftMessage,
}

impl RecvSnapContext {
    fn new(
        head_chunk: Option<SnapshotChunk>,
        snap_mgr: &SnapManager<SkiplistEngine>,
    ) -> Result<Self> {
        // head_chunk is None means the stream is empty.
        let mut head = head_chunk.ok_or_else(|| Error::Other("empty gRPC stream".into()))?;
        if !head.has_message() {
            return Err(box_err!("no raft message in the first chunk"));
        }

        let meta = head.take_message();
        let key = match SnapKey::from_snap(meta.get_message().get_snapshot()) {
            Ok(k) => k,
            Err(e) => return Err(box_err!("failed to create snap key: {:?}", e)),
        };

        let snap = {
            let data = meta.get_message().get_snapshot().get_data();
            let s = match snap_mgr.get_snapshot_for_receiving(&key, data) {
                Ok(s) => s,
                Err(e) => return Err(box_err!("{} failed to create snapshot file: {:?}", key, e)),
            };

            if s.exists() {
                let p = s.path();
                info!("snapshot file already exists, skip receiving"; "snap_key" => %key, "file" => p);
                None
            } else {
                Some(s)
            }
        };

        Ok(RecvSnapContext {
            key,
            file: snap,
            raft_msg: meta,
        })
    }

<<<<<<< HEAD
    fn finish<R: RaftStoreRouter<SkiplistSnapshot>>(self, raft_router: R) -> Result<()> {
=======
    fn finish<R: RaftStoreRouter<RocksEngine>>(self, raft_router: R) -> Result<()> {
>>>>>>> a4f38fb4
        let key = self.key;
        if let Some(mut file) = self.file {
            info!("saving snapshot file"; "snap_key" => %key, "file" => file.path());
            if let Err(e) = file.save() {
                let path = file.path();
                let e = box_err!("{} failed to save snapshot file {}: {:?}", key, path, e);
                return Err(e);
            }
        }
        if let Err(e) = raft_router.send_raft_msg(self.raft_msg) {
            return Err(box_err!("{} failed to send snapshot to raft: {}", key, e));
        }
        Ok(())
    }
}

<<<<<<< HEAD
fn recv_snap<R: RaftStoreRouter<SkiplistSnapshot> + 'static>(
=======
fn recv_snap<R: RaftStoreRouter<RocksEngine> + 'static>(
>>>>>>> a4f38fb4
    stream: RequestStream<SnapshotChunk>,
    sink: ClientStreamingSink<Done>,
    snap_mgr: SnapManager<SkiplistEngine>,
    raft_router: R,
) -> impl Future<Item = (), Error = Error> {
    let stream = stream.map_err(Error::from);

    let f = stream.into_future().map_err(|(e, _)| e).and_then(
        move |(head, chunks)| -> Box<dyn Future<Item = (), Error = Error> + Send> {
            let context = match RecvSnapContext::new(head, &snap_mgr) {
                Ok(context) => context,
                Err(e) => return Box::new(future::err(e)),
            };

            if context.file.is_none() {
                return Box::new(future::result(context.finish(raft_router)));
            }

            let context_key = context.key.clone();
            snap_mgr.register(context.key.clone(), SnapEntry::Receiving);

            let recv_chunks = chunks.fold(context, |mut context, mut chunk| -> Result<_> {
                let data = chunk.take_data();
                if data.is_empty() {
                    return Err(box_err!("{} receive chunk with empty data", context.key));
                }
                if let Err(e) = context.file.as_mut().unwrap().write_all(&data) {
                    let key = &context.key;
                    let path = context.file.as_mut().unwrap().path();
                    let e = box_err!("{} failed to write snapshot file {}: {}", key, path, e);
                    return Err(e);
                }
                Ok(context)
            });

            Box::new(
                recv_chunks
                    .and_then(move |context| context.finish(raft_router))
                    .then(move |r| {
                        snap_mgr.deregister(&context_key, &SnapEntry::Receiving);
                        r
                    }),
            )
        },
    );
    f.then(move |res| match res {
        Ok(()) => sink.success(Done::default()),
        Err(e) => {
            let status = RpcStatus::new(RpcStatusCode::UNKNOWN, Some(format!("{:?}", e)));
            sink.fail(status)
        }
    })
    .map_err(Error::from)
}

<<<<<<< HEAD
pub struct Runner<R: RaftStoreRouter<SkiplistSnapshot> + 'static> {
=======
pub struct Runner<R: RaftStoreRouter<RocksEngine> + 'static> {
>>>>>>> a4f38fb4
    env: Arc<Environment>,
    snap_mgr: SnapManager<SkiplistEngine>,
    pool: CpuPool,
    raft_router: R,
    security_mgr: Arc<SecurityManager>,
    cfg: Arc<Config>,
    sending_count: Arc<AtomicUsize>,
    recving_count: Arc<AtomicUsize>,
}

<<<<<<< HEAD
impl<R: RaftStoreRouter<SkiplistSnapshot> + 'static> Runner<R> {
=======
impl<R: RaftStoreRouter<RocksEngine> + 'static> Runner<R> {
>>>>>>> a4f38fb4
    pub fn new(
        env: Arc<Environment>,
        snap_mgr: SnapManager<SkiplistEngine>,
        r: R,
        security_mgr: Arc<SecurityManager>,
        cfg: Arc<Config>,
    ) -> Runner<R> {
        Runner {
            env,
            snap_mgr,
            pool: CpuPoolBuilder::new()
                .name_prefix(thd_name!("snap-sender"))
                .pool_size(DEFAULT_POOL_SIZE)
                .create(),
            raft_router: r,
            security_mgr,
            cfg,
            sending_count: Arc::new(AtomicUsize::new(0)),
            recving_count: Arc::new(AtomicUsize::new(0)),
        }
    }
}

<<<<<<< HEAD
impl<R: RaftStoreRouter<SkiplistSnapshot> + 'static> Runnable<Task> for Runner<R> {
=======
impl<R: RaftStoreRouter<RocksEngine> + 'static> Runnable<Task> for Runner<R> {
>>>>>>> a4f38fb4
    fn run(&mut self, task: Task) {
        match task {
            Task::Recv { stream, sink } => {
                let task_num = self.recving_count.load(Ordering::SeqCst);
                if task_num >= self.cfg.concurrent_recv_snap_limit {
                    warn!("too many recving snapshot tasks, ignore");
                    let status = RpcStatus::new(
                        RpcStatusCode::RESOURCE_EXHAUSTED,
                        Some(format!(
                            "the number of received snapshot tasks {} exceeded the limitation {}",
                            task_num, self.cfg.concurrent_recv_snap_limit
                        )),
                    );
                    self.pool.spawn(sink.fail(status)).forget();
                    return;
                }
                SNAP_TASK_COUNTER_STATIC.recv.inc();

                let snap_mgr = self.snap_mgr.clone();
                let raft_router = self.raft_router.clone();
                let recving_count = Arc::clone(&self.recving_count);
                recving_count.fetch_add(1, Ordering::SeqCst);
                let f = recv_snap(stream, sink, snap_mgr, raft_router).then(move |result| {
                    recving_count.fetch_sub(1, Ordering::SeqCst);
                    if let Err(e) = result {
                        error!("failed to recv snapshot"; "err" => %e);
                    }
                    future::ok::<_, ()>(())
                });
                self.pool.spawn(f).forget();
            }
            Task::Send { addr, msg, cb } => {
                fail_point!("send_snapshot");
                if self.sending_count.load(Ordering::SeqCst) >= self.cfg.concurrent_send_snap_limit
                {
                    warn!(
                        "too many sending snapshot tasks, drop Send Snap[to: {}, snap: {:?}]",
                        addr, msg
                    );
                    cb(Err(Error::Other("Too many sending snapshot tasks".into())));
                    return;
                }
                SNAP_TASK_COUNTER_STATIC.send.inc();

                let env = Arc::clone(&self.env);
                let mgr = self.snap_mgr.clone();
                let security_mgr = Arc::clone(&self.security_mgr);
                let sending_count = Arc::clone(&self.sending_count);
                sending_count.fetch_add(1, Ordering::SeqCst);

                let f = future::result(send_snap(env, mgr, security_mgr, &self.cfg, &addr, msg))
                    .flatten()
                    .then(move |res| {
                        match res {
                            Ok(stat) => {
                                info!(
                                    "sent snapshot";
                                    "region_id" => stat.key.region_id,
                                    "snap_key" => %stat.key,
                                    "size" => stat.total_size,
                                    "duration" => ?stat.elapsed
                                );
                                cb(Ok(()));
                            }
                            Err(e) => {
                                error!("failed to send snap"; "to_addr" => addr, "err" => ?e);
                                cb(Err(e));
                            }
                        };
                        sending_count.fetch_sub(1, Ordering::SeqCst);
                        future::ok::<_, ()>(())
                    });

                self.pool.spawn(f).forget();
            }
        }
    }
}<|MERGE_RESOLUTION|>--- conflicted
+++ resolved
@@ -15,11 +15,7 @@
 use kvproto::raft_serverpb::{Done, SnapshotChunk};
 use kvproto::tikvpb::TikvClient;
 
-<<<<<<< HEAD
 use engine_skiplist::{SkiplistEngine, SkiplistSnapshot};
-=======
-use engine_rocks::RocksEngine;
->>>>>>> a4f38fb4
 use raftstore::router::RaftStoreRouter;
 use raftstore::store::{GenericSnapshot, SnapEntry, SnapKey, SnapManager};
 use security::SecurityManager;
@@ -225,11 +221,7 @@
         })
     }
 
-<<<<<<< HEAD
-    fn finish<R: RaftStoreRouter<SkiplistSnapshot>>(self, raft_router: R) -> Result<()> {
-=======
-    fn finish<R: RaftStoreRouter<RocksEngine>>(self, raft_router: R) -> Result<()> {
->>>>>>> a4f38fb4
+    fn finish<R: RaftStoreRouter<SkiplistEngine>>(self, raft_router: R) -> Result<()> {
         let key = self.key;
         if let Some(mut file) = self.file {
             info!("saving snapshot file"; "snap_key" => %key, "file" => file.path());
@@ -246,11 +238,7 @@
     }
 }
 
-<<<<<<< HEAD
-fn recv_snap<R: RaftStoreRouter<SkiplistSnapshot> + 'static>(
-=======
-fn recv_snap<R: RaftStoreRouter<RocksEngine> + 'static>(
->>>>>>> a4f38fb4
+fn recv_snap<R: RaftStoreRouter<SkiplistEngine> + 'static>(
     stream: RequestStream<SnapshotChunk>,
     sink: ClientStreamingSink<Done>,
     snap_mgr: SnapManager<SkiplistEngine>,
@@ -306,11 +294,7 @@
     .map_err(Error::from)
 }
 
-<<<<<<< HEAD
-pub struct Runner<R: RaftStoreRouter<SkiplistSnapshot> + 'static> {
-=======
-pub struct Runner<R: RaftStoreRouter<RocksEngine> + 'static> {
->>>>>>> a4f38fb4
+pub struct Runner<R: RaftStoreRouter<SkiplistEngine> + 'static> {
     env: Arc<Environment>,
     snap_mgr: SnapManager<SkiplistEngine>,
     pool: CpuPool,
@@ -321,11 +305,7 @@
     recving_count: Arc<AtomicUsize>,
 }
 
-<<<<<<< HEAD
-impl<R: RaftStoreRouter<SkiplistSnapshot> + 'static> Runner<R> {
-=======
-impl<R: RaftStoreRouter<RocksEngine> + 'static> Runner<R> {
->>>>>>> a4f38fb4
+impl<R: RaftStoreRouter<SkiplistEngine> + 'static> Runner<R> {
     pub fn new(
         env: Arc<Environment>,
         snap_mgr: SnapManager<SkiplistEngine>,
@@ -349,11 +329,7 @@
     }
 }
 
-<<<<<<< HEAD
-impl<R: RaftStoreRouter<SkiplistSnapshot> + 'static> Runnable<Task> for Runner<R> {
-=======
-impl<R: RaftStoreRouter<RocksEngine> + 'static> Runnable<Task> for Runner<R> {
->>>>>>> a4f38fb4
+impl<R: RaftStoreRouter<SkiplistEngine> + 'static> Runnable<Task> for Runner<R> {
     fn run(&mut self, task: Task) {
         match task {
             Task::Recv { stream, sink } => {
