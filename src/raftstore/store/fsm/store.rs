--- conflicted
+++ resolved
@@ -1083,14 +1083,10 @@
         let timer = RegionRunner::new_timer();
         box_try!(workers.region_worker.start_with_timer(region_runner, timer));
 
-<<<<<<< HEAD
-        let compact_runner = CompactRunner::new(engines.kv.get_sync_db());
-=======
->>>>>>> 2bdf6dc5
         let raftlog_gc_runner = RaftlogGcRunner::new(None);
         box_try!(workers.raftlog_gc_worker.start(raftlog_gc_runner));
 
-        let compact_runner = CompactRunner::new(Arc::clone(&engines.kv));
+        let compact_runner = CompactRunner::new(engines.kv.get_sync_db());
         let cleanup_sst_runner = CleanupSSTRunner::new(
             store.get_id(),
             self.router.clone(),
