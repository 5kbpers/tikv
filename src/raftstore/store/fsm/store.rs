--- conflicted
+++ resolved
@@ -1027,10 +1027,7 @@
         );
         self.apply_system
             .schedule_all(region_peers.iter().map(|pair| pair.1.get_peer()));
-<<<<<<< HEAD
-=======
-
->>>>>>> 96a33548
+
         {
             let mut meta = builder.store_meta.lock().unwrap();
             for (_, peer_fsm) in &region_peers {
@@ -1039,8 +1036,6 @@
                     .insert(peer_fsm.region_id(), ReadDelegate::from_peer(peer));
             }
         }
-<<<<<<< HEAD
-=======
 
         let router = Mutex::new(self.router.clone());
         pd_client.handle_reconnect(move || {
@@ -1049,7 +1044,6 @@
                 .unwrap()
                 .broadcast_normal(|| PeerMsg::HeartbeatPd);
         });
->>>>>>> 96a33548
 
         let tag = format!("raftstore-{}", store.get_id());
         self.system.spawn(tag, builder);
