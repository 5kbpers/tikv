--- conflicted
+++ resolved
@@ -65,12 +65,8 @@
 
 const KV_WB_SHRINK_SIZE: usize = 256 * 1024;
 const RAFT_WB_SHRINK_SIZE: usize = 1024 * 1024;
-<<<<<<< HEAD
 pub const PENDING_VOTES_CAP: usize = 20;
-=======
-const PENDING_VOTES_CAP: usize = 20;
 const UNREACHABLE_BACKOFF: Duration = Duration::from_secs(10);
->>>>>>> b70d50a4
 
 pub struct StoreInfo {
     pub engine: Arc<DB>,
