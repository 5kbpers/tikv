--- conflicted
+++ resolved
@@ -7,11 +7,7 @@
 
 use futures::sink::Sink;
 use futures::{Future, Stream};
-<<<<<<< HEAD
-use grpcio::WriteFlags;
-=======
-use grpcio::{ChannelBuilder, ClientSStreamReceiver, Environment};
->>>>>>> c471fe18
+use grpcio::{ClientDuplexReceiver, ClientDuplexSender, WriteFlags};
 #[cfg(not(feature = "prost-codec"))]
 use kvproto::cdcpb::*;
 #[cfg(feature = "prost-codec")]
@@ -24,52 +20,20 @@
 use pd_client::PdClient;
 use test_raftstore::sleep_ms;
 
-<<<<<<< HEAD
 use cdc::Task;
-=======
-        cluster.run();
-        for (id, worker) in &mut endpoints {
-            let sim = cluster.sim.rl();
-            let raft_router = (*sim).get_router(*id).unwrap();
-            let cdc_ob = obs.get(&id).unwrap().clone();
-            let mut cdc_endpoint =
-                cdc::Endpoint::new(pd_cli.clone(), worker.scheduler(), raft_router, cdc_ob);
-            cdc_endpoint.set_min_ts_interval(Duration::from_millis(100));
-            cdc_endpoint.set_scan_batch_size(2);
-            worker.start(cdc_endpoint).unwrap();
-        }
->>>>>>> c471fe18
 
 use super::TestSuite;
 
-<<<<<<< HEAD
-#[test]
-fn test_cdc_basic() {
-    let mut suite = TestSuite::new(1);
-
-    let mut req = ChangeDataRequest::default();
-    req.region_id = 1;
-    req.set_region_epoch(suite.get_context(1).take_region_epoch());
-    let (req_tx, resp_rx) = suite.get_cdc_client(1).event_feed().unwrap();
-    let _ = req_tx.send((req, WriteFlags::default())).wait().unwrap();
-    let event_feed_wrap = Cell::new(Some(resp_rx));
-    let receive_event = |keep_resolved_ts: bool| loop {
-        let (change_data, events) =
-            match event_feed_wrap.replace(None).unwrap().into_future().wait() {
-                Ok(res) => res,
-                Err(e) => panic!("receive failed {:?}", e.0),
-            };
-        event_feed_wrap.set(Some(events));
-=======
+#[allow(clippy::type_complexity)]
 fn new_event_feed(
     client: &ChangeDataClient,
-    req: &ChangeDataRequest,
 ) -> (
-    Rc<Cell<Option<ClientSStreamReceiver<ChangeDataEvent>>>>,
+    ClientDuplexSender<ChangeDataRequest>,
+    Rc<Cell<Option<ClientDuplexReceiver<ChangeDataEvent>>>>,
     impl Fn(bool) -> Event_oneof_event,
 ) {
-    let event_feed = client.event_feed(&req).unwrap();
-    let event_feed_wrap = Rc::new(Cell::new(Some(event_feed)));
+    let (req_tx, resp_rx) = client.event_feed().unwrap();
+    let event_feed_wrap = Rc::new(Cell::new(Some(resp_rx)));
     let event_feed_wrap_clone = event_feed_wrap.clone();
 
     let receive_event = move |keep_resolved_ts: bool| loop {
@@ -79,7 +43,6 @@
             Err(e) => panic!("receive failed {:?}", e.0),
         };
         event_feed.set(Some(events));
->>>>>>> c471fe18
         let mut change_data = change_data.unwrap();
         assert_eq!(change_data.events.len(), 1);
         let change_data_event = &mut change_data.events[0];
@@ -89,7 +52,7 @@
             other => return other,
         }
     };
-    (event_feed_wrap, receive_event)
+    (req_tx, event_feed_wrap, receive_event)
 }
 
 #[test]
@@ -99,7 +62,8 @@
     let mut req = ChangeDataRequest::default();
     req.region_id = 1;
     req.set_region_epoch(suite.get_context(1).take_region_epoch());
-    let (event_feed_wrap, receive_event) = new_event_feed(&suite.cdc_cli, &req);
+    let (req_tx, event_feed_wrap, receive_event) = new_event_feed(suite.get_cdc_client(1));
+    let _ = req_tx.send((req, WriteFlags::default())).wait().unwrap();
     for _ in 0..2 {
         let event = receive_event(true);
         match event {
@@ -194,14 +158,9 @@
     let mut req = ChangeDataRequest::default();
     req.region_id = 1;
     req.set_region_epoch(suite.get_context(1).take_region_epoch());
-<<<<<<< HEAD
     let (req_tx, resp_rx) = suite.get_cdc_client(1).event_feed().unwrap();
     let _ = req_tx.send((req, WriteFlags::default())).wait().unwrap();
     event_feed_wrap.replace(Some(resp_rx));
-=======
-    let event_feed2 = suite.cdc_cli.event_feed(&req).unwrap();
-    event_feed_wrap.as_ref().replace(Some(event_feed2));
->>>>>>> c471fe18
     let event = receive_event(false);
 
     match event {
@@ -240,14 +199,9 @@
     let mut req = ChangeDataRequest::default();
     req.region_id = 1;
     req.set_region_epoch(Default::default()); // Zero region epoch.
-<<<<<<< HEAD
     let (req_tx, resp_rx) = suite.get_cdc_client(1).event_feed().unwrap();
     let _ = req_tx.send((req, WriteFlags::default())).wait().unwrap();
-    event_feed_wrap.replace(Some(resp_rx));
-=======
-    let event_feed3 = suite.cdc_cli.event_feed(&req).unwrap();
-    event_feed_wrap.as_ref().replace(Some(event_feed3));
->>>>>>> c471fe18
+    event_feed_wrap.as_ref().replace(Some(resp_rx));
     let event = receive_event(false);
     match event {
         Event_oneof_event::Error(err) => {
@@ -269,30 +223,11 @@
     let mut req = ChangeDataRequest::default();
     req.region_id = 1;
     req.set_region_epoch(suite.get_context(1).take_region_epoch());
-<<<<<<< HEAD
-    let (req_tx, resp_rx) = suite.get_cdc_client(1).event_feed().unwrap();
-    let _ = req_tx.send((req, WriteFlags::default())).wait().unwrap();
-    let event_feed_wrap = Cell::new(Some(resp_rx));
-    let receive_event = |keep_resolved_ts: bool| loop {
-        let (change_data, events) =
-            match event_feed_wrap.replace(None).unwrap().into_future().wait() {
-                Ok(res) => res,
-                Err(e) => panic!("receive failed {:?}", e.0),
-            };
-        event_feed_wrap.set(Some(events));
-        let mut change_data = change_data.unwrap();
-        assert_eq!(change_data.events.len(), 1);
-        let change_data_event = &mut change_data.events[0];
-        let event = change_data_event.event.take().unwrap();
-        match event {
-            Event_oneof_event::ResolvedTs(_) if !keep_resolved_ts => continue,
-            other => return other,
-        }
-    };
-=======
-    let (event_feed_wrap, receive_event) = new_event_feed(&suite.cdc_cli, &req);
->>>>>>> c471fe18
-
+    let (req_tx, event_feed_wrap, receive_event) = new_event_feed(suite.get_cdc_client(1));
+    let _ = req_tx
+        .send((req.clone(), WriteFlags::default()))
+        .wait()
+        .unwrap();
     // Make sure region 1 is registered.
     let event = receive_event(false);
     match event {
@@ -366,8 +301,9 @@
         .unwrap();
     rx.recv_timeout(Duration::from_millis(200)).unwrap();
 
-    let event_feed2 = suite.cdc_cli.event_feed(&req).unwrap();
-    event_feed_wrap.as_ref().replace(Some(event_feed2));
+    let (req_tx, resp_rx) = suite.get_cdc_client(1).event_feed().unwrap();
+    let _ = req_tx.send((req, WriteFlags::default())).wait().unwrap();
+    event_feed_wrap.as_ref().replace(Some(resp_rx));
     let event = receive_event(false);
     // Should failed with not leader error.
     match event {
@@ -393,30 +329,8 @@
     let mut req = ChangeDataRequest::default();
     req.region_id = 1;
     req.set_region_epoch(suite.get_context(1).take_region_epoch());
-<<<<<<< HEAD
-    let (req_tx, resp_rx) = suite.get_cdc_client(1).event_feed().unwrap();
-    let _ = req_tx.send((req, WriteFlags::default())).wait().unwrap();
-    let event_feed_wrap = Cell::new(Some(resp_rx));
-    let receive_event = |keep_resolved_ts: bool| loop {
-        let (change_data, events) =
-            match event_feed_wrap.replace(None).unwrap().into_future().wait() {
-                Ok(res) => res,
-                Err(e) => panic!("receive failed {:?}", e.0),
-            };
-        event_feed_wrap.set(Some(events));
-        let mut change_data = change_data.unwrap();
-        assert_eq!(change_data.events.len(), 1);
-        let change_data_event = &mut change_data.events[0];
-        let event = change_data_event.event.take().unwrap();
-        match event {
-            Event_oneof_event::ResolvedTs(_) if !keep_resolved_ts => continue,
-            other => return other,
-        }
-    };
-
-=======
-    let (event_feed_wrap, receive_event) = new_event_feed(&suite.cdc_cli, &req);
->>>>>>> c471fe18
+    let (req_tx, event_feed_wrap, receive_event) = new_event_feed(suite.get_cdc_client(1));
+    let _ = req_tx.send((req, WriteFlags::default())).wait().unwrap();
     // Make sure region 1 is registered.
     let event = receive_event(false);
     match event {
@@ -433,14 +347,10 @@
     let mut req = ChangeDataRequest::default();
     req.region_id = 1;
     req.set_region_epoch(Default::default()); // zero epoch is always stale.
-<<<<<<< HEAD
+
     let (req_tx, resp_rx) = suite.get_cdc_client(1).event_feed().unwrap();
     let _ = req_tx.send((req, WriteFlags::default())).wait().unwrap();
     let feed1_holder = event_feed_wrap.replace(Some(resp_rx));
-=======
-    let event_feed = suite.cdc_cli.event_feed(&req).unwrap();
-    let feed1_holder = event_feed_wrap.as_ref().replace(Some(event_feed));
->>>>>>> c471fe18
     // Must receive epoch not match error.
     let event = receive_event(false);
     match event {
@@ -490,30 +400,8 @@
     let mut req = ChangeDataRequest::default();
     req.region_id = 1;
     req.set_region_epoch(suite.get_context(1).take_region_epoch());
-<<<<<<< HEAD
-    let (req_tx, resp_rx) = suite.get_cdc_client(1).event_feed().unwrap();
-    let _ = req_tx.send((req, WriteFlags::default())).wait().unwrap();
-    let event_feed_wrap = Cell::new(Some(resp_rx));
-    let receive_event = |keep_resolved_ts: bool| loop {
-        let (change_data, events) =
-            match event_feed_wrap.replace(None).unwrap().into_future().wait() {
-                Ok(res) => res,
-                Err(e) => panic!("receive failed {:?}", e.0),
-            };
-        event_feed_wrap.set(Some(events));
-        let mut change_data = change_data.unwrap();
-        assert_eq!(change_data.events.len(), 1);
-        let change_data_event = &mut change_data.events[0];
-        let event = change_data_event.event.take().unwrap();
-        match event {
-            Event_oneof_event::ResolvedTs(_) if !keep_resolved_ts => continue,
-            other => return other,
-        }
-    };
-=======
-    let (event_feed_wrap, receive_event) = new_event_feed(&suite.cdc_cli, &req);
->>>>>>> c471fe18
-
+    let (req_tx, event_feed_wrap, receive_event) = new_event_feed(suite.get_cdc_client(1));
+    let _ = req_tx.send((req, WriteFlags::default())).wait().unwrap();
     let event = receive_event(false);
     match event {
         // Batch size is set to 2.
@@ -566,14 +454,9 @@
     req.region_id = 1;
     req.checkpoint_ts = checkpoint_ts.into_inner();
     req.set_region_epoch(suite.get_context(1).take_region_epoch());
-<<<<<<< HEAD
     let (req_tx, resp_rx) = suite.get_cdc_client(1).event_feed().unwrap();
     let _ = req_tx.send((req, WriteFlags::default())).wait().unwrap();
     let event_feed1 = event_feed_wrap.replace(Some(resp_rx));
-=======
-    let event_feed2 = suite.cdc_cli.event_feed(&req).unwrap();
-    let event_feed1 = event_feed_wrap.as_ref().replace(Some(event_feed2));
->>>>>>> c471fe18
 
     let event = receive_event(false);
     match event {
@@ -625,30 +508,8 @@
     let mut req = ChangeDataRequest::default();
     req.region_id = 1;
     req.set_region_epoch(suite.get_context(1).take_region_epoch());
-<<<<<<< HEAD
-    let (req_tx, resp_rx) = suite.get_cdc_client(1).event_feed().unwrap();
-    let _ = req_tx.send((req, WriteFlags::default())).wait().unwrap();
-    let event_feed_wrap = Cell::new(Some(resp_rx));
-    let receive_event = |keep_resolved_ts: bool| loop {
-        let (change_data, events) =
-            match event_feed_wrap.replace(None).unwrap().into_future().wait() {
-                Ok(res) => res,
-                Err(e) => panic!("receive failed {:?}", e.0),
-            };
-        event_feed_wrap.set(Some(events));
-        let mut change_data = change_data.unwrap();
-        assert_eq!(change_data.events.len(), 1);
-        let change_data_event = &mut change_data.events[0];
-        let event = change_data_event.event.take().unwrap();
-        match event {
-            Event_oneof_event::ResolvedTs(_) if !keep_resolved_ts => continue,
-            other => return other,
-        }
-    };
-=======
-    let (event_feed_wrap, receive_event) = new_event_feed(&suite.cdc_cli, &req);
->>>>>>> c471fe18
-
+    let (req_tx, event_feed_wrap, receive_event) = new_event_feed(suite.get_cdc_client(1));
+    let _ = req_tx.send((req, WriteFlags::default())).wait().unwrap();
     // Make sure region 1 is registered.
     let event = receive_event(false);
     match event {
@@ -685,7 +546,11 @@
     let mut req = ChangeDataRequest::default();
     req.region_id = region.get_id();
     req.set_region_epoch(region.get_region_epoch().clone());
-    let (event_feed_wrap, receive_event) = new_event_feed(&suite.cdc_cli, &req);
+    let (req_tx, event_feed_wrap, receive_event) = new_event_feed(suite.get_cdc_client(1));
+    let _ = req_tx
+        .send((req.clone(), WriteFlags::default()))
+        .wait()
+        .unwrap();
 
     // Make sure region 1 is registered.
     let event = receive_event(false);
@@ -713,8 +578,10 @@
     // Ensure it is old region.
     assert_eq!(req.get_region_id(), region.get_id());
     req.set_region_epoch(region.get_region_epoch().clone());
-    let event_feed2 = suite.cdc_cli.event_feed(&req).unwrap();
-    event_feed_wrap.as_ref().replace(Some(event_feed2));
+
+    let (req_tx, resp_rx) = suite.get_cdc_client(1).event_feed().unwrap();
+    let _ = req_tx.send((req, WriteFlags::default())).wait().unwrap();
+    event_feed_wrap.replace(Some(resp_rx));
     let event = receive_event(false);
     match event {
         Event_oneof_event::Entries(es) => {
@@ -741,8 +608,11 @@
     let mut req = ChangeDataRequest::default();
     req.region_id = region.get_id();
     req.set_region_epoch(region.get_region_epoch().clone());
-    let (event_feed_wrap, receive_event) = new_event_feed(&suite.cdc_cli, &req);
-
+    let (req_tx, event_feed_wrap, receive_event) = new_event_feed(suite.get_cdc_client(1));
+    let _ = req_tx
+        .send((req.clone(), WriteFlags::default()))
+        .wait()
+        .unwrap();
     // Split region.
     suite.cluster.must_split(&region, b"k0");
     // Wait for receiving split cmd.
@@ -771,8 +641,9 @@
     // Ensure it is old region.
     assert_eq!(req.get_region_id(), region.get_id());
     req.set_region_epoch(region.get_region_epoch().clone());
-    let event_feed2 = suite.cdc_cli.event_feed(&req).unwrap();
-    event_feed_wrap.as_ref().replace(Some(event_feed2));
+    let (req_tx, resp_rx) = suite.get_cdc_client(1).event_feed().unwrap();
+    let _ = req_tx.send((req, WriteFlags::default())).wait().unwrap();
+    event_feed_wrap.replace(Some(resp_rx));
     let event = receive_event(false);
     match event {
         Event_oneof_event::Entries(es) => {
