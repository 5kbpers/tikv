--- conflicted
+++ resolved
@@ -853,17 +853,7 @@
 
         let takes = start.elapsed();
         if let Some(resolver) = resolver {
-<<<<<<< HEAD
-            Self::finish_building_resolver(
-                self.observe_id,
-                resolver,
-                region,
-                self.sched.clone(),
-                remote_lease,
-            );
-=======
-            self.finish_building_resolver(resolver, region, takes);
->>>>>>> 6c5f0e7e
+            self.finish_building_resolver(resolver, region, remote_lease, takes);
         }
 
         CDC_SCAN_DURATION_HISTOGRAM.observe(takes.as_secs_f64());
@@ -905,18 +895,8 @@
         Ok(entries)
     }
 
-<<<<<<< HEAD
-    fn finish_building_resolver(
-        observe_id: ObserveID,
-        mut resolver: Resolver,
-        region: Region,
-        sched: Scheduler<Task>,
-        remote_lease: Option<RemoteLease>,
-    ) {
-=======
-    fn finish_building_resolver(&self, mut resolver: Resolver, region: Region, takes: Duration) {
+    fn finish_building_resolver(&self, mut resolver: Resolver, region: Region, remote_lease: Option<RemoteLease>, takes: Duration) {
         let observe_id = self.observe_id;
->>>>>>> 6c5f0e7e
         resolver.init();
         let rts = resolver.resolve(TimeStamp::zero());
         info!(
