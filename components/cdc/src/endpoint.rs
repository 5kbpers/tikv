// Copyright 2020 TiKV Project Authors. Licensed under Apache-2.0.

use std::fmt;
use std::sync::{Arc, Mutex};
use std::time::Duration;

<<<<<<< HEAD
use crossbeam::atomic::AtomicCell;
use engine_rocks::{RocksEngine, RocksSnapshot};
=======
use engine_rocks::RocksSnapshot;
>>>>>>> 6fce09eb
use futures::future::Future;
use kvproto::cdcpb::*;
use kvproto::metapb::Region;
use pd_client::PdClient;
use raftstore::coprocessor::CmdBatch;
use raftstore::router::RaftStoreRouter;
use raftstore::store::fsm::{ChangeCmd, ObserveID, StoreMeta};
use raftstore::store::{Callback, Extra, ReadResponse, SignificantMsg};
use resolved_ts::Resolver;
use tikv::storage::kv::Snapshot;
use tikv::storage::mvcc::{DeltaScanner, ScannerBuilder};
use tikv::storage::txn::TxnEntry;
use tikv::storage::txn::TxnEntryScanner;
use tikv_util::collections::HashMap;
use tikv_util::time::Instant;
use tikv_util::timer::{SteadyTimer, Timer};
use tikv_util::worker::{Runnable, RunnableWithTimer, ScheduleError, Scheduler};
use tokio_threadpool::{Builder, ThreadPool};
use txn_types::{Key, Lock, LockType, TimeStamp};

use crate::delegate::{Delegate, Downstream, DownstreamID, DownstreamState};
use crate::metrics::*;
use crate::service::{Conn, ConnID};
use crate::{CdcObserver, Error, Result};

pub enum Deregister {
    Downstream {
        region_id: u64,
        downstream_id: DownstreamID,
        conn_id: ConnID,
        err: Option<Error>,
    },
    Region {
        region_id: u64,
        observe_id: ObserveID,
        err: Error,
    },
    Conn(ConnID),
}

impl fmt::Display for Deregister {
    fn fmt(&self, f: &mut fmt::Formatter<'_>) -> fmt::Result {
        write!(f, "{:?}", self)
    }
}

impl fmt::Debug for Deregister {
    fn fmt(&self, f: &mut fmt::Formatter<'_>) -> fmt::Result {
        let mut de = f.debug_struct("Deregister");
        match self {
            Deregister::Downstream {
                ref region_id,
                ref downstream_id,
                ref conn_id,
                ref err,
            } => de
                .field("deregister", &"downstream")
                .field("region_id", region_id)
                .field("downstream_id", downstream_id)
                .field("conn_id", conn_id)
                .field("err", err)
                .finish(),
            Deregister::Region {
                ref region_id,
                ref observe_id,
                ref err,
            } => de
                .field("deregister", &"region")
                .field("region_id", region_id)
                .field("observe_id", observe_id)
                .field("err", err)
                .finish(),
            Deregister::Conn(ref conn_id) => de
                .field("deregister", &"conn")
                .field("conn_id", conn_id)
                .finish(),
        }
    }
}

type InitCallback = Box<dyn FnOnce() + Send>;

pub enum Task {
    Register {
        request: ChangeDataRequest,
        downstream: Downstream,
        conn_id: ConnID,
    },
    Deregister(Deregister),
    OpenConn {
        conn: Conn,
    },
    MultiBatch {
        multi: Vec<CmdBatch>,
        extra: Extra,
    },
    MinTS {
        region_id: u64,
        min_ts: TimeStamp,
    },
    ResolverReady {
        observe_id: ObserveID,
        region: Region,
        resolver: Resolver,
    },
    IncrementalScan {
        region_id: u64,
        downstream_id: DownstreamID,
        entries: Vec<Option<TxnEntry>>,
    },
    RegisterMinTsEvent,
    // The result of ChangeCmd should be returned from CDC Endpoint to ensure
    // the downstream switches to Normal after the previous commands was sunk.
    InitDownstream {
        downstream_id: DownstreamID,
        downstream_state: Arc<AtomicCell<DownstreamState>>,
        cb: InitCallback,
    },
    Validate(u64, Box<dyn FnOnce(Option<&Delegate>) + Send>),
}

impl fmt::Display for Task {
    fn fmt(&self, f: &mut fmt::Formatter<'_>) -> fmt::Result {
        write!(f, "{:?}", self)
    }
}

impl fmt::Debug for Task {
    fn fmt(&self, f: &mut fmt::Formatter<'_>) -> fmt::Result {
        let mut de = f.debug_struct("CdcTask");
        match self {
            Task::Register {
                ref request,
                ref downstream,
                ref conn_id,
                ..
            } => de
                .field("type", &"register")
                .field("register request", request)
                .field("request", request)
                .field("id", &downstream.get_id())
                .field("conn_id", conn_id)
                .finish(),
            Task::Deregister(deregister) => de
                .field("type", &"deregister")
                .field("deregister", deregister)
                .finish(),
            Task::OpenConn { ref conn } => de
                .field("type", &"open_conn")
                .field("conn_id", &conn.get_id())
                .finish(),
            Task::MultiBatch { multi, extra } => de
                .field("type", &"multibatch")
                .field("multibatch", &multi.len())
                .field("extra", &extra.len())
                .finish(),
            Task::MinTS {
                ref region_id,
                ref min_ts,
            } => de
                .field("type", &"mit_ts")
                .field("region_id", region_id)
                .field("min_ts", min_ts)
                .finish(),
            Task::ResolverReady {
                ref observe_id,
                ref region,
                ..
            } => de
                .field("type", &"resolver_ready")
                .field("observe_id", &observe_id)
                .field("region_id", &region.get_id())
                .finish(),
            Task::IncrementalScan {
                ref region_id,
                ref downstream_id,
                ref entries,
            } => de
                .field("type", &"incremental_scan")
                .field("region_id", &region_id)
                .field("downstream", &downstream_id)
                .field("scan_entries", &entries.len())
                .finish(),
            Task::RegisterMinTsEvent => de.field("type", &"register_min_ts").finish(),
            Task::InitDownstream {
                ref downstream_id, ..
            } => de
                .field("type", &"init_downstream")
                .field("downstream", &downstream_id)
                .finish(),
            Task::Validate(region_id, _) => de.field("region_id", &region_id).finish(),
        }
    }
}

const METRICS_FLUSH_INTERVAL: u64 = 10_000; // 10s

pub struct Endpoint<T> {
    capture_regions: HashMap<u64, Delegate>,
    connections: HashMap<ConnID, Conn>,
    scheduler: Scheduler<Task>,
    raft_router: T,
    observer: CdcObserver,

    pd_client: Arc<dyn PdClient>,
    timer: SteadyTimer,
    min_ts_interval: Duration,
    scan_batch_size: usize,
    tso_worker: ThreadPool,
    store_meta: Arc<Mutex<StoreMeta>>,
    kv_engine: RocksEngine,

    workers: ThreadPool,

    min_resolved_ts: TimeStamp,
    min_ts_region_id: u64,
}

impl<T: 'static + RaftStoreRouter<RocksSnapshot>> Endpoint<T> {
    pub fn new(
        pd_client: Arc<dyn PdClient>,
        scheduler: Scheduler<Task>,
        raft_router: T,
        observer: CdcObserver,
        store_meta: Arc<Mutex<StoreMeta>>,
        kv_engine: RocksEngine,
    ) -> Endpoint<T> {
        let workers = Builder::new().name_prefix("cdcwkr").pool_size(4).build();
        let tso_worker = Builder::new().name_prefix("tso").pool_size(1).build();
        let ep = Endpoint {
            capture_regions: HashMap::default(),
            connections: HashMap::default(),
            scheduler,
            pd_client,
            tso_worker,
            timer: SteadyTimer::default(),
            workers,
            raft_router,
            observer,
            store_meta,
            kv_engine,
            scan_batch_size: 1024,
            min_ts_interval: Duration::from_secs(1),
            min_resolved_ts: TimeStamp::max(),
            min_ts_region_id: 0,
        };
        ep.register_min_ts_event();
        ep
    }

    pub fn new_timer(&self) -> Timer<()> {
        // Currently there is only one timeout for CDC.
        let cdc_timer_cap = 1;
        let mut timer = Timer::new(cdc_timer_cap);
        timer.add_task(Duration::from_millis(METRICS_FLUSH_INTERVAL), ());
        timer
    }

    pub fn set_min_ts_interval(&mut self, dur: Duration) {
        self.min_ts_interval = dur;
    }

    pub fn set_scan_batch_size(&mut self, scan_batch_size: usize) {
        self.scan_batch_size = scan_batch_size;
    }

    fn on_deregister(&mut self, deregister: Deregister) {
        info!("cdc deregister region"; "deregister" => ?deregister);
        match deregister {
            Deregister::Downstream {
                region_id,
                downstream_id,
                conn_id,
                err,
            } => {
                // The peer wants to deregister
                let mut is_last = false;
                if let Some(delegate) = self.capture_regions.get_mut(&region_id) {
                    is_last = delegate.unsubscribe(downstream_id, err);
                }
                if let Some(conn) = self.connections.get_mut(&conn_id) {
                    if let Some(id) = conn.downstream_id(region_id) {
                        if downstream_id == id {
                            conn.unsubscribe(region_id);
                        }
                    }
                }
                if is_last {
                    let delegate = self.capture_regions.remove(&region_id).unwrap();
                    // Do not continue to observe the events of the region.
                    let oid = self.observer.unsubscribe_region(region_id, delegate.id);
                    assert!(
                        oid.is_some(),
                        "unsubscribe region {} failed, ObserveID {:?}",
                        region_id,
                        delegate.id
                    );
                }
            }
            Deregister::Region {
                region_id,
                observe_id,
                err,
            } => {
                // Something went wrong, deregister all downstreams of the region.

                // To avoid ABA problem, we must check the unique ObserveID.
                let need_remove = self
                    .capture_regions
                    .get(&region_id)
                    .map_or(false, |d| d.id == observe_id);
                if need_remove {
                    if let Some(mut delegate) = self.capture_regions.remove(&region_id) {
                        delegate.stop(err);
                    }
                    self.connections
                        .iter_mut()
                        .for_each(|(_, conn)| conn.unsubscribe(region_id));
                }
                // Do not continue to observe the events of the region.
                let oid = self.observer.unsubscribe_region(region_id, observe_id);
                assert_eq!(
                    need_remove,
                    oid.is_some(),
                    "unsubscribe region {} failed, ObserveID {:?}",
                    region_id,
                    observe_id
                );
            }
            Deregister::Conn(conn_id) => {
                // The connection is closed, deregister all downstreams of the connection.
                if let Some(conn) = self.connections.remove(&conn_id) {
                    conn.take_downstreams()
                        .into_iter()
                        .for_each(|(region_id, downstream_id)| {
                            if let Some(delegate) = self.capture_regions.get_mut(&region_id) {
                                if delegate.unsubscribe(downstream_id, None) {
                                    let delegate = self.capture_regions.remove(&region_id).unwrap();
                                    // Do not continue to observe the events of the region.
                                    let oid =
                                        self.observer.unsubscribe_region(region_id, delegate.id);
                                    assert!(
                                        oid.is_some(),
                                        "unsubscribe region {} failed, ObserveID {:?}",
                                        region_id,
                                        delegate.id
                                    );
                                }
                            }
                        });
                }
            }
        }
    }

    pub fn on_register(
        &mut self,
        mut request: ChangeDataRequest,
        mut downstream: Downstream,
        conn_id: ConnID,
    ) {
        let region_id = request.region_id;
        let conn = match self.connections.get_mut(&conn_id) {
            Some(conn) => conn,
            None => {
                error!("register for a nonexistent connection";
                    "region_id" => region_id, "conn_id" => ?conn_id);
                return;
            }
        };
        downstream.set_sink(conn.get_sink());
        if !conn.subscribe(request.get_region_id(), downstream.get_id()) {
            downstream.sink_duplicate_error(request.get_region_id());
            error!("duplicate register";
                "region_id" => region_id,
                "conn_id" => ?conn_id,
                "req_id" => request.get_request_id(),
                "downstream_id" => ?downstream.get_id());
            return;
        }

        info!("cdc register region";
            "region_id" => region_id,
            "conn_id" => ?conn.get_id(),
            "req_id" => request.get_request_id(),
            "downstream_id" => ?downstream.get_id());
        let mut is_new_delegate = false;
        let delegate = self.capture_regions.entry(region_id).or_insert_with(|| {
            let d = Delegate::new(region_id);
            is_new_delegate = true;
            d
        });
        delegate.set_extra_read(request.get_extra_read());

        let downstream_id = downstream.get_id();
        let downstream_state = downstream.get_state();
        let checkpoint_ts = request.checkpoint_ts;
        let sched = self.scheduler.clone();
        let batch_size = self.scan_batch_size;

        let init = Initializer {
            sched,
            region_id,
            conn_id,
            downstream_id,
            batch_size,
            observe_id: delegate.id,
            downstream_state: downstream_state.clone(),
            checkpoint_ts: checkpoint_ts.into(),
            build_resolver: is_new_delegate,
        };
        if !delegate.subscribe(downstream) {
            conn.unsubscribe(request.get_region_id());
            if is_new_delegate {
                self.capture_regions.remove(&request.get_region_id());
            }
            return;
        }
        let change_cmd = if is_new_delegate {
            // The region has never been registered.
            // Subscribe the change events of the region.
            let old_id = self.observer.subscribe_region(region_id, delegate.id);
            assert!(
                old_id.is_none(),
                "region {} must not be observed twice, old ObserveID {:?}, new ObserveID {:?}",
                region_id,
                old_id,
                delegate.id
            );

            ChangeCmd::RegisterObserver {
                observe_id: delegate.id,
                region_id,
                enabled: delegate.enabled(),
            }
        } else {
            ChangeCmd::Snapshot {
                observe_id: delegate.id,
                region_id,
            }
        };
        if let Some(reader) = self.store_meta.lock().unwrap().readers.get(&region_id) {
            reader.extra_read.store(request.get_extra_read());
        }
        let (cb, fut) = tikv_util::future::paired_future_callback();
        let scheduler = self.scheduler.clone();
        let deregister_downstream = move |err| {
            warn!("cdc send capture change cmd failed"; "region_id" => region_id, "error" => ?err);
            let deregister = Deregister::Downstream {
                region_id,
                downstream_id,
                conn_id,
                err: Some(err),
            };
            if let Err(e) = scheduler.schedule(Task::Deregister(deregister)) {
                error!("schedule cdc task failed"; "error" => ?e);
            }
        };
        let scheduler = self.scheduler.clone();
        if let Err(e) = self.raft_router.significant_send(
            region_id,
            SignificantMsg::CaptureChange {
                cmd: change_cmd,
                region_epoch: request.take_region_epoch(),
                callback: Callback::Read(Box::new(move |resp| {
                    if let Err(e) = scheduler.schedule(Task::InitDownstream {
                        downstream_id,
                        downstream_state,
                        cb: Box::new(move || {
                            cb(resp);
                        }),
                    }) {
                        error!("schedule cdc task failed"; "error" => ?e);
                    }
                })),
            },
        ) {
            deregister_downstream(Error::Request(e.into()));
            return;
        }
        self.workers.spawn(fut.then(move |res| {
            match res {
                Ok(resp) => init.on_change_cmd(resp),
                Err(e) => deregister_downstream(Error::Other(box_err!(e))),
            };
            Ok(())
        }));
    }

    pub fn on_multi_batch(&mut self, multi: Vec<CmdBatch>, mut extra: Extra) {
        for batch in multi {
            let region_id = batch.region_id;
            let mut deregister = None;
            if let Some(delegate) = self.capture_regions.get_mut(&region_id) {
                if delegate.has_failed() {
                    // Skip the batch if the delegate has failed.
                    continue;
                }
                if let Err(e) = delegate.on_batch(batch, &mut extra, &self.kv_engine) {
                    assert!(delegate.has_failed());
                    // Delegate has error, deregister the corresponding region.
                    deregister = Some(Deregister::Region {
                        region_id,
                        observe_id: delegate.id,
                        err: e,
                    });
                }
            }
            if let Some(deregister) = deregister {
                self.on_deregister(deregister);
            }
        }
    }

    pub fn on_incremental_scan(
        &mut self,
        region_id: u64,
        downstream_id: DownstreamID,
        entries: Vec<Option<TxnEntry>>,
    ) {
        if let Some(delegate) = self.capture_regions.get_mut(&region_id) {
            delegate.on_scan(downstream_id, entries);
        } else {
            warn!("region not found on incremental scan"; "region_id" => region_id);
        }
    }

    fn on_region_ready(&mut self, observe_id: ObserveID, resolver: Resolver, region: Region) {
        let region_id = region.get_id();
        if let Some(delegate) = self.capture_regions.get_mut(&region_id) {
            if delegate.id == observe_id {
                for downstream in delegate.on_region_ready(resolver, region) {
                    let conn_id = downstream.get_conn_id();
                    if !delegate.subscribe(downstream) {
                        let conn = self.connections.get_mut(&conn_id).unwrap();
                        conn.unsubscribe(region_id);
                    }
                }
            } else {
                debug!("stale region ready";
                    "region_id" => region.get_id(),
                    "observe_id" => ?observe_id,
                    "current_id" => ?delegate.id);
            }
        } else {
            debug!("region not found on region ready (finish building resolver)";
                "region_id" => region.get_id());
        }
    }

    fn on_min_ts(&mut self, region_id: u64, min_ts: TimeStamp) {
        if let Some(delegate) = self.capture_regions.get_mut(&region_id) {
            if let Some(resolved_ts) = delegate.on_min_ts(min_ts) {
                if resolved_ts < self.min_resolved_ts {
                    self.min_resolved_ts = resolved_ts;
                    self.min_ts_region_id = region_id;
                }
            }
        }
    }

    fn register_min_ts_event(&self) {
        let timeout = self.timer.delay(self.min_ts_interval);
        let tso = self.pd_client.get_tso();
        let scheduler = self.scheduler.clone();
        let raft_router = self.raft_router.clone();
        let regions: Vec<(u64, ObserveID)> = self
            .capture_regions
            .iter()
            .map(|(region_id, delegate)| (*region_id, delegate.id))
            .collect();
        let fut = tso.join(timeout.map_err(|_| unreachable!())).then(
            move |tso: pd_client::Result<(TimeStamp, ())>| {
                // Ignore get tso errors since we will retry every `min_ts_interval`.
                let (min_ts, _) = tso.unwrap_or((TimeStamp::default(), ()));
                // TODO: send a message to raftstore would consume too much cpu time,
                // try to handle it outside raftstore.
                for (region_id, observe_id) in regions {
                    let scheduler_clone = scheduler.clone();
                    if let Err(e) = raft_router.significant_send(
                        region_id,
                        SignificantMsg::LeaderCallback(Callback::Read(Box::new(move |resp| {
                            if !resp.response.get_header().has_error() {
                                match scheduler_clone.schedule(Task::MinTS { region_id, min_ts }) {
                                    Ok(_) | Err(ScheduleError::Stopped(_)) => (),
                                    Err(err) => panic!(
                                        "failed to schedule min_ts event, min_ts: {}, error: {:?}",
                                        min_ts, err
                                    ),
                                }
                            }
                        }))),
                    ) {
                        warn!(
                            "send LeaderCallback for advancing resolved ts failed";
                            "err" => ?e,
                            "min_ts" => min_ts,
                        );
                        let deregister = Deregister::Region {
                            observe_id,
                            region_id,
                            err: Error::Request(e.into()),
                        };
                        if let Err(e) = scheduler.schedule(Task::Deregister(deregister)) {
                            error!("schedule cdc task failed"; "error" => ?e);
                        }
                    }
                }
                match scheduler.schedule(Task::RegisterMinTsEvent) {
                    Ok(_) | Err(ScheduleError::Stopped(_)) => (),
                    // Must schedule `RegisterMinTsEvent` event otherwise resolved ts can not
                    // advance normally.
                    Err(err) => panic!(
                        "failed to schedule regiester min ts event, error: {:?}",
                        err
                    ),
                }
                Ok(())
            },
        );
        self.tso_worker.spawn(fut);
    }

    fn on_open_conn(&mut self, conn: Conn) {
        self.connections.insert(conn.get_id(), conn);
    }

    fn flush_all(&self) {
        self.connections.iter().for_each(|(_, conn)| conn.flush());
    }
}

struct Initializer {
    sched: Scheduler<Task>,

    region_id: u64,
    observe_id: ObserveID,
    downstream_id: DownstreamID,
    downstream_state: Arc<AtomicCell<DownstreamState>>,
    conn_id: ConnID,
    checkpoint_ts: TimeStamp,
    batch_size: usize,

    build_resolver: bool,
}

impl Initializer {
    fn on_change_cmd(&self, mut resp: ReadResponse<RocksSnapshot>) {
        if let Some(region_snapshot) = resp.snapshot {
            assert_eq!(self.region_id, region_snapshot.get_region().get_id());
            let region = region_snapshot.get_region().clone();
            self.async_incremental_scan(region_snapshot, region);
        } else {
            assert!(
                resp.response.get_header().has_error(),
                "no snapshot and no error? {:?}",
                resp.response
            );
            let err = resp.response.take_header().take_error();
            let deregister = Deregister::Region {
                region_id: self.region_id,
                observe_id: self.observe_id,
                err: Error::Request(err),
            };
            if let Err(e) = self.sched.schedule(Task::Deregister(deregister)) {
                error!("schedule cdc task failed"; "error" => ?e);
            }
        }
    }

    fn async_incremental_scan<S: Snapshot + 'static>(&self, snap: S, region: Region) {
        let downstream_id = self.downstream_id;
        let conn_id = self.conn_id;
        let region_id = region.get_id();
        info!("async incremental scan";
            "region_id" => region_id,
            "downstream_id" => ?downstream_id,
            "observe_id" => ?self.observe_id);

        let mut resolver = if self.build_resolver {
            Some(Resolver::new(region_id))
        } else {
            None
        };

        fail_point!("cdc_incremental_scan_start");

        let start = Instant::now_coarse();
        // Time range: (checkpoint_ts, current]
        let current = TimeStamp::max();
        let mut scanner = ScannerBuilder::new(snap, current, false)
            .range(None, None)
            .hint_min_ts(Some(self.checkpoint_ts))
            .build_delta_scanner(self.checkpoint_ts)
            .unwrap();
        let mut done = false;
        while !done {
            if self.downstream_state.load() != DownstreamState::Normal {
                info!("async incremental scan canceled";
                    "region_id" => region_id,
                    "downstream_id" => ?downstream_id,
                    "observe_id" => ?self.observe_id);
                return;
            }
            let entries = match Self::scan_batch(&mut scanner, self.batch_size, resolver.as_mut()) {
                Ok(res) => res,
                Err(e) => {
                    error!("cdc scan entries failed"; "error" => ?e, "region_id" => region_id);
                    // TODO: record in metrics.
                    let deregister = Deregister::Downstream {
                        region_id,
                        downstream_id,
                        conn_id,
                        err: Some(e),
                    };
                    if let Err(e) = self.sched.schedule(Task::Deregister(deregister)) {
                        error!("schedule cdc task failed"; "error" => ?e, "region_id" => region_id);
                    }
                    return;
                }
            };
            // If the last element is None, it means scanning is finished.
            if let Some(None) = entries.last() {
                done = true;
            }
            debug!("cdc scan entries"; "len" => entries.len(), "region_id" => region_id);
            fail_point!("before_schedule_incremental_scan");
            let scanned = Task::IncrementalScan {
                region_id,
                downstream_id,
                entries,
            };
            if let Err(e) = self.sched.schedule(scanned) {
                error!("schedule cdc task failed"; "error" => ?e, "region_id" => region_id);
                return;
            }
        }

        if let Some(resolver) = resolver {
            Self::finish_building_resolver(self.observe_id, resolver, region, self.sched.clone());
        }

        CDC_SCAN_DURATION_HISTOGRAM.observe(start.elapsed().as_secs_f64());
    }

    fn scan_batch<S: Snapshot>(
        scanner: &mut DeltaScanner<S>,
        batch_size: usize,
        resolver: Option<&mut Resolver>,
    ) -> Result<Vec<Option<TxnEntry>>> {
        let mut entries = Vec::with_capacity(batch_size);
        while entries.len() < entries.capacity() {
            match scanner.next_entry()? {
                Some(entry) => {
                    entries.push(Some(entry));
                }
                None => {
                    entries.push(None);
                    break;
                }
            }
        }

        if let Some(resolver) = resolver {
            // Track the locks.
            for entry in &entries {
                if let Some(TxnEntry::Prewrite { lock, .. }) = entry {
                    let (encoded_key, value) = lock;
                    let key = Key::from_encoded_slice(encoded_key).into_raw().unwrap();
                    let lock = Lock::parse(value)?;
                    match lock.lock_type {
                        LockType::Put | LockType::Delete => resolver.track_lock(lock.ts, key),
                        _ => (),
                    };
                }
            }
        }

        Ok(entries)
    }

    fn finish_building_resolver(
        observe_id: ObserveID,
        mut resolver: Resolver,
        region: Region,
        sched: Scheduler<Task>,
    ) {
        resolver.init();
        if resolver.locks().is_empty() {
            info!(
                "no lock found";
                "region_id" => region.get_id()
            );
        } else {
            let rts = resolver.resolve(TimeStamp::zero());
            info!(
                "resolver initialized";
                "region_id" => region.get_id(),
                "resolved_ts" => rts,
                "lock_count" => resolver.locks().len(),
                "observe_id" => ?observe_id,
            );
        }

        fail_point!("before_schedule_resolver_ready");
        info!("schedule resolver ready"; "region_id" => region.get_id(), "observe_id" => ?observe_id);
        if let Err(e) = sched.schedule(Task::ResolverReady {
            observe_id,
            resolver,
            region,
        }) {
            error!("schedule task failed"; "error" => ?e);
        }
    }
}

impl<T: 'static + RaftStoreRouter<RocksSnapshot>> Runnable<Task> for Endpoint<T> {
    fn run(&mut self, task: Task) {
        debug!("run cdc task"; "task" => %task);
        match task {
            Task::MinTS { region_id, min_ts } => self.on_min_ts(region_id, min_ts),
            Task::Register {
                request,
                downstream,
                conn_id,
            } => self.on_register(request, downstream, conn_id),
            Task::ResolverReady {
                observe_id,
                resolver,
                region,
            } => self.on_region_ready(observe_id, resolver, region),
            Task::Deregister(deregister) => self.on_deregister(deregister),
            Task::IncrementalScan {
                region_id,
                downstream_id,
                entries,
            } => {
                self.on_incremental_scan(region_id, downstream_id, entries);
            }
            Task::MultiBatch { multi, extra } => self.on_multi_batch(multi, extra),
            Task::OpenConn { conn } => self.on_open_conn(conn),
            Task::RegisterMinTsEvent => self.register_min_ts_event(),
            Task::InitDownstream {
                downstream_id,
                downstream_state,
                cb,
            } => {
                debug!("downstream was initialized"; "downstream_id" => ?downstream_id);
                downstream_state
                    .compare_and_swap(DownstreamState::Uninitialized, DownstreamState::Normal);
                cb();
            }
            Task::Validate(region_id, validate) => {
                validate(self.capture_regions.get(&region_id));
            }
        }
        self.flush_all();
    }
}

impl<T: 'static + RaftStoreRouter<RocksSnapshot>> RunnableWithTimer<Task, ()> for Endpoint<T> {
    fn on_timeout(&mut self, timer: &mut Timer<()>, _: ()) {
        CDC_CAPTURED_REGION_COUNT.set(self.capture_regions.len() as i64);
        if self.min_resolved_ts != TimeStamp::max() {
            CDC_MIN_RESOLVED_TS_REGION.set(self.min_ts_region_id as i64);
            CDC_MIN_RESOLVED_TS.set(self.min_resolved_ts.physical() as i64);
        }
        self.min_resolved_ts = TimeStamp::max();
        self.min_ts_region_id = 0;

        timer.add_task(Duration::from_millis(METRICS_FLUSH_INTERVAL), ());
    }
}

#[cfg(test)]
mod tests {
    use super::*;
    use engine_traits::DATA_CFS;
    #[cfg(feature = "prost-codec")]
    use kvproto::cdcpb::event::Event as Event_oneof_event;
    use kvproto::errorpb::Error as ErrorHeader;
    use kvproto::kvrpcpb::Context;
    use kvproto::metapb;
    use raftstore::errors::Error as RaftStoreError;
    use raftstore::store::msg::CasualMessage;
    use std::collections::BTreeMap;
    use std::fmt::Display;
    use std::sync::mpsc::{channel, Receiver, RecvTimeoutError, Sender};
    use tempfile::TempDir;
    use test_raftstore::MockRaftStoreRouter;
    use test_raftstore::TestPdClient;
    use tikv::storage::kv::Engine;
    use tikv::storage::mvcc::tests::*;
    use tikv::storage::TestEngineBuilder;
    use tikv_util::collections::HashSet;
    use tikv_util::mpsc::batch;
    use tikv_util::worker::{dummy_scheduler, Builder as WorkerBuilder, Worker};

    struct ReceiverRunnable<T> {
        tx: Sender<T>,
    }

    impl<T: Display> Runnable<T> for ReceiverRunnable<T> {
        fn run(&mut self, task: T) {
            self.tx.send(task).unwrap();
        }
    }

    fn new_receiver_worker<T: Display + Send + 'static>() -> (Worker<T>, Receiver<T>) {
        let (tx, rx) = channel();
        let runnable = ReceiverRunnable { tx };
        let mut worker = WorkerBuilder::new("test-receiver-worker").create();
        worker.start(runnable).unwrap();
        (worker, rx)
    }

    fn mock_initializer() -> (Worker<Task>, ThreadPool, Initializer, Receiver<Task>) {
        let (receiver_worker, rx) = new_receiver_worker();

        let pool = Builder::new()
            .name_prefix("test-initializer-worker")
            .pool_size(4)
            .build();
        let downstream_state = Arc::new(AtomicCell::new(DownstreamState::Normal));

        let initializer = Initializer {
            sched: receiver_worker.scheduler(),

            region_id: 1,
            observe_id: ObserveID::new(),
            downstream_id: DownstreamID::new(),
            downstream_state,
            conn_id: ConnID::new(),
            checkpoint_ts: 1.into(),
            batch_size: 1,

            build_resolver: true,
        };

        (receiver_worker, pool, initializer, rx)
    }

    #[test]
    fn test_initializer_build_resolver() {
        let (mut worker, _pool, mut initializer, rx) = mock_initializer();

        let temp = TempDir::new().unwrap();
        let engine = TestEngineBuilder::new()
            .path(temp.path())
            .cfs(DATA_CFS)
            .build()
            .unwrap();

        let mut expected_locks = BTreeMap::<TimeStamp, HashSet<Vec<u8>>>::new();

        // Pessimistic locks should not be tracked
        for i in 0..10 {
            let k = &[b'k', i];
            let ts = TimeStamp::new(i as _);
            must_acquire_pessimistic_lock(&engine, k, k, ts, ts);
        }

        for i in 10..100 {
            let (k, v) = (&[b'k', i], &[b'v', i]);
            let ts = TimeStamp::new(i as _);
            must_prewrite_put(&engine, k, v, k, ts);
            expected_locks.entry(ts).or_default().insert(k.to_vec());
        }

        let region = Region::default();
        let snap = engine.snapshot(&Context::default()).unwrap();

        let check_result = || loop {
            let task = rx.recv().unwrap();
            match task {
                Task::ResolverReady { resolver, .. } => {
                    assert_eq!(resolver.locks(), &expected_locks);
                    return;
                }
                Task::IncrementalScan { .. } => continue,
                t => panic!("unepxected task {} received", t),
            }
        };

        initializer.async_incremental_scan(snap.clone(), region.clone());
        check_result();
        initializer.batch_size = 1000;
        initializer.async_incremental_scan(snap.clone(), region.clone());
        check_result();

        initializer.batch_size = 10;
        initializer.async_incremental_scan(snap.clone(), region.clone());
        check_result();

        initializer.batch_size = 11;
        initializer.async_incremental_scan(snap.clone(), region.clone());
        check_result();

        initializer.build_resolver = false;
        initializer.async_incremental_scan(snap.clone(), region.clone());

        loop {
            let task = rx.recv_timeout(Duration::from_secs(1));
            match task {
                Ok(Task::IncrementalScan { .. }) => continue,
                Ok(t) => panic!("unepxected task {} received", t),
                Err(RecvTimeoutError::Timeout) => break,
                Err(e) => panic!("unexpected err {:?}", e),
            }
        }

        // Test cancellation.
        initializer.downstream_state.store(DownstreamState::Stopped);
        initializer.async_incremental_scan(snap, region);

        loop {
            let task = rx.recv_timeout(Duration::from_secs(1));
            match task {
                Ok(t) => panic!("unepxected task {} received", t),
                Err(RecvTimeoutError::Timeout) => break,
                Err(e) => panic!("unexpected err {:?}", e),
            }
        }

        worker.stop().unwrap().join().unwrap();
    }

<<<<<<< HEAD
    //     #[test]
    //     fn test_raftstore_is_busy() {
    //         let (task_sched, task_rx) = dummy_scheduler();
    //         let raft_router = MockRaftStoreRouter::new();
    //         let observer = CdcObserver::new(task_sched.clone());
    //         let pd_client = Arc::new(TestPdClient::new(0, true));
    //         let mut pr = metapb::Peer::default();
    //         pr.set_store_id(1);
    //         pr.set_id(1);
    //         let mut store_meta = StoreMeta::new(0);
    //         store_meta.readers.insert(1, ReadDelegate::from_peer(&pr));
    //         let temp = TempDir::new().unwrap();
    //         let engine = TestEngineBuilder::new()
    //             .path(temp.path())
    //             .cfs(DATA_CFS)
    //             .build()
    //             .unwrap();
    //         let mut ep = Endpoint::new(
    //             pd_client,
    //             task_sched,
    //             raft_router.clone(),
    //             observer,
    //             Arc::new(AtomicCell::new(store_meta)),
    //             engine,
    //         );
    //         let (tx, _rx) = batch::unbounded(1);

    //         // Fill the channel.
    //         let _raft_rx = raft_router.add_region(1 /* region id */, 1 /* cap */);
    //         loop {
    //             if let Err(RaftStoreError::Transport(_)) =
    //                 raft_router.casual_send(1, CasualMessage::ClearRegionSize)
    //             {
    //                 break;
    //             }
    //         }
    //         // Make sure channel is full.
    //         raft_router
    //             .casual_send(1, CasualMessage::ClearRegionSize)
    //             .unwrap_err();

    //         let conn = Conn::new(tx);
    //         let conn_id = conn.get_id();
    //         ep.run(Task::OpenConn { conn });
    //         let mut req_header = Header::default();
    //         req_header.set_cluster_id(0);
    //         let mut req = ChangeDataRequest::default();
    //         req.set_region_id(1);
    //         let region_epoch = req.get_region_epoch().clone();
    //         let downstream = Downstream::new("".to_string(), region_epoch, 0);
    //         ep.run(Task::Register {
    //             request: req,
    //             downstream,
    //             conn_id,
    //         });
    //         assert_eq!(ep.capture_regions.len(), 1);

    //         for _ in 0..5 {
    //             if let Ok(Some(Task::Deregister(Deregister::Downstream { err, .. }))) =
    //                 task_rx.recv_timeout(Duration::from_secs(1))
    //             {
    //                 if let Some(Error::Request(err)) = err {
    //                     assert!(!err.has_server_is_busy());
    //                 }
    //             }
    //         }
    //     }

    //     #[test]
    //     fn test_deregister() {
    //         let (task_sched, _task_rx) = dummy_scheduler();
    //         let raft_router = MockRaftStoreRouter::new();
    //         let _raft_rx = raft_router.add_region(1 /* region id */, 100 /* cap */);
    //         let observer = CdcObserver::new(task_sched.clone());
    //         let pd_client = Arc::new(TestPdClient::new(0, true));
    //         let mut pr = metapb::Peer::default();
    //         pr.set_store_id(1);
    //         pr.set_id(1);
    //         let mut store_meta = StoreMeta::new(0);
    //         store_meta.readers.insert(1, ReadDelegate::from_peer(&pr));
    //         let temp = TempDir::new().unwrap();
    //         let engine = TestEngineBuilder::new()
    //             .path(temp.path())
    //             .cfs(DATA_CFS)
    //             .build()
    //             .unwrap();
    //         let mut ep = Endpoint::new(
    //             pd_client,
    //             task_sched,
    //             raft_router.clone(),
    //             observer,
    //             Arc::new(AtomicCell::new(store_meta)),
    //             engine,
    //         );
    //         let (tx, rx) = batch::unbounded(1);

    //         let conn = Conn::new(tx);
    //         let conn_id = conn.get_id();
    //         ep.run(Task::OpenConn { conn });
    //         let mut req_header = Header::default();
    //         req_header.set_cluster_id(0);
    //         let mut req = ChangeDataRequest::default();
    //         req.set_region_id(1);
    //         let region_epoch = req.get_region_epoch().clone();
    //         let downstream = Downstream::new("".to_string(), region_epoch.clone(), 0);
    //         let downstream_id = downstream.get_id();
    //         ep.run(Task::Register {
    //             request: req.clone(),
    //             downstream,
    //             conn_id,
    //         });
    //         assert_eq!(ep.capture_regions.len(), 1);

    //         let mut err_header = ErrorHeader::default();
    //         err_header.set_not_leader(Default::default());
    //         let deregister = Deregister::Downstream {
    //             region_id: 1,
    //             downstream_id,
    //             conn_id,
    //             err: Some(Error::Request(err_header.clone())),
    //         };
    //         ep.run(Task::Deregister(deregister));
    //         let (_, mut change_data_event) = rx.recv_timeout(Duration::from_millis(500)).unwrap();
    //         let event = change_data_event.event.take().unwrap();
    //         match event {
    //             Event_oneof_event::Error(err) => assert!(err.has_not_leader()),
    //             _ => panic!("unknown event"),
    //         }
    //         assert_eq!(ep.capture_regions.len(), 0);

    //         let downstream = Downstream::new("".to_string(), region_epoch.clone(), 0);
    //         let new_downstream_id = downstream.get_id();
    //         ep.run(Task::Register {
    //             request: req.clone(),
    //             downstream,
    //             conn_id,
    //         });
    //         assert_eq!(ep.capture_regions.len(), 1);

    //         let deregister = Deregister::Downstream {
    //             region_id: 1,
    //             downstream_id,
    //             conn_id,
    //             err: Some(Error::Request(err_header.clone())),
    //         };
    //         ep.run(Task::Deregister(deregister));
    //         assert!(rx.recv_timeout(Duration::from_millis(200)).is_err());
    //         assert_eq!(ep.capture_regions.len(), 1);

    //         let deregister = Deregister::Downstream {
    //             region_id: 1,
    //             downstream_id: new_downstream_id,
    //             conn_id,
    //             err: Some(Error::Request(err_header.clone())),
    //         };
    //         ep.run(Task::Deregister(deregister));
    //         let (_, mut change_data_event) = rx.recv_timeout(Duration::from_millis(500)).unwrap();
    //         let event = change_data_event.event.take().unwrap();
    //         match event {
    //             Event_oneof_event::Error(err) => assert!(err.has_not_leader()),
    //             _ => panic!("unknown event"),
    //         }
    //         assert_eq!(ep.capture_regions.len(), 0);

    //         // Stale deregister should be filtered.
    //         let downstream = Downstream::new("".to_string(), region_epoch, 0);
    //         ep.run(Task::Register {
    //             request: req,
    //             downstream,
    //             conn_id,
    //         });
    //         assert_eq!(ep.capture_regions.len(), 1);
    //         let deregister = Deregister::Region {
    //             region_id: 1,
    //             // A stale ObserveID (different from the actual one).
    //             observe_id: ObserveID::new(),
    //             err: Error::Request(err_header),
    //         };
    //         ep.run(Task::Deregister(deregister));
    //         match rx.recv_timeout(Duration::from_millis(500)) {
    //             Err(_) => (),
    //             _ => panic!("unknown event"),
    //         }
    //         assert_eq!(ep.capture_regions.len(), 1);
    //     }
=======
    #[test]
    fn test_raftstore_is_busy() {
        let (task_sched, task_rx) = dummy_scheduler();
        let raft_router = MockRaftStoreRouter::new();
        let observer = CdcObserver::new(task_sched.clone());
        let pd_client = Arc::new(TestPdClient::new(0, true));
        let mut ep = Endpoint::new(pd_client, task_sched, raft_router.clone(), observer);
        let (tx, _rx) = batch::unbounded(1);

        // Fill the channel.
        let _raft_rx = raft_router.add_region(1 /* region id */, 1 /* cap */);
        loop {
            if let Err(RaftStoreError::Transport(_)) =
                raft_router.casual_send(1, CasualMessage::ClearRegionSize)
            {
                break;
            }
        }
        // Make sure channel is full.
        raft_router
            .casual_send(1, CasualMessage::ClearRegionSize)
            .unwrap_err();

        let conn = Conn::new(tx);
        let conn_id = conn.get_id();
        ep.run(Task::OpenConn { conn });
        let mut req_header = Header::default();
        req_header.set_cluster_id(0);
        let mut req = ChangeDataRequest::default();
        req.set_region_id(1);
        let region_epoch = req.get_region_epoch().clone();
        let downstream = Downstream::new("".to_string(), region_epoch, 0, conn_id);
        ep.run(Task::Register {
            request: req,
            downstream,
            conn_id,
        });
        assert_eq!(ep.capture_regions.len(), 1);

        for _ in 0..5 {
            if let Ok(Some(Task::Deregister(Deregister::Downstream { err, .. }))) =
                task_rx.recv_timeout(Duration::from_secs(1))
            {
                if let Some(Error::Request(err)) = err {
                    assert!(!err.has_server_is_busy());
                }
            }
        }
    }

    #[test]
    fn test_deregister() {
        let (task_sched, _task_rx) = dummy_scheduler();
        let raft_router = MockRaftStoreRouter::new();
        let _raft_rx = raft_router.add_region(1 /* region id */, 100 /* cap */);
        let observer = CdcObserver::new(task_sched.clone());
        let pd_client = Arc::new(TestPdClient::new(0, true));
        let mut ep = Endpoint::new(pd_client, task_sched, raft_router, observer);
        let (tx, rx) = batch::unbounded(1);

        let conn = Conn::new(tx);
        let conn_id = conn.get_id();
        ep.run(Task::OpenConn { conn });
        let mut req_header = Header::default();
        req_header.set_cluster_id(0);
        let mut req = ChangeDataRequest::default();
        req.set_region_id(1);
        let region_epoch = req.get_region_epoch().clone();
        let downstream = Downstream::new("".to_string(), region_epoch.clone(), 0, conn_id);
        let downstream_id = downstream.get_id();
        ep.run(Task::Register {
            request: req.clone(),
            downstream,
            conn_id,
        });
        assert_eq!(ep.capture_regions.len(), 1);

        let mut err_header = ErrorHeader::default();
        err_header.set_not_leader(Default::default());
        let deregister = Deregister::Downstream {
            region_id: 1,
            downstream_id,
            conn_id,
            err: Some(Error::Request(err_header.clone())),
        };
        ep.run(Task::Deregister(deregister));
        let (_, mut change_data_event) = rx.recv_timeout(Duration::from_millis(500)).unwrap();
        let event = change_data_event.event.take().unwrap();
        match event {
            Event_oneof_event::Error(err) => assert!(err.has_not_leader()),
            _ => panic!("unknown event"),
        }
        assert_eq!(ep.capture_regions.len(), 0);

        let downstream = Downstream::new("".to_string(), region_epoch.clone(), 0, conn_id);
        let new_downstream_id = downstream.get_id();
        ep.run(Task::Register {
            request: req.clone(),
            downstream,
            conn_id,
        });
        assert_eq!(ep.capture_regions.len(), 1);

        let deregister = Deregister::Downstream {
            region_id: 1,
            downstream_id,
            conn_id,
            err: Some(Error::Request(err_header.clone())),
        };
        ep.run(Task::Deregister(deregister));
        assert!(rx.recv_timeout(Duration::from_millis(200)).is_err());
        assert_eq!(ep.capture_regions.len(), 1);

        let deregister = Deregister::Downstream {
            region_id: 1,
            downstream_id: new_downstream_id,
            conn_id,
            err: Some(Error::Request(err_header.clone())),
        };
        ep.run(Task::Deregister(deregister));
        let (_, mut change_data_event) = rx.recv_timeout(Duration::from_millis(500)).unwrap();
        let event = change_data_event.event.take().unwrap();
        match event {
            Event_oneof_event::Error(err) => assert!(err.has_not_leader()),
            _ => panic!("unknown event"),
        }
        assert_eq!(ep.capture_regions.len(), 0);

        // Stale deregister should be filtered.
        let downstream = Downstream::new("".to_string(), region_epoch, 0, conn_id);
        ep.run(Task::Register {
            request: req,
            downstream,
            conn_id,
        });
        assert_eq!(ep.capture_regions.len(), 1);
        let deregister = Deregister::Region {
            region_id: 1,
            // A stale ObserveID (different from the actual one).
            observe_id: ObserveID::new(),
            err: Error::Request(err_header),
        };
        ep.run(Task::Deregister(deregister));
        match rx.recv_timeout(Duration::from_millis(500)) {
            Err(_) => (),
            _ => panic!("unknown event"),
        }
        assert_eq!(ep.capture_regions.len(), 1);
    }
>>>>>>> 6fce09eb
}<|MERGE_RESOLUTION|>--- conflicted
+++ resolved
@@ -4,12 +4,8 @@
 use std::sync::{Arc, Mutex};
 use std::time::Duration;
 
-<<<<<<< HEAD
 use crossbeam::atomic::AtomicCell;
 use engine_rocks::{RocksEngine, RocksSnapshot};
-=======
-use engine_rocks::RocksSnapshot;
->>>>>>> 6fce09eb
 use futures::future::Future;
 use kvproto::cdcpb::*;
 use kvproto::metapb::Region;
@@ -884,494 +880,306 @@
     }
 }
 
-#[cfg(test)]
-mod tests {
-    use super::*;
-    use engine_traits::DATA_CFS;
-    #[cfg(feature = "prost-codec")]
-    use kvproto::cdcpb::event::Event as Event_oneof_event;
-    use kvproto::errorpb::Error as ErrorHeader;
-    use kvproto::kvrpcpb::Context;
-    use kvproto::metapb;
-    use raftstore::errors::Error as RaftStoreError;
-    use raftstore::store::msg::CasualMessage;
-    use std::collections::BTreeMap;
-    use std::fmt::Display;
-    use std::sync::mpsc::{channel, Receiver, RecvTimeoutError, Sender};
-    use tempfile::TempDir;
-    use test_raftstore::MockRaftStoreRouter;
-    use test_raftstore::TestPdClient;
-    use tikv::storage::kv::Engine;
-    use tikv::storage::mvcc::tests::*;
-    use tikv::storage::TestEngineBuilder;
-    use tikv_util::collections::HashSet;
-    use tikv_util::mpsc::batch;
-    use tikv_util::worker::{dummy_scheduler, Builder as WorkerBuilder, Worker};
-
-    struct ReceiverRunnable<T> {
-        tx: Sender<T>,
-    }
-
-    impl<T: Display> Runnable<T> for ReceiverRunnable<T> {
-        fn run(&mut self, task: T) {
-            self.tx.send(task).unwrap();
-        }
-    }
-
-    fn new_receiver_worker<T: Display + Send + 'static>() -> (Worker<T>, Receiver<T>) {
-        let (tx, rx) = channel();
-        let runnable = ReceiverRunnable { tx };
-        let mut worker = WorkerBuilder::new("test-receiver-worker").create();
-        worker.start(runnable).unwrap();
-        (worker, rx)
-    }
-
-    fn mock_initializer() -> (Worker<Task>, ThreadPool, Initializer, Receiver<Task>) {
-        let (receiver_worker, rx) = new_receiver_worker();
-
-        let pool = Builder::new()
-            .name_prefix("test-initializer-worker")
-            .pool_size(4)
-            .build();
-        let downstream_state = Arc::new(AtomicCell::new(DownstreamState::Normal));
-
-        let initializer = Initializer {
-            sched: receiver_worker.scheduler(),
-
-            region_id: 1,
-            observe_id: ObserveID::new(),
-            downstream_id: DownstreamID::new(),
-            downstream_state,
-            conn_id: ConnID::new(),
-            checkpoint_ts: 1.into(),
-            batch_size: 1,
-
-            build_resolver: true,
-        };
-
-        (receiver_worker, pool, initializer, rx)
-    }
-
-    #[test]
-    fn test_initializer_build_resolver() {
-        let (mut worker, _pool, mut initializer, rx) = mock_initializer();
-
-        let temp = TempDir::new().unwrap();
-        let engine = TestEngineBuilder::new()
-            .path(temp.path())
-            .cfs(DATA_CFS)
-            .build()
-            .unwrap();
-
-        let mut expected_locks = BTreeMap::<TimeStamp, HashSet<Vec<u8>>>::new();
-
-        // Pessimistic locks should not be tracked
-        for i in 0..10 {
-            let k = &[b'k', i];
-            let ts = TimeStamp::new(i as _);
-            must_acquire_pessimistic_lock(&engine, k, k, ts, ts);
-        }
-
-        for i in 10..100 {
-            let (k, v) = (&[b'k', i], &[b'v', i]);
-            let ts = TimeStamp::new(i as _);
-            must_prewrite_put(&engine, k, v, k, ts);
-            expected_locks.entry(ts).or_default().insert(k.to_vec());
-        }
-
-        let region = Region::default();
-        let snap = engine.snapshot(&Context::default()).unwrap();
-
-        let check_result = || loop {
-            let task = rx.recv().unwrap();
-            match task {
-                Task::ResolverReady { resolver, .. } => {
-                    assert_eq!(resolver.locks(), &expected_locks);
-                    return;
-                }
-                Task::IncrementalScan { .. } => continue,
-                t => panic!("unepxected task {} received", t),
-            }
-        };
-
-        initializer.async_incremental_scan(snap.clone(), region.clone());
-        check_result();
-        initializer.batch_size = 1000;
-        initializer.async_incremental_scan(snap.clone(), region.clone());
-        check_result();
-
-        initializer.batch_size = 10;
-        initializer.async_incremental_scan(snap.clone(), region.clone());
-        check_result();
-
-        initializer.batch_size = 11;
-        initializer.async_incremental_scan(snap.clone(), region.clone());
-        check_result();
-
-        initializer.build_resolver = false;
-        initializer.async_incremental_scan(snap.clone(), region.clone());
-
-        loop {
-            let task = rx.recv_timeout(Duration::from_secs(1));
-            match task {
-                Ok(Task::IncrementalScan { .. }) => continue,
-                Ok(t) => panic!("unepxected task {} received", t),
-                Err(RecvTimeoutError::Timeout) => break,
-                Err(e) => panic!("unexpected err {:?}", e),
-            }
-        }
-
-        // Test cancellation.
-        initializer.downstream_state.store(DownstreamState::Stopped);
-        initializer.async_incremental_scan(snap, region);
-
-        loop {
-            let task = rx.recv_timeout(Duration::from_secs(1));
-            match task {
-                Ok(t) => panic!("unepxected task {} received", t),
-                Err(RecvTimeoutError::Timeout) => break,
-                Err(e) => panic!("unexpected err {:?}", e),
-            }
-        }
-
-        worker.stop().unwrap().join().unwrap();
-    }
-
-<<<<<<< HEAD
-    //     #[test]
-    //     fn test_raftstore_is_busy() {
-    //         let (task_sched, task_rx) = dummy_scheduler();
-    //         let raft_router = MockRaftStoreRouter::new();
-    //         let observer = CdcObserver::new(task_sched.clone());
-    //         let pd_client = Arc::new(TestPdClient::new(0, true));
-    //         let mut pr = metapb::Peer::default();
-    //         pr.set_store_id(1);
-    //         pr.set_id(1);
-    //         let mut store_meta = StoreMeta::new(0);
-    //         store_meta.readers.insert(1, ReadDelegate::from_peer(&pr));
-    //         let temp = TempDir::new().unwrap();
-    //         let engine = TestEngineBuilder::new()
-    //             .path(temp.path())
-    //             .cfs(DATA_CFS)
-    //             .build()
-    //             .unwrap();
-    //         let mut ep = Endpoint::new(
-    //             pd_client,
-    //             task_sched,
-    //             raft_router.clone(),
-    //             observer,
-    //             Arc::new(AtomicCell::new(store_meta)),
-    //             engine,
-    //         );
-    //         let (tx, _rx) = batch::unbounded(1);
-
-    //         // Fill the channel.
-    //         let _raft_rx = raft_router.add_region(1 /* region id */, 1 /* cap */);
-    //         loop {
-    //             if let Err(RaftStoreError::Transport(_)) =
-    //                 raft_router.casual_send(1, CasualMessage::ClearRegionSize)
-    //             {
-    //                 break;
-    //             }
-    //         }
-    //         // Make sure channel is full.
-    //         raft_router
-    //             .casual_send(1, CasualMessage::ClearRegionSize)
-    //             .unwrap_err();
-
-    //         let conn = Conn::new(tx);
-    //         let conn_id = conn.get_id();
-    //         ep.run(Task::OpenConn { conn });
-    //         let mut req_header = Header::default();
-    //         req_header.set_cluster_id(0);
-    //         let mut req = ChangeDataRequest::default();
-    //         req.set_region_id(1);
-    //         let region_epoch = req.get_region_epoch().clone();
-    //         let downstream = Downstream::new("".to_string(), region_epoch, 0);
-    //         ep.run(Task::Register {
-    //             request: req,
-    //             downstream,
-    //             conn_id,
-    //         });
-    //         assert_eq!(ep.capture_regions.len(), 1);
-
-    //         for _ in 0..5 {
-    //             if let Ok(Some(Task::Deregister(Deregister::Downstream { err, .. }))) =
-    //                 task_rx.recv_timeout(Duration::from_secs(1))
-    //             {
-    //                 if let Some(Error::Request(err)) = err {
-    //                     assert!(!err.has_server_is_busy());
-    //                 }
-    //             }
-    //         }
-    //     }
-
-    //     #[test]
-    //     fn test_deregister() {
-    //         let (task_sched, _task_rx) = dummy_scheduler();
-    //         let raft_router = MockRaftStoreRouter::new();
-    //         let _raft_rx = raft_router.add_region(1 /* region id */, 100 /* cap */);
-    //         let observer = CdcObserver::new(task_sched.clone());
-    //         let pd_client = Arc::new(TestPdClient::new(0, true));
-    //         let mut pr = metapb::Peer::default();
-    //         pr.set_store_id(1);
-    //         pr.set_id(1);
-    //         let mut store_meta = StoreMeta::new(0);
-    //         store_meta.readers.insert(1, ReadDelegate::from_peer(&pr));
-    //         let temp = TempDir::new().unwrap();
-    //         let engine = TestEngineBuilder::new()
-    //             .path(temp.path())
-    //             .cfs(DATA_CFS)
-    //             .build()
-    //             .unwrap();
-    //         let mut ep = Endpoint::new(
-    //             pd_client,
-    //             task_sched,
-    //             raft_router.clone(),
-    //             observer,
-    //             Arc::new(AtomicCell::new(store_meta)),
-    //             engine,
-    //         );
-    //         let (tx, rx) = batch::unbounded(1);
-
-    //         let conn = Conn::new(tx);
-    //         let conn_id = conn.get_id();
-    //         ep.run(Task::OpenConn { conn });
-    //         let mut req_header = Header::default();
-    //         req_header.set_cluster_id(0);
-    //         let mut req = ChangeDataRequest::default();
-    //         req.set_region_id(1);
-    //         let region_epoch = req.get_region_epoch().clone();
-    //         let downstream = Downstream::new("".to_string(), region_epoch.clone(), 0);
-    //         let downstream_id = downstream.get_id();
-    //         ep.run(Task::Register {
-    //             request: req.clone(),
-    //             downstream,
-    //             conn_id,
-    //         });
-    //         assert_eq!(ep.capture_regions.len(), 1);
-
-    //         let mut err_header = ErrorHeader::default();
-    //         err_header.set_not_leader(Default::default());
-    //         let deregister = Deregister::Downstream {
-    //             region_id: 1,
-    //             downstream_id,
-    //             conn_id,
-    //             err: Some(Error::Request(err_header.clone())),
-    //         };
-    //         ep.run(Task::Deregister(deregister));
-    //         let (_, mut change_data_event) = rx.recv_timeout(Duration::from_millis(500)).unwrap();
-    //         let event = change_data_event.event.take().unwrap();
-    //         match event {
-    //             Event_oneof_event::Error(err) => assert!(err.has_not_leader()),
-    //             _ => panic!("unknown event"),
-    //         }
-    //         assert_eq!(ep.capture_regions.len(), 0);
-
-    //         let downstream = Downstream::new("".to_string(), region_epoch.clone(), 0);
-    //         let new_downstream_id = downstream.get_id();
-    //         ep.run(Task::Register {
-    //             request: req.clone(),
-    //             downstream,
-    //             conn_id,
-    //         });
-    //         assert_eq!(ep.capture_regions.len(), 1);
-
-    //         let deregister = Deregister::Downstream {
-    //             region_id: 1,
-    //             downstream_id,
-    //             conn_id,
-    //             err: Some(Error::Request(err_header.clone())),
-    //         };
-    //         ep.run(Task::Deregister(deregister));
-    //         assert!(rx.recv_timeout(Duration::from_millis(200)).is_err());
-    //         assert_eq!(ep.capture_regions.len(), 1);
-
-    //         let deregister = Deregister::Downstream {
-    //             region_id: 1,
-    //             downstream_id: new_downstream_id,
-    //             conn_id,
-    //             err: Some(Error::Request(err_header.clone())),
-    //         };
-    //         ep.run(Task::Deregister(deregister));
-    //         let (_, mut change_data_event) = rx.recv_timeout(Duration::from_millis(500)).unwrap();
-    //         let event = change_data_event.event.take().unwrap();
-    //         match event {
-    //             Event_oneof_event::Error(err) => assert!(err.has_not_leader()),
-    //             _ => panic!("unknown event"),
-    //         }
-    //         assert_eq!(ep.capture_regions.len(), 0);
-
-    //         // Stale deregister should be filtered.
-    //         let downstream = Downstream::new("".to_string(), region_epoch, 0);
-    //         ep.run(Task::Register {
-    //             request: req,
-    //             downstream,
-    //             conn_id,
-    //         });
-    //         assert_eq!(ep.capture_regions.len(), 1);
-    //         let deregister = Deregister::Region {
-    //             region_id: 1,
-    //             // A stale ObserveID (different from the actual one).
-    //             observe_id: ObserveID::new(),
-    //             err: Error::Request(err_header),
-    //         };
-    //         ep.run(Task::Deregister(deregister));
-    //         match rx.recv_timeout(Duration::from_millis(500)) {
-    //             Err(_) => (),
-    //             _ => panic!("unknown event"),
-    //         }
-    //         assert_eq!(ep.capture_regions.len(), 1);
-    //     }
-=======
-    #[test]
-    fn test_raftstore_is_busy() {
-        let (task_sched, task_rx) = dummy_scheduler();
-        let raft_router = MockRaftStoreRouter::new();
-        let observer = CdcObserver::new(task_sched.clone());
-        let pd_client = Arc::new(TestPdClient::new(0, true));
-        let mut ep = Endpoint::new(pd_client, task_sched, raft_router.clone(), observer);
-        let (tx, _rx) = batch::unbounded(1);
-
-        // Fill the channel.
-        let _raft_rx = raft_router.add_region(1 /* region id */, 1 /* cap */);
-        loop {
-            if let Err(RaftStoreError::Transport(_)) =
-                raft_router.casual_send(1, CasualMessage::ClearRegionSize)
-            {
-                break;
-            }
-        }
-        // Make sure channel is full.
-        raft_router
-            .casual_send(1, CasualMessage::ClearRegionSize)
-            .unwrap_err();
-
-        let conn = Conn::new(tx);
-        let conn_id = conn.get_id();
-        ep.run(Task::OpenConn { conn });
-        let mut req_header = Header::default();
-        req_header.set_cluster_id(0);
-        let mut req = ChangeDataRequest::default();
-        req.set_region_id(1);
-        let region_epoch = req.get_region_epoch().clone();
-        let downstream = Downstream::new("".to_string(), region_epoch, 0, conn_id);
-        ep.run(Task::Register {
-            request: req,
-            downstream,
-            conn_id,
-        });
-        assert_eq!(ep.capture_regions.len(), 1);
-
-        for _ in 0..5 {
-            if let Ok(Some(Task::Deregister(Deregister::Downstream { err, .. }))) =
-                task_rx.recv_timeout(Duration::from_secs(1))
-            {
-                if let Some(Error::Request(err)) = err {
-                    assert!(!err.has_server_is_busy());
-                }
-            }
-        }
-    }
-
-    #[test]
-    fn test_deregister() {
-        let (task_sched, _task_rx) = dummy_scheduler();
-        let raft_router = MockRaftStoreRouter::new();
-        let _raft_rx = raft_router.add_region(1 /* region id */, 100 /* cap */);
-        let observer = CdcObserver::new(task_sched.clone());
-        let pd_client = Arc::new(TestPdClient::new(0, true));
-        let mut ep = Endpoint::new(pd_client, task_sched, raft_router, observer);
-        let (tx, rx) = batch::unbounded(1);
-
-        let conn = Conn::new(tx);
-        let conn_id = conn.get_id();
-        ep.run(Task::OpenConn { conn });
-        let mut req_header = Header::default();
-        req_header.set_cluster_id(0);
-        let mut req = ChangeDataRequest::default();
-        req.set_region_id(1);
-        let region_epoch = req.get_region_epoch().clone();
-        let downstream = Downstream::new("".to_string(), region_epoch.clone(), 0, conn_id);
-        let downstream_id = downstream.get_id();
-        ep.run(Task::Register {
-            request: req.clone(),
-            downstream,
-            conn_id,
-        });
-        assert_eq!(ep.capture_regions.len(), 1);
-
-        let mut err_header = ErrorHeader::default();
-        err_header.set_not_leader(Default::default());
-        let deregister = Deregister::Downstream {
-            region_id: 1,
-            downstream_id,
-            conn_id,
-            err: Some(Error::Request(err_header.clone())),
-        };
-        ep.run(Task::Deregister(deregister));
-        let (_, mut change_data_event) = rx.recv_timeout(Duration::from_millis(500)).unwrap();
-        let event = change_data_event.event.take().unwrap();
-        match event {
-            Event_oneof_event::Error(err) => assert!(err.has_not_leader()),
-            _ => panic!("unknown event"),
-        }
-        assert_eq!(ep.capture_regions.len(), 0);
-
-        let downstream = Downstream::new("".to_string(), region_epoch.clone(), 0, conn_id);
-        let new_downstream_id = downstream.get_id();
-        ep.run(Task::Register {
-            request: req.clone(),
-            downstream,
-            conn_id,
-        });
-        assert_eq!(ep.capture_regions.len(), 1);
-
-        let deregister = Deregister::Downstream {
-            region_id: 1,
-            downstream_id,
-            conn_id,
-            err: Some(Error::Request(err_header.clone())),
-        };
-        ep.run(Task::Deregister(deregister));
-        assert!(rx.recv_timeout(Duration::from_millis(200)).is_err());
-        assert_eq!(ep.capture_regions.len(), 1);
-
-        let deregister = Deregister::Downstream {
-            region_id: 1,
-            downstream_id: new_downstream_id,
-            conn_id,
-            err: Some(Error::Request(err_header.clone())),
-        };
-        ep.run(Task::Deregister(deregister));
-        let (_, mut change_data_event) = rx.recv_timeout(Duration::from_millis(500)).unwrap();
-        let event = change_data_event.event.take().unwrap();
-        match event {
-            Event_oneof_event::Error(err) => assert!(err.has_not_leader()),
-            _ => panic!("unknown event"),
-        }
-        assert_eq!(ep.capture_regions.len(), 0);
-
-        // Stale deregister should be filtered.
-        let downstream = Downstream::new("".to_string(), region_epoch, 0, conn_id);
-        ep.run(Task::Register {
-            request: req,
-            downstream,
-            conn_id,
-        });
-        assert_eq!(ep.capture_regions.len(), 1);
-        let deregister = Deregister::Region {
-            region_id: 1,
-            // A stale ObserveID (different from the actual one).
-            observe_id: ObserveID::new(),
-            err: Error::Request(err_header),
-        };
-        ep.run(Task::Deregister(deregister));
-        match rx.recv_timeout(Duration::from_millis(500)) {
-            Err(_) => (),
-            _ => panic!("unknown event"),
-        }
-        assert_eq!(ep.capture_regions.len(), 1);
-    }
->>>>>>> 6fce09eb
-}+// #[cfg(test)]
+// mod tests {
+//     use super::*;
+//     use engine_traits::DATA_CFS;
+//     #[cfg(feature = "prost-codec")]
+//     use kvproto::cdcpb::event::Event as Event_oneof_event;
+//     use kvproto::errorpb::Error as ErrorHeader;
+//     use kvproto::kvrpcpb::Context;
+//     use kvproto::metapb;
+//     use raftstore::errors::Error as RaftStoreError;
+//     use raftstore::store::msg::CasualMessage;
+//     use std::collections::BTreeMap;
+//     use std::fmt::Display;
+//     use std::sync::mpsc::{channel, Receiver, RecvTimeoutError, Sender};
+//     use tempfile::TempDir;
+//     use test_raftstore::MockRaftStoreRouter;
+//     use test_raftstore::TestPdClient;
+//     use tikv::storage::kv::Engine;
+//     use tikv::storage::mvcc::tests::*;
+//     use tikv::storage::TestEngineBuilder;
+//     use tikv_util::collections::HashSet;
+//     use tikv_util::mpsc::batch;
+//     use tikv_util::worker::{dummy_scheduler, Builder as WorkerBuilder, Worker};
+
+//     struct ReceiverRunnable<T> {
+//         tx: Sender<T>,
+//     }
+
+//     impl<T: Display> Runnable<T> for ReceiverRunnable<T> {
+//         fn run(&mut self, task: T) {
+//             self.tx.send(task).unwrap();
+//         }
+//     }
+
+//     fn new_receiver_worker<T: Display + Send + 'static>() -> (Worker<T>, Receiver<T>) {
+//         let (tx, rx) = channel();
+//         let runnable = ReceiverRunnable { tx };
+//         let mut worker = WorkerBuilder::new("test-receiver-worker").create();
+//         worker.start(runnable).unwrap();
+//         (worker, rx)
+//     }
+
+//     fn mock_initializer() -> (Worker<Task>, ThreadPool, Initializer, Receiver<Task>) {
+//         let (receiver_worker, rx) = new_receiver_worker();
+
+//         let pool = Builder::new()
+//             .name_prefix("test-initializer-worker")
+//             .pool_size(4)
+//             .build();
+//         let downstream_state = Arc::new(AtomicCell::new(DownstreamState::Normal));
+
+//         let initializer = Initializer {
+//             sched: receiver_worker.scheduler(),
+
+//             region_id: 1,
+//             observe_id: ObserveID::new(),
+//             downstream_id: DownstreamID::new(),
+//             downstream_state,
+//             conn_id: ConnID::new(),
+//             checkpoint_ts: 1.into(),
+//             batch_size: 1,
+
+//             build_resolver: true,
+//         };
+
+//         (receiver_worker, pool, initializer, rx)
+//     }
+
+//     #[test]
+//     fn test_initializer_build_resolver() {
+//         let (mut worker, _pool, mut initializer, rx) = mock_initializer();
+
+//         let temp = TempDir::new().unwrap();
+//         let engine = TestEngineBuilder::new()
+//             .path(temp.path())
+//             .cfs(DATA_CFS)
+//             .build()
+//             .unwrap();
+
+//         let mut expected_locks = BTreeMap::<TimeStamp, HashSet<Vec<u8>>>::new();
+
+//         // Pessimistic locks should not be tracked
+//         for i in 0..10 {
+//             let k = &[b'k', i];
+//             let ts = TimeStamp::new(i as _);
+//             must_acquire_pessimistic_lock(&engine, k, k, ts, ts);
+//         }
+
+//         for i in 10..100 {
+//             let (k, v) = (&[b'k', i], &[b'v', i]);
+//             let ts = TimeStamp::new(i as _);
+//             must_prewrite_put(&engine, k, v, k, ts);
+//             expected_locks.entry(ts).or_default().insert(k.to_vec());
+//         }
+
+//         let region = Region::default();
+//         let snap = engine.snapshot(&Context::default()).unwrap();
+
+//         let check_result = || loop {
+//             let task = rx.recv().unwrap();
+//             match task {
+//                 Task::ResolverReady { resolver, .. } => {
+//                     assert_eq!(resolver.locks(), &expected_locks);
+//                     return;
+//                 }
+//                 Task::IncrementalScan { .. } => continue,
+//                 t => panic!("unepxected task {} received", t),
+//             }
+//         };
+
+//         initializer.async_incremental_scan(snap.clone(), region.clone());
+//         check_result();
+//         initializer.batch_size = 1000;
+//         initializer.async_incremental_scan(snap.clone(), region.clone());
+//         check_result();
+
+//         initializer.batch_size = 10;
+//         initializer.async_incremental_scan(snap.clone(), region.clone());
+//         check_result();
+
+//         initializer.batch_size = 11;
+//         initializer.async_incremental_scan(snap.clone(), region.clone());
+//         check_result();
+
+//         initializer.build_resolver = false;
+//         initializer.async_incremental_scan(snap.clone(), region.clone());
+
+//         loop {
+//             let task = rx.recv_timeout(Duration::from_secs(1));
+//             match task {
+//                 Ok(Task::IncrementalScan { .. }) => continue,
+//                 Ok(t) => panic!("unepxected task {} received", t),
+//                 Err(RecvTimeoutError::Timeout) => break,
+//                 Err(e) => panic!("unexpected err {:?}", e),
+//             }
+//         }
+
+//         // Test cancellation.
+//         initializer.downstream_state.store(DownstreamState::Stopped);
+//         initializer.async_incremental_scan(snap, region);
+
+//         loop {
+//             let task = rx.recv_timeout(Duration::from_secs(1));
+//             match task {
+//                 Ok(t) => panic!("unepxected task {} received", t),
+//                 Err(RecvTimeoutError::Timeout) => break,
+//                 Err(e) => panic!("unexpected err {:?}", e),
+//             }
+//         }
+
+//         worker.stop().unwrap().join().unwrap();
+//     }
+
+//     #[test]
+//     fn test_raftstore_is_busy() {
+//         let (task_sched, task_rx) = dummy_scheduler();
+//         let raft_router = MockRaftStoreRouter::new();
+//         let observer = CdcObserver::new(task_sched.clone());
+//         let pd_client = Arc::new(TestPdClient::new(0, true));
+//         let mut ep = Endpoint::new(pd_client, task_sched, raft_router.clone(), observer);
+//         let (tx, _rx) = batch::unbounded(1);
+
+//         // Fill the channel.
+//         let _raft_rx = raft_router.add_region(1 /* region id */, 1 /* cap */);
+//         loop {
+//             if let Err(RaftStoreError::Transport(_)) =
+//                 raft_router.casual_send(1, CasualMessage::ClearRegionSize)
+//             {
+//                 break;
+//             }
+//         }
+//         // Make sure channel is full.
+//         raft_router
+//             .casual_send(1, CasualMessage::ClearRegionSize)
+//             .unwrap_err();
+
+//         let conn = Conn::new(tx);
+//         let conn_id = conn.get_id();
+//         ep.run(Task::OpenConn { conn });
+//         let mut req_header = Header::default();
+//         req_header.set_cluster_id(0);
+//         let mut req = ChangeDataRequest::default();
+//         req.set_region_id(1);
+//         let region_epoch = req.get_region_epoch().clone();
+//         let downstream = Downstream::new("".to_string(), region_epoch, 0, conn_id);
+//         ep.run(Task::Register {
+//             request: req,
+//             downstream,
+//             conn_id,
+//         });
+//         assert_eq!(ep.capture_regions.len(), 1);
+
+//         for _ in 0..5 {
+//             if let Ok(Some(Task::Deregister(Deregister::Downstream { err, .. }))) =
+//                 task_rx.recv_timeout(Duration::from_secs(1))
+//             {
+//                 if let Some(Error::Request(err)) = err {
+//                     assert!(!err.has_server_is_busy());
+//                 }
+//             }
+//         }
+//     }
+
+//     #[test]
+//     fn test_deregister() {
+//         let (task_sched, _task_rx) = dummy_scheduler();
+//         let raft_router = MockRaftStoreRouter::new();
+//         let _raft_rx = raft_router.add_region(1 /* region id */, 100 /* cap */);
+//         let observer = CdcObserver::new(task_sched.clone());
+//         let pd_client = Arc::new(TestPdClient::new(0, true));
+//         let mut ep = Endpoint::new(pd_client, task_sched, raft_router, observer);
+//         let (tx, rx) = batch::unbounded(1);
+
+//         let conn = Conn::new(tx);
+//         let conn_id = conn.get_id();
+//         ep.run(Task::OpenConn { conn });
+//         let mut req_header = Header::default();
+//         req_header.set_cluster_id(0);
+//         let mut req = ChangeDataRequest::default();
+//         req.set_region_id(1);
+//         let region_epoch = req.get_region_epoch().clone();
+//         let downstream = Downstream::new("".to_string(), region_epoch.clone(), 0, conn_id);
+//         let downstream_id = downstream.get_id();
+//         ep.run(Task::Register {
+//             request: req.clone(),
+//             downstream,
+//             conn_id,
+//         });
+//         assert_eq!(ep.capture_regions.len(), 1);
+
+//         let mut err_header = ErrorHeader::default();
+//         err_header.set_not_leader(Default::default());
+//         let deregister = Deregister::Downstream {
+//             region_id: 1,
+//             downstream_id,
+//             conn_id,
+//             err: Some(Error::Request(err_header.clone())),
+//         };
+//         ep.run(Task::Deregister(deregister));
+//         let (_, mut change_data_event) = rx.recv_timeout(Duration::from_millis(500)).unwrap();
+//         let event = change_data_event.event.take().unwrap();
+//         match event {
+//             Event_oneof_event::Error(err) => assert!(err.has_not_leader()),
+//             _ => panic!("unknown event"),
+//         }
+//         assert_eq!(ep.capture_regions.len(), 0);
+
+//         let downstream = Downstream::new("".to_string(), region_epoch.clone(), 0, conn_id);
+//         let new_downstream_id = downstream.get_id();
+//         ep.run(Task::Register {
+//             request: req.clone(),
+//             downstream,
+//             conn_id,
+//         });
+//         assert_eq!(ep.capture_regions.len(), 1);
+
+//         let deregister = Deregister::Downstream {
+//             region_id: 1,
+//             downstream_id,
+//             conn_id,
+//             err: Some(Error::Request(err_header.clone())),
+//         };
+//         ep.run(Task::Deregister(deregister));
+//         assert!(rx.recv_timeout(Duration::from_millis(200)).is_err());
+//         assert_eq!(ep.capture_regions.len(), 1);
+
+//         let deregister = Deregister::Downstream {
+//             region_id: 1,
+//             downstream_id: new_downstream_id,
+//             conn_id,
+//             err: Some(Error::Request(err_header.clone())),
+//         };
+//         ep.run(Task::Deregister(deregister));
+//         let (_, mut change_data_event) = rx.recv_timeout(Duration::from_millis(500)).unwrap();
+//         let event = change_data_event.event.take().unwrap();
+//         match event {
+//             Event_oneof_event::Error(err) => assert!(err.has_not_leader()),
+//             _ => panic!("unknown event"),
+//         }
+//         assert_eq!(ep.capture_regions.len(), 0);
+
+//         // Stale deregister should be filtered.
+//         let downstream = Downstream::new("".to_string(), region_epoch, 0, conn_id);
+//         ep.run(Task::Register {
+//             request: req,
+//             downstream,
+//             conn_id,
+//         });
+//         assert_eq!(ep.capture_regions.len(), 1);
+//         let deregister = Deregister::Region {
+//             region_id: 1,
+//             // A stale ObserveID (different from the actual one).
+//             observe_id: ObserveID::new(),
+//             err: Error::Request(err_header),
+//         };
+//         ep.run(Task::Deregister(deregister));
+//         match rx.recv_timeout(Duration::from_millis(500)) {
+//             Err(_) => (),
+//             _ => panic!("unknown event"),
+//         }
+//         assert_eq!(ep.capture_regions.len(), 1);
+//     }
+// }