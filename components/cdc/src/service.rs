--- conflicted
+++ resolved
@@ -198,19 +198,10 @@
                         }
                     }
                 }
-<<<<<<< HEAD
                 let resps = resp_vecs
                     .into_iter()
                     .map(|resp| (resp, WriteFlags::default()));
                 stream::iter_ok(resps)
-=======
-                let resps = event_vecs.into_iter().map(|events| {
-                    let mut resp = ChangeDataEvent::default();
-                    resp.set_events(events.into());
-                    (resp, WriteFlags::default())
-                });
-                stream::iter(resps)
->>>>>>> f8a68b46
             })
             .flatten()
             .map(|item| GrpcResult::Ok(item));
