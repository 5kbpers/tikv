--- conflicted
+++ resolved
@@ -138,13 +138,8 @@
             ) {
                 let err = Error::Request(e.into());
                 let change_data_error = self.error_event(err);
-<<<<<<< HEAD
                 downstream.sink_event(change_data_error);
-                return;
-=======
-                downstream.sink(change_data_error);
                 return false;
->>>>>>> c471fe18
             }
             self.downstreams.push(downstream);
         } else {
@@ -586,29 +581,27 @@
         let region_epoch = region.get_region_epoch().clone();
 
         let (sink, rx) = batch::unbounded(1);
-        let events = BatchReceiver::new(rx, 1, Vec::new, |v, e| v.push(e));
-        let downstream = Downstream::new(String::new(), region_epoch);
+        let rx = BatchReceiver::new(rx, 1, Vec::new, |v, e| v.push(e));
+        let mut downstream = Downstream::new(String::new(), region_epoch);
         downstream.set_sink(sink);
         let mut delegate = Delegate::new(region_id);
-        delegate.subscribe();
+        delegate.subscribe(downstream);
         let enabled = delegate.enabled();
         assert!(enabled.load(Ordering::SeqCst));
         let mut resolver = Resolver::new();
         resolver.init();
         delegate.on_region_ready(resolver, region);
 
-        let events_wrap = Cell::new(Some(events));
+        let rx_wrap = Cell::new(Some(rx));
         let receive_error = || {
-            let (change_data, events) = events_wrap
-                .replace(None)
-                .unwrap()
-                .into_future()
-                .wait()
-                .unwrap();
-            events_wrap.set(Some(events));
-            let mut change_data = change_data.unwrap();
-            assert_eq!(change_data.events.len(), 1);
-            let change_data_event = &mut change_data.events[0];
+            let (events, rx) = match rx_wrap.replace(None).unwrap().into_future().wait() {
+                Ok((events, rx)) => (events, rx),
+                Err(e) => panic!("unexpected recv error: {:?}", e.0),
+            };
+            rx_wrap.set(Some(rx));
+            let mut events = events.unwrap();
+            assert_eq!(events.len(), 1);
+            let change_data_event = &mut events[0];
             let event = change_data_event.event.take().unwrap();
             match event {
                 Event_oneof_event::Error(err) => err,
@@ -701,26 +694,26 @@
         region.mut_region_epoch().set_conf_ver(2);
         let region_epoch = region.get_region_epoch().clone();
 
-        let (sink, events) = unbounded();
+        let (sink, rx) = batch::unbounded(1);
+        let rx = BatchReceiver::new(rx, 1, Vec::new, |v, e| v.push(e));
+        let mut downstream = Downstream::new(String::new(), region_epoch);
+        let downstream_id = downstream.get_id();
+        downstream.set_sink(sink);
         let mut delegate = Delegate::new(region_id);
-        let downstream = Downstream::new(String::new(), region_epoch, sink);
-        let downstream_id = downstream.id;
         delegate.subscribe(downstream);
         let enabled = delegate.enabled();
         assert!(enabled.load(Ordering::SeqCst));
 
-        let events_wrap = Cell::new(Some(events));
+        let rx_wrap = Cell::new(Some(rx));
         let check_event = |event_rows: Vec<EventRow>| {
-            let (change_data, events) = events_wrap
-                .replace(None)
-                .unwrap()
-                .into_future()
-                .wait()
-                .unwrap();
-            events_wrap.set(Some(events));
-            let mut change_data = change_data.unwrap();
-            assert_eq!(change_data.events.len(), 1);
-            let change_data_event = &mut change_data.events[0];
+            let (events, rx) = match rx_wrap.replace(None).unwrap().into_future().wait() {
+                Ok((events, rx)) => (events, rx),
+                Err(e) => panic!("unexpected recv error: {:?}", e.0),
+            };
+            rx_wrap.set(Some(rx));
+            let mut events = events.unwrap();
+            assert_eq!(events.len(), 1);
+            let change_data_event = &mut events[0];
             assert_eq!(change_data_event.region_id, region_id);
             assert_eq!(change_data_event.index, 0);
             let event = change_data_event.event.take().unwrap();
