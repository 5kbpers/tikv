--- conflicted
+++ resolved
@@ -21,8 +21,7 @@
     fn send_raft_msg(&self, msg: RaftMessage) -> RaftStoreResult<()>;
 
     /// Sends RaftCmdRequest to local store.
-<<<<<<< HEAD
-    fn send_command(&self, req: RaftCmdRequest, cb: Callback<E::Snapshot>) -> RaftStoreResult<()> {
+    fn send_command(&self, req: RaftCmdRequest, cb: Callback<S>) -> RaftStoreResult<()> {
         self.send_command_with_extra(req, None, cb)
     }
 
@@ -30,11 +29,8 @@
         &self,
         req: RaftCmdRequest,
         extra: Option<Extra>,
-        cb: Callback<E::Snapshot>,
+        cb: Callback<S>,
     ) -> RaftStoreResult<()>;
-=======
-    fn send_command(&self, req: RaftCmdRequest, cb: Callback<S>) -> RaftStoreResult<()>;
->>>>>>> 6fce09eb
 
     /// Sends a significant message. We should guarantee that the message can't be dropped.
     fn significant_send(&self, region_id: u64, msg: SignificantMsg) -> RaftStoreResult<()>;
@@ -85,16 +81,12 @@
     }
 
     /// Sends RaftCmdRequest to local store.
-<<<<<<< HEAD
     fn send_command_with_extra(
         &self,
         _: RaftCmdRequest,
         _: Option<Extra>,
-        _: Callback<E::Snapshot>,
+        _: Callback<S>,
     ) -> RaftStoreResult<()> {
-=======
-    fn send_command(&self, _: RaftCmdRequest, _: Callback<S>) -> RaftStoreResult<()> {
->>>>>>> 6fce09eb
         Ok(())
     }
 
@@ -175,7 +167,6 @@
             .map_err(|e| handle_send_error(region_id, e))
     }
 
-<<<<<<< HEAD
     fn send_command_with_extra(
         &self,
         req: RaftCmdRequest,
@@ -183,12 +174,7 @@
         cb: Callback<E::Snapshot>,
     ) -> RaftStoreResult<()> {
         let cmd = RaftCommand::new(req, cb, extra);
-        if LocalReader::<RaftRouter<E>, E>::acceptable(&cmd.request) {
-=======
-    fn send_command(&self, req: RaftCmdRequest, cb: Callback<E::Snapshot>) -> RaftStoreResult<()> {
-        let cmd = RaftCommand::new(req, cb);
         if LocalReader::<RaftRouter<E::Snapshot>, E>::acceptable(&cmd.request) {
->>>>>>> 6fce09eb
             self.local_reader.execute_raft_command(cmd);
             Ok(())
         } else {
