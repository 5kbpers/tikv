--- conflicted
+++ resolved
@@ -9,10 +9,6 @@
 use std::time::{Duration, Instant};
 use std::u64;
 
-<<<<<<< HEAD
-use engine_skiplist::SkiplistEngine;
-=======
->>>>>>> 076bb0bd
 use engine_traits::CF_RAFT;
 use engine_traits::{Engines, KvEngine, Mutable};
 use error_code::ErrorCodeExt;
@@ -228,11 +224,7 @@
     mgr: SnapManager,
     use_delete_range: bool,
     pending_delete_ranges: PendingDeleteRanges,
-<<<<<<< HEAD
-    coprocessor_host: CoprocessorHost<SkiplistEngine>,
-=======
     coprocessor_host: CoprocessorHost<EK>,
->>>>>>> 076bb0bd
     router: R,
 }
 
@@ -588,11 +580,7 @@
         mgr: SnapManager,
         batch_size: usize,
         use_delete_range: bool,
-<<<<<<< HEAD
-        coprocessor_host: CoprocessorHost<SkiplistEngine>,
-=======
         coprocessor_host: CoprocessorHost<EK>,
->>>>>>> 076bb0bd
         router: R,
     ) -> Runner<EK, ER, R> {
         Runner {
