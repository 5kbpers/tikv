// Copyright 2016 TiKV Project Authors. Licensed under Apache-2.0.

use std::cmp::Ordering;
use std::collections::BinaryHeap;
use std::fmt::{self, Display, Formatter};
use std::mem;

<<<<<<< HEAD
use engine_skiplist::{SkiplistEngine, SkiplistSnapshot};
=======
use engine_rocks::RocksEngine;
>>>>>>> a4f38fb4
use engine_traits::{CfName, IterOptions, Iterable, Iterator, KvEngine, CF_WRITE, LARGE_CFS};
use kvproto::metapb::Region;
use kvproto::metapb::RegionEpoch;
use kvproto::pdpb::CheckPolicy;

use crate::coprocessor::Config;
use crate::coprocessor::CoprocessorHost;
use crate::coprocessor::SplitCheckerHost;
use crate::store::{Callback, CasualMessage, CasualRouter};
use crate::Result;
use configuration::{ConfigChange, Configuration};
use tikv_util::keybuilder::KeyBuilder;
use tikv_util::worker::Runnable;

use super::metrics::*;

#[derive(PartialEq, Eq)]
pub struct KeyEntry {
    key: Vec<u8>,
    pos: usize,
    value_size: usize,
    cf: CfName,
}

impl KeyEntry {
    pub fn new(key: Vec<u8>, pos: usize, value_size: usize, cf: CfName) -> KeyEntry {
        KeyEntry {
            key,
            pos,
            value_size,
            cf,
        }
    }

    pub fn key(&self) -> &[u8] {
        self.key.as_ref()
    }

    pub fn is_commit_version(&self) -> bool {
        self.cf == CF_WRITE
    }

    pub fn entry_size(&self) -> usize {
        self.value_size + self.key.len()
    }
}

impl PartialOrd for KeyEntry {
    fn partial_cmp(&self, rhs: &KeyEntry) -> Option<Ordering> {
        // BinaryHeap is max heap, so we have to reverse order to get a min heap.
        Some(self.key.cmp(&rhs.key).reverse())
    }
}

impl Ord for KeyEntry {
    fn cmp(&self, rhs: &KeyEntry) -> Ordering {
        self.partial_cmp(rhs).unwrap()
    }
}

struct MergedIterator<I> {
    iters: Vec<(CfName, I)>,
    heap: BinaryHeap<KeyEntry>,
}

impl<I> MergedIterator<I>
where
    I: Iterator,
{
    fn new<E: KvEngine>(
        db: &E,
        cfs: &[CfName],
        start_key: &[u8],
        end_key: &[u8],
        fill_cache: bool,
    ) -> Result<MergedIterator<E::Iterator>> {
        let mut iters = Vec::with_capacity(cfs.len());
        let mut heap = BinaryHeap::with_capacity(cfs.len());
        for (pos, cf) in cfs.iter().enumerate() {
            let iter_opt = IterOptions::new(
                Some(KeyBuilder::from_slice(start_key, 0, 0)),
                Some(KeyBuilder::from_slice(end_key, 0, 0)),
                fill_cache,
            );
            let mut iter = db.iterator_cf_opt(cf, iter_opt)?;
            let found: Result<bool> = iter.seek(start_key.into()).map_err(|e| box_err!(e));
            if found? {
                heap.push(KeyEntry::new(
                    iter.key().to_vec(),
                    pos,
                    iter.value().len(),
                    *cf,
                ));
            }
            iters.push((*cf, iter));
        }
        Ok(MergedIterator { iters, heap })
    }

    fn next(&mut self) -> Option<KeyEntry> {
        let pos = match self.heap.peek() {
            None => return None,
            Some(e) => e.pos,
        };
        let (cf, iter) = &mut self.iters[pos];
        if iter.next().unwrap() {
            // TODO: avoid copy key.
            let mut e = KeyEntry::new(iter.key().to_vec(), pos, iter.value().len(), cf);
            let mut front = self.heap.peek_mut().unwrap();
            mem::swap(&mut e, &mut front);
            Some(e)
        } else {
            self.heap.pop()
        }
    }
}

pub enum Task {
    SplitCheckTask {
        region: Region,
        auto_split: bool,
        policy: CheckPolicy,
    },
    ChangeConfig(ConfigChange),
    #[cfg(any(test, feature = "testexport"))]
    Validate(Box<dyn FnOnce(&Config) + Send>),
}

impl Task {
    pub fn split_check(region: Region, auto_split: bool, policy: CheckPolicy) -> Task {
        Task::SplitCheckTask {
            region,
            auto_split,
            policy,
        }
    }
}

impl Display for Task {
    fn fmt(&self, f: &mut Formatter<'_>) -> fmt::Result {
        match self {
            Task::SplitCheckTask {
                region, auto_split, ..
            } => write!(
                f,
                "[split check worker] Split Check Task for {}, auto_split: {:?}",
                region.get_id(),
                auto_split
            ),
            Task::ChangeConfig(_) => write!(f, "[split check worker] Change Config Task"),
            #[cfg(any(test, feature = "testexport"))]
            Task::Validate(_) => write!(f, "[split check worker] Validate config"),
        }
    }
}

pub struct Runner<S> {
    engine: SkiplistEngine,
    router: S,
    coprocessor: CoprocessorHost<SkiplistEngine>,
    cfg: Config,
}

<<<<<<< HEAD
impl<S: CasualRouter<SkiplistSnapshot>> Runner<S> {
=======
impl<S: CasualRouter<RocksEngine>> Runner<S> {
>>>>>>> a4f38fb4
    pub fn new(
        engine: SkiplistEngine,
        router: S,
        coprocessor: CoprocessorHost<SkiplistEngine>,
        cfg: Config,
    ) -> Runner<S> {
        Runner {
            engine,
            router,
            coprocessor,
            cfg,
        }
    }

    /// Checks a Region with split checkers to produce split keys and generates split admin command.
    fn check_split(&mut self, region: &Region, auto_split: bool, policy: CheckPolicy) {
        let region_id = region.get_id();
        let start_key = keys::enc_start_key(region);
        let end_key = keys::enc_end_key(region);
        debug!(
            "executing task";
            "region_id" => region_id,
            "start_key" => log_wrappers::Key(&start_key),
            "end_key" => log_wrappers::Key(&end_key),
        );
        CHECK_SPILT_COUNTER.all.inc();

        let mut host = self.coprocessor.new_split_checker_host(
            &self.cfg,
            region,
            &self.engine,
            auto_split,
            policy,
        );
        if host.skip() {
            debug!("skip split check"; "region_id" => region.get_id());
            return;
        }

        let split_keys = match host.policy() {
            CheckPolicy::Scan => {
                match self.scan_split_keys(&mut host, region, &start_key, &end_key) {
                    Ok(keys) => keys,
                    Err(e) => {
                        error!("failed to scan split key"; "region_id" => region_id, "err" => %e);
                        return;
                    }
                }
            }
            CheckPolicy::Approximate => match host.approximate_split_keys(region, &self.engine) {
                Ok(keys) => keys
                    .into_iter()
                    .map(|k| keys::origin_key(&k).to_vec())
                    .collect(),
                Err(e) => {
                    error!(
                        "failed to get approximate split key, try scan way";
                        "region_id" => region_id,
                        "err" => %e,
                    );
                    match self.scan_split_keys(&mut host, region, &start_key, &end_key) {
                        Ok(keys) => keys,
                        Err(e) => {
                            error!("failed to scan split key"; "region_id" => region_id, "err" => %e);
                            return;
                        }
                    }
                }
            },
            CheckPolicy::Usekey => vec![], // Handled by pd worker directly.
        };

        if !split_keys.is_empty() {
            let region_epoch = region.get_region_epoch().clone();
            let msg = new_split_region(region_epoch, split_keys);
            let res = self.router.send(region_id, msg);
            if let Err(e) = res {
                warn!("failed to send check result"; "region_id" => region_id, "err" => %e);
            }

            CHECK_SPILT_COUNTER.success.inc();
        } else {
            debug!(
                "no need to send, split key not found";
                "region_id" => region_id,
            );

            CHECK_SPILT_COUNTER.ignore.inc();
        }
    }

    /// Gets the split keys by scanning the range.
    fn scan_split_keys(
        &self,
        host: &mut SplitCheckerHost<'_, SkiplistEngine>,
        region: &Region,
        start_key: &[u8],
        end_key: &[u8],
    ) -> Result<Vec<Vec<u8>>> {
        let timer = CHECK_SPILT_HISTOGRAM.start_coarse_timer();
        MergedIterator::<<SkiplistEngine as Iterable>::Iterator>::new(
            &self.engine,
            LARGE_CFS,
            start_key,
            end_key,
            false,
        )
        .map(|mut iter| {
            let mut size = 0;
            let mut keys = 0;
            while let Some(e) = iter.next() {
                if host.on_kv(region, &e) {
                    return;
                }
                size += e.entry_size() as u64;
                keys += 1;
            }

            // if we scan the whole range, we can update approximate size and keys with accurate value.
            info!(
                "update approximate size and keys with accurate value";
                "region_id" => region.get_id(),
                "size" => size,
                "keys" => keys,
            );
            let _ = self.router.send(
                region.get_id(),
                CasualMessage::RegionApproximateSize { size },
            );
            let _ = self.router.send(
                region.get_id(),
                CasualMessage::RegionApproximateKeys { keys },
            );
        })?;
        timer.observe_duration();

        Ok(host.split_keys())
    }

    fn change_cfg(&mut self, change: ConfigChange) {
        info!(
            "split check config updated";
            "change" => ?change
        );
        self.cfg.update(change);
    }
}

<<<<<<< HEAD
impl<S: CasualRouter<SkiplistSnapshot>> Runnable<Task> for Runner<S> {
=======
impl<S: CasualRouter<RocksEngine>> Runnable<Task> for Runner<S> {
>>>>>>> a4f38fb4
    fn run(&mut self, task: Task) {
        match task {
            Task::SplitCheckTask {
                region,
                auto_split,
                policy,
            } => self.check_split(&region, auto_split, policy),
            Task::ChangeConfig(c) => self.change_cfg(c),
            #[cfg(any(test, feature = "testexport"))]
            Task::Validate(f) => f(&self.cfg),
        }
    }
}

fn new_split_region(
    region_epoch: RegionEpoch,
    split_keys: Vec<Vec<u8>>,
<<<<<<< HEAD
) -> CasualMessage<SkiplistSnapshot> {
=======
) -> CasualMessage<RocksEngine, RocksEngine> {
>>>>>>> a4f38fb4
    CasualMessage::SplitRegion {
        region_epoch,
        split_keys,
        callback: Callback::None,
    }
}<|MERGE_RESOLUTION|>--- conflicted
+++ resolved
@@ -5,11 +5,7 @@
 use std::fmt::{self, Display, Formatter};
 use std::mem;
 
-<<<<<<< HEAD
 use engine_skiplist::{SkiplistEngine, SkiplistSnapshot};
-=======
-use engine_rocks::RocksEngine;
->>>>>>> a4f38fb4
 use engine_traits::{CfName, IterOptions, Iterable, Iterator, KvEngine, CF_WRITE, LARGE_CFS};
 use kvproto::metapb::Region;
 use kvproto::metapb::RegionEpoch;
@@ -173,11 +169,7 @@
     cfg: Config,
 }
 
-<<<<<<< HEAD
-impl<S: CasualRouter<SkiplistSnapshot>> Runner<S> {
-=======
-impl<S: CasualRouter<RocksEngine>> Runner<S> {
->>>>>>> a4f38fb4
+impl<S: CasualRouter<SkiplistEngine>> Runner<S> {
     pub fn new(
         engine: SkiplistEngine,
         router: S,
@@ -326,11 +318,7 @@
     }
 }
 
-<<<<<<< HEAD
-impl<S: CasualRouter<SkiplistSnapshot>> Runnable<Task> for Runner<S> {
-=======
-impl<S: CasualRouter<RocksEngine>> Runnable<Task> for Runner<S> {
->>>>>>> a4f38fb4
+impl<S: CasualRouter<SkiplistEngine>> Runnable<Task> for Runner<S> {
     fn run(&mut self, task: Task) {
         match task {
             Task::SplitCheckTask {
@@ -348,11 +336,7 @@
 fn new_split_region(
     region_epoch: RegionEpoch,
     split_keys: Vec<Vec<u8>>,
-<<<<<<< HEAD
-) -> CasualMessage<SkiplistSnapshot> {
-=======
-) -> CasualMessage<RocksEngine, RocksEngine> {
->>>>>>> a4f38fb4
+) -> CasualMessage<SkiplistEngine, SkiplistEngine> {
     CasualMessage::SplitRegion {
         region_epoch,
         split_keys,
