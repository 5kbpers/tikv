// Copyright 2016 TiKV Project Authors. Licensed under Apache-2.0.

use std::fmt;
use std::time::Instant;

<<<<<<< HEAD
use engine_skiplist::SkiplistSnapshot;
use engine_traits::Snapshot;
=======
use engine_traits::{KvEngine, Snapshot};
>>>>>>> a4f38fb4
use kvproto::import_sstpb::SstMeta;
use kvproto::kvrpcpb::ExtraOp as TxnExtraOp;
use kvproto::metapb;
use kvproto::metapb::RegionEpoch;
use kvproto::pdpb::CheckPolicy;
use kvproto::raft_cmdpb::{RaftCmdRequest, RaftCmdResponse};
use kvproto::raft_serverpb::RaftMessage;
use kvproto::replication_modepb::ReplicationStatus;
use raft::SnapshotStatus;
use txn_types::TxnExtra;

use crate::store::fsm::apply::TaskRes as ApplyTaskRes;
use crate::store::fsm::apply::{CatchUpLogs, ChangeCmd};
use crate::store::fsm::PeerFsm;
use crate::store::metrics::RaftEventDurationType;
use crate::store::util::KeysInfoFormatter;
use crate::store::SnapKey;
use engine_rocks::CompactedEvent;
use tikv_util::escape;

use super::RegionSnapshot;

#[derive(Debug)]
pub struct ReadResponse<S: Snapshot> {
    pub response: RaftCmdResponse,
    pub snapshot: Option<RegionSnapshot<S>>,
    pub txn_extra_op: TxnExtraOp,
}

#[derive(Debug)]
pub struct WriteResponse {
    pub response: RaftCmdResponse,
}

// This is only necessary because of seeming limitations in derive(Clone) w/r/t
// generics. If it can be deleted in the future in favor of derive, it should
// be.
impl<S> Clone for ReadResponse<S>
where
    S: Snapshot,
{
    fn clone(&self) -> ReadResponse<S> {
        ReadResponse {
            response: self.response.clone(),
            snapshot: self.snapshot.clone(),
            txn_extra_op: self.txn_extra_op,
        }
    }
}

pub type ReadCallback<S> = Box<dyn FnOnce(ReadResponse<S>) + Send>;
pub type WriteCallback = Box<dyn FnOnce(WriteResponse) + Send>;

/// Variants of callbacks for `Msg`.
///  - `Read`: a callback for read only requests including `StatusRequest`,
///         `GetRequest` and `SnapRequest`
///  - `Write`: a callback for write only requests including `AdminRequest`
///          `PutRequest`, `DeleteRequest` and `DeleteRangeRequest`.
pub enum Callback<S: Snapshot> {
    /// No callback.
    None,
    /// Read callback.
    Read(ReadCallback<S>),
    /// Write callback.
    Write(WriteCallback),
}

impl<S> Callback<S>
where
    S: Snapshot,
{
    pub fn invoke_with_response(self, resp: RaftCmdResponse) {
        match self {
            Callback::None => (),
            Callback::Read(read) => {
                let resp = ReadResponse {
                    response: resp,
                    snapshot: None,
                    txn_extra_op: TxnExtraOp::Noop,
                };
                read(resp);
            }
            Callback::Write(write) => {
                let resp = WriteResponse { response: resp };
                write(resp);
            }
        }
    }

    pub fn invoke_read(self, args: ReadResponse<S>) {
        match self {
            Callback::Read(read) => read(args),
            other => panic!("expect Callback::Read(..), got {:?}", other),
        }
    }

    pub fn is_none(&self) -> bool {
        match self {
            Callback::None => true,
            _ => false,
        }
    }
}

impl<S> fmt::Debug for Callback<S>
where
    S: Snapshot,
{
    fn fmt(&self, fmt: &mut fmt::Formatter<'_>) -> fmt::Result {
        match *self {
            Callback::None => write!(fmt, "Callback::None"),
            Callback::Read(_) => write!(fmt, "Callback::Read(..)"),
            Callback::Write(_) => write!(fmt, "Callback::Write(..)"),
        }
    }
}

bitflags! {
    pub struct PeerTicks: u8 {
        const RAFT                   = 0b00000001;
        const RAFT_LOG_GC            = 0b00000010;
        const SPLIT_REGION_CHECK     = 0b00000100;
        const PD_HEARTBEAT           = 0b00001000;
        const CHECK_MERGE            = 0b00010000;
        const CHECK_PEER_STALE_STATE = 0b00100000;
    }
}

impl PeerTicks {
    #[inline]
    pub fn tag(self) -> &'static str {
        match self {
            PeerTicks::RAFT => "raft",
            PeerTicks::RAFT_LOG_GC => "raft_log_gc",
            PeerTicks::SPLIT_REGION_CHECK => "split_region_check",
            PeerTicks::PD_HEARTBEAT => "pd_heartbeat",
            PeerTicks::CHECK_MERGE => "check_merge",
            PeerTicks::CHECK_PEER_STALE_STATE => "check_peer_stale_state",
            _ => unreachable!(),
        }
    }
}

#[derive(Debug, Clone, Copy)]
pub enum StoreTick {
    CompactCheck,
    PdStoreHeartbeat,
    SnapGc,
    CompactLockCf,
    ConsistencyCheck,
    CleanupImportSST,
}

impl StoreTick {
    #[inline]
    pub fn tag(self) -> RaftEventDurationType {
        match self {
            StoreTick::CompactCheck => RaftEventDurationType::compact_check,
            StoreTick::PdStoreHeartbeat => RaftEventDurationType::pd_store_heartbeat,
            StoreTick::SnapGc => RaftEventDurationType::snap_gc,
            StoreTick::CompactLockCf => RaftEventDurationType::compact_lock_cf,
            StoreTick::ConsistencyCheck => RaftEventDurationType::consistency_check,
            StoreTick::CleanupImportSST => RaftEventDurationType::cleanup_import_sst,
        }
    }
}

#[derive(Debug)]
pub enum MergeResultKind {
    /// Its target peer applys `CommitMerge` log.
    FromTargetLog,
    /// Its target peer receives snapshot.
    /// In step 1, this peer should mark `pending_move` is true and destroy its apply fsm.
    /// Then its target peer will remove this peer data and apply snapshot atomically.
    FromTargetSnapshotStep1,
    /// In step 2, this peer should destroy its peer fsm.
    FromTargetSnapshotStep2,
    /// This peer is no longer needed by its target peer so it can be destroyed by itself.
    /// It happens if and only if its target peer has been removed by conf change.
    Stale,
}

/// Some significant messages sent to raftstore. Raftstore will dispatch these messages to Raft
/// groups to update some important internal status.
#[derive(Debug)]
pub enum SignificantMsg<SK>
where
    SK: Snapshot,
{
    /// Reports whether the snapshot sending is successful or not.
    SnapshotStatus {
        region_id: u64,
        to_peer_id: u64,
        status: SnapshotStatus,
    },
    StoreUnreachable {
        store_id: u64,
    },
    /// Reports `to_peer_id` is unreachable.
    Unreachable {
        region_id: u64,
        to_peer_id: u64,
    },
    /// Source region catch up logs for merging
    CatchUpLogs(CatchUpLogs),
    /// Result of the fact that the region is merged.
    MergeResult {
        target_region_id: u64,
        target: metapb::Peer,
        result: MergeResultKind,
    },
    StoreResolved {
        store_id: u64,
        group_id: u64,
    },
    /// Capture the changes of the region.
    CaptureChange {
        cmd: ChangeCmd,
        region_epoch: RegionEpoch,
<<<<<<< HEAD
        callback: Callback<SkiplistSnapshot>,
    },
    LeaderCallback(Callback<SkiplistSnapshot>),
=======
        callback: Callback<SK>,
    },
    LeaderCallback(Callback<SK>),
>>>>>>> a4f38fb4
}

/// Message that will be sent to a peer.
///
/// These messages are not significant and can be dropped occasionally.
pub enum CasualMessage<EK, ER>
where
    EK: KvEngine,
    ER: KvEngine,
{
    /// Split the target region into several partitions.
    SplitRegion {
        region_epoch: RegionEpoch,
        // It's an encoded key.
        // TODO: support meta key.
        split_keys: Vec<Vec<u8>>,
        callback: Callback<EK::Snapshot>,
    },

    /// Hash result of ComputeHash command.
    ComputeHashResult {
        index: u64,
        hash: Vec<u8>,
    },

    /// Approximate size of target region.
    RegionApproximateSize {
        size: u64,
    },

    /// Approximate key count of target region.
    RegionApproximateKeys {
        keys: u64,
    },
    CompactionDeclinedBytes {
        bytes: u64,
    },
    /// Half split the target region.
    HalfSplitRegion {
        region_epoch: RegionEpoch,
        policy: CheckPolicy,
    },
    /// Remove snapshot files in `snaps`.
    GcSnap {
        snaps: Vec<(SnapKey, bool)>,
    },
    /// Clear region size cache.
    ClearRegionSize,
    /// Indicate a target region is overlapped.
    RegionOverlapped,
    /// Notifies that a new snapshot has been generated.
    SnapshotGenerated,

    /// A message to access peer's internal state.
    AccessPeer(Box<dyn FnOnce(&mut PeerFsm<EK, ER>) + Send + 'static>),
}

impl<EK, ER> fmt::Debug for CasualMessage<EK, ER>
where
    EK: KvEngine,
    ER: KvEngine,
{
    fn fmt(&self, fmt: &mut fmt::Formatter<'_>) -> fmt::Result {
        match self {
            CasualMessage::ComputeHashResult { index, ref hash } => write!(
                fmt,
                "ComputeHashResult [index: {}, hash: {}]",
                index,
                escape(hash)
            ),
            CasualMessage::SplitRegion { ref split_keys, .. } => write!(
                fmt,
                "Split region with {}",
                KeysInfoFormatter(split_keys.iter())
            ),
            CasualMessage::RegionApproximateSize { size } => {
                write!(fmt, "Region's approximate size [size: {:?}]", size)
            }
            CasualMessage::RegionApproximateKeys { keys } => {
                write!(fmt, "Region's approximate keys [keys: {:?}]", keys)
            }
            CasualMessage::CompactionDeclinedBytes { bytes } => {
                write!(fmt, "compaction declined bytes {}", bytes)
            }
            CasualMessage::HalfSplitRegion { .. } => write!(fmt, "Half Split"),
            CasualMessage::GcSnap { ref snaps } => write! {
                fmt,
                "gc snaps {:?}",
                snaps
            },
            CasualMessage::ClearRegionSize => write! {
                fmt,
                "clear region size"
            },
            CasualMessage::RegionOverlapped => write!(fmt, "RegionOverlapped"),
            CasualMessage::SnapshotGenerated => write!(fmt, "SnapshotGenerated"),
            CasualMessage::AccessPeer(_) => write!(fmt, "AccessPeer"),
        }
    }
}

/// Raft command is the command that is expected to be proposed by the
/// leader of the target raft group.
#[derive(Debug)]
pub struct RaftCommand<S: Snapshot> {
    pub send_time: Instant,
    pub request: RaftCmdRequest,
    pub callback: Callback<S>,
    pub txn_extra: TxnExtra,
}

impl<S: Snapshot> RaftCommand<S> {
    #[inline]
    pub fn with_txn_extra(
        request: RaftCmdRequest,
        callback: Callback<S>,
        txn_extra: TxnExtra,
    ) -> RaftCommand<S> {
        RaftCommand {
            request,
            callback,
            txn_extra,
            send_time: Instant::now(),
        }
    }

    pub fn new(request: RaftCmdRequest, callback: Callback<S>) -> RaftCommand<S> {
        Self::with_txn_extra(request, callback, TxnExtra::default())
    }
}

/// Message that can be sent to a peer.
pub enum PeerMsg<EK, ER>
where
    EK: KvEngine,
    ER: KvEngine,
{
    /// Raft message is the message sent between raft nodes in the same
    /// raft group. Messages need to be redirected to raftstore if target
    /// peer doesn't exist.
    RaftMessage(RaftMessage),
    /// Raft command is the command that is expected to be proposed by the
    /// leader of the target raft group. If it's failed to be sent, callback
    /// usually needs to be called before dropping in case of resource leak.
    RaftCommand(RaftCommand<EK::Snapshot>),
    /// Tick is periodical task. If target peer doesn't exist there is a potential
    /// that the raft node will not work anymore.
    Tick(PeerTicks),
    /// Result of applying committed entries. The message can't be lost.
    ApplyRes { res: ApplyTaskRes<EK::Snapshot> },
    /// Message that can't be lost but rarely created. If they are lost, real bad
    /// things happen like some peers will be considered dead in the group.
    SignificantMsg(SignificantMsg<EK::Snapshot>),
    /// Start the FSM.
    Start,
    /// A message only used to notify a peer.
    Noop,
    /// Message that is not important and can be dropped occasionally.
    CasualMessage(CasualMessage<EK, ER>),
    /// Ask region to report a heartbeat to PD.
    HeartbeatPd,
    /// Asks region to change replication mode.
    UpdateReplicationMode,
}

impl<EK, ER> fmt::Debug for PeerMsg<EK, ER>
where
    EK: KvEngine,
    ER: KvEngine,
{
    fn fmt(&self, fmt: &mut fmt::Formatter<'_>) -> fmt::Result {
        match self {
            PeerMsg::RaftMessage(_) => write!(fmt, "Raft Message"),
            PeerMsg::RaftCommand(_) => write!(fmt, "Raft Command"),
            PeerMsg::Tick(tick) => write! {
                fmt,
                "{:?}",
                tick
            },
            PeerMsg::SignificantMsg(msg) => write!(fmt, "{:?}", msg),
            PeerMsg::ApplyRes { res } => write!(fmt, "ApplyRes {:?}", res),
            PeerMsg::Start => write!(fmt, "Startup"),
            PeerMsg::Noop => write!(fmt, "Noop"),
            PeerMsg::CasualMessage(msg) => write!(fmt, "CasualMessage {:?}", msg),
            PeerMsg::HeartbeatPd => write!(fmt, "HeartbeatPd"),
            PeerMsg::UpdateReplicationMode => write!(fmt, "UpdateReplicationMode"),
        }
    }
}

pub enum StoreMsg {
    RaftMessage(RaftMessage),

    ValidateSSTResult {
        invalid_ssts: Vec<SstMeta>,
    },

    // Clear region size and keys for all regions in the range, so we can force them to re-calculate
    // their size later.
    ClearRegionSizeInRange {
        start_key: Vec<u8>,
        end_key: Vec<u8>,
    },
    StoreUnreachable {
        store_id: u64,
    },

    // Compaction finished event
    CompactedEvent(CompactedEvent),
    Tick(StoreTick),
    Start {
        store: metapb::Store,
    },

    /// Message only used for test.
    #[cfg(any(test, feature = "testexport"))]
    Validate(Box<dyn FnOnce(&crate::store::Config) + Send>),
    /// Asks the store to update replication mode.
    UpdateReplicationMode(ReplicationStatus),
}

impl fmt::Debug for StoreMsg {
    fn fmt(&self, fmt: &mut fmt::Formatter<'_>) -> fmt::Result {
        match *self {
            StoreMsg::RaftMessage(_) => write!(fmt, "Raft Message"),
            StoreMsg::StoreUnreachable { store_id } => {
                write!(fmt, "Store {}  is unreachable", store_id)
            }
            StoreMsg::CompactedEvent(ref event) => write!(fmt, "CompactedEvent cf {}", event.cf),
            StoreMsg::ValidateSSTResult { .. } => write!(fmt, "Validate SST Result"),
            StoreMsg::ClearRegionSizeInRange {
                ref start_key,
                ref end_key,
            } => write!(
                fmt,
                "Clear Region size in range {:?} to {:?}",
                start_key, end_key
            ),
            StoreMsg::Tick(tick) => write!(fmt, "StoreTick {:?}", tick),
            StoreMsg::Start { ref store } => write!(fmt, "Start store {:?}", store),
            #[cfg(any(test, feature = "testexport"))]
            StoreMsg::Validate(_) => write!(fmt, "Validate config"),
            StoreMsg::UpdateReplicationMode(_) => write!(fmt, "UpdateReplicationMode"),
        }
    }
}<|MERGE_RESOLUTION|>--- conflicted
+++ resolved
@@ -3,12 +3,7 @@
 use std::fmt;
 use std::time::Instant;
 
-<<<<<<< HEAD
-use engine_skiplist::SkiplistSnapshot;
-use engine_traits::Snapshot;
-=======
 use engine_traits::{KvEngine, Snapshot};
->>>>>>> a4f38fb4
 use kvproto::import_sstpb::SstMeta;
 use kvproto::kvrpcpb::ExtraOp as TxnExtraOp;
 use kvproto::metapb;
@@ -228,15 +223,9 @@
     CaptureChange {
         cmd: ChangeCmd,
         region_epoch: RegionEpoch,
-<<<<<<< HEAD
-        callback: Callback<SkiplistSnapshot>,
-    },
-    LeaderCallback(Callback<SkiplistSnapshot>),
-=======
         callback: Callback<SK>,
     },
     LeaderCallback(Callback<SK>),
->>>>>>> a4f38fb4
 }
 
 /// Message that will be sent to a peer.
