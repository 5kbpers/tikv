--- conflicted
+++ resolved
@@ -10,11 +10,6 @@
 
 use crate::store::{util, PeerStorage};
 use crate::{Error, Result};
-<<<<<<< HEAD
-use engine_rocks::RocksEngine;
-use engine_skiplist::{SkiplistEngine, SkiplistSnapshot};
-=======
->>>>>>> 076bb0bd
 use engine_traits::util::check_key_in_range;
 use engine_traits::CF_RAFT;
 use engine_traits::{Error as EngineError, Iterable, Iterator};
@@ -41,15 +36,6 @@
     S: Snapshot,
 {
     #[allow(clippy::new_ret_no_self)] // temporary until this returns RegionSnapshot<E>
-<<<<<<< HEAD
-    pub fn new(
-        ps: &PeerStorage<SkiplistEngine, SkiplistEngine>,
-    ) -> RegionSnapshot<SkiplistSnapshot> {
-        RegionSnapshot::from_snapshot(Arc::new(ps.raw_snapshot()), Arc::new(ps.region().clone()))
-    }
-
-    pub fn from_raw(db: SkiplistEngine, region: Region) -> RegionSnapshot<SkiplistSnapshot> {
-=======
     pub fn new<EK>(ps: &PeerStorage<EK, impl RaftEngine>) -> RegionSnapshot<EK::Snapshot>
     where
         EK: KvEngine,
@@ -61,7 +47,6 @@
     where
         EK: KvEngine,
     {
->>>>>>> 076bb0bd
         RegionSnapshot::from_snapshot(Arc::new(db.snapshot()), Arc::new(region))
     }
 
