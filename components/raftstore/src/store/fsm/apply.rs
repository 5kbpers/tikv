// Copyright 2017 TiKV Project Authors. Licensed under Apache-2.0.

use std::borrow::Cow;
use std::cmp::{Ord, Ordering as CmpOrdering};
use std::collections::VecDeque;
use std::fmt::{self, Debug, Formatter};
use std::marker::PhantomData;
use std::ops::{Deref, DerefMut};
use std::sync::atomic::{AtomicBool, AtomicU64, AtomicUsize, Ordering};
#[cfg(test)]
use std::sync::mpsc::Sender;
use std::sync::mpsc::SyncSender;
use std::sync::{Arc, Mutex};
use std::time::Duration;
use std::vec::Drain;
use std::{cmp, usize};

use batch_system::{BasicMailbox, BatchRouter, BatchSystem, Fsm, HandlerBuilder, PollHandler};
use crossbeam::channel::{TryRecvError, TrySendError};
use engine_rocks::{PerfContext, PerfLevel};
<<<<<<< HEAD
use engine_skiplist::{SkiplistEngine, SkiplistSnapshot};
use engine_traits::{KvEngine, Snapshot, WriteBatch, WriteBatchVecExt};
=======
use engine_traits::{KvEngine, Snapshot, WriteBatch};
>>>>>>> 076bb0bd
use engine_traits::{ALL_CFS, CF_DEFAULT, CF_LOCK, CF_RAFT, CF_WRITE};
use error_code::ErrorCodeExt;
use kvproto::import_sstpb::SstMeta;
use kvproto::kvrpcpb::ExtraOp as TxnExtraOp;
use kvproto::metapb::{Peer as PeerMeta, PeerRole, Region, RegionEpoch};
use kvproto::raft_cmdpb::{
    AdminCmdType, AdminRequest, AdminResponse, ChangePeerRequest, CmdType, CommitMergeRequest,
    RaftCmdRequest, RaftCmdResponse, Request, Response,
};
use kvproto::raft_serverpb::{
    MergeState, PeerState, RaftApplyState, RaftTruncatedState, RegionLocalState,
};
use raft::eraftpb::{ConfChange, ConfChangeType, Entry, EntryType, Snapshot as RaftSnapshot};
use raft_engine::RaftEngine;
use sst_importer::SSTImporter;
use tikv_util::collections::{HashMap, HashMapEntry, HashSet};
use tikv_util::config::{Tracker, VersionTrack};
use tikv_util::mpsc::{loose_bounded, LooseBoundedSender, Receiver};
use tikv_util::time::{duration_to_sec, Instant};
use tikv_util::worker::Scheduler;
use tikv_util::{escape, Either, MustConsumeVec};
use time::Timespec;
use txn_types::TxnExtra;
use uuid::Builder as UuidBuilder;

use crate::coprocessor::{Cmd, CoprocessorHost};
use crate::store::fsm::RaftPollerBuilder;
use crate::store::metrics::*;
use crate::store::msg::{Callback, PeerMsg, ReadResponse, SignificantMsg};
use crate::store::peer::Peer;
use crate::store::peer_storage::{
    self, write_initial_apply_state, write_peer_state, ENTRY_MEM_SIZE,
};
use crate::store::util::{
    check_region_epoch, compare_region_epoch, is_learner, KeysInfoFormatter, PerfContextStatistics,
    ADMIN_CMD_EPOCH_MAP,
};
use crate::store::{cmd_resp, util, Config, RegionSnapshot, RegionTask};
use crate::{observe_perf_context_type, report_perf_context, Error, Result};

use super::metrics::*;

const DEFAULT_APPLY_WB_SIZE: usize = 4 * 1024;
const APPLY_WB_SHRINK_SIZE: usize = 1024 * 1024;
const SHRINK_PENDING_CMD_QUEUE_CAP: usize = 64;

pub struct PendingCmd<S>
where
    S: Snapshot,
{
    pub index: u64,
    pub term: u64,
    pub cb: Option<Callback<S>>,
    pub txn_extra: TxnExtra,
}

impl<S> PendingCmd<S>
where
    S: Snapshot,
{
    fn new(index: u64, term: u64, cb: Callback<S>, txn_extra: TxnExtra) -> PendingCmd<S> {
        PendingCmd {
            index,
            term,
            txn_extra,
            cb: Some(cb),
        }
    }
}

impl<S> Drop for PendingCmd<S>
where
    S: Snapshot,
{
    fn drop(&mut self) {
        if self.cb.is_some() {
            safe_panic!(
                "callback of pending command at [index: {}, term: {}] is leak",
                self.index,
                self.term
            );
        }
    }
}

impl<S> Debug for PendingCmd<S>
where
    S: Snapshot,
{
    fn fmt(&self, f: &mut Formatter<'_>) -> fmt::Result {
        write!(
            f,
            "PendingCmd [index: {}, term: {}, has_cb: {}]",
            self.index,
            self.term,
            self.cb.is_some()
        )
    }
}

/// Commands waiting to be committed and applied.
#[derive(Debug)]
pub struct PendingCmdQueue<S>
where
    S: Snapshot,
{
    normals: VecDeque<PendingCmd<S>>,
    conf_change: Option<PendingCmd<S>>,
}

impl<S> PendingCmdQueue<S>
where
    S: Snapshot,
{
    fn new() -> PendingCmdQueue<S> {
        PendingCmdQueue {
            normals: VecDeque::new(),
            conf_change: None,
        }
    }

    fn pop_normal(&mut self, index: u64, term: u64) -> Option<PendingCmd<S>> {
        self.normals.pop_front().and_then(|cmd| {
            if self.normals.capacity() > SHRINK_PENDING_CMD_QUEUE_CAP
                && self.normals.len() < SHRINK_PENDING_CMD_QUEUE_CAP
            {
                self.normals.shrink_to_fit();
            }
            if (cmd.term, cmd.index) > (term, index) {
                self.normals.push_front(cmd);
                return None;
            }
            Some(cmd)
        })
    }

    fn append_normal(&mut self, cmd: PendingCmd<S>) {
        self.normals.push_back(cmd);
    }

    fn take_conf_change(&mut self) -> Option<PendingCmd<S>> {
        // conf change will not be affected when changing between follower and leader,
        // so there is no need to check term.
        self.conf_change.take()
    }

    // TODO: seems we don't need to separate conf change from normal entries.
    fn set_conf_change(&mut self, cmd: PendingCmd<S>) {
        self.conf_change = Some(cmd);
    }
}

#[derive(Default, Debug)]
pub struct ChangePeer {
    pub index: u64,
    pub conf_change: ConfChange,
    pub peer: PeerMeta,
    pub region: Region,
}

#[derive(Debug)]
pub struct Range {
    pub cf: String,
    pub start_key: Vec<u8>,
    pub end_key: Vec<u8>,
}

impl Range {
    fn new(cf: String, start_key: Vec<u8>, end_key: Vec<u8>) -> Range {
        Range {
            cf,
            start_key,
            end_key,
        }
    }
}

#[derive(Debug)]
pub enum ExecResult<S> {
    ChangePeer(ChangePeer),
    CompactLog {
        state: RaftTruncatedState,
        first_index: u64,
    },
    SplitRegion {
        regions: Vec<Region>,
        derived: Region,
        new_split_regions: HashMap<u64, NewSplitPeer>,
    },
    PrepareMerge {
        region: Region,
        state: MergeState,
    },
    CommitMerge {
        region: Region,
        source: Region,
    },
    RollbackMerge {
        region: Region,
        commit: u64,
    },
    ComputeHash {
        region: Region,
        index: u64,
        context: Vec<u8>,
        snap: S,
    },
    VerifyHash {
        index: u64,
        context: Vec<u8>,
        hash: Vec<u8>,
    },
    DeleteRange {
        ranges: Vec<Range>,
    },
    IngestSst {
        ssts: Vec<SstMeta>,
    },
}

/// The possible returned value when applying logs.
pub enum ApplyResult<S> {
    None,
    Yield,
    /// Additional result that needs to be sent back to raftstore.
    Res(ExecResult<S>),
    /// It is unable to apply the `CommitMerge` until the source peer
    /// has applied to the required position and sets the atomic boolean
    /// to true.
    WaitMergeSource(Arc<AtomicU64>),
}

struct ExecContext {
    apply_state: RaftApplyState,
    index: u64,
    term: u64,
}

impl ExecContext {
    pub fn new(apply_state: RaftApplyState, index: u64, term: u64) -> ExecContext {
        ExecContext {
            apply_state,
            index,
            term,
        }
    }
}

struct ApplyCallback<EK>
where
    EK: KvEngine,
{
    region: Region,
    cbs: Vec<(Option<Callback<EK::Snapshot>>, Cmd)>,
}

impl<EK> ApplyCallback<EK>
where
    EK: KvEngine,
{
    fn new(region: Region) -> Self {
        let cbs = vec![];
        ApplyCallback { region, cbs }
    }

    fn invoke_all(self, host: &CoprocessorHost<EK>) {
        for (cb, mut cmd) in self.cbs {
            host.post_apply(&self.region, &mut cmd);
            if let Some(cb) = cb {
                cb.invoke_with_response(cmd.response)
            };
        }
    }

    fn push(&mut self, cb: Option<Callback<EK::Snapshot>>, cmd: Cmd) {
        self.cbs.push((cb, cmd));
    }
}

<<<<<<< HEAD
pub enum Notifier<EK>
where
    EK: KvEngine,
{
    Router(RaftRouter<EK, SkiplistEngine>),
    #[cfg(test)]
    Sender(Sender<PeerMsg<EK, SkiplistEngine>>),
=======
pub trait Notifier<EK: KvEngine>: Send {
    fn notify(&self, apply_res: Vec<ApplyRes<EK::Snapshot>>);
    fn notify_one(&self, region_id: u64, msg: PeerMsg<EK>);
    fn clone_box(&self) -> Box<dyn Notifier<EK>>;
>>>>>>> 076bb0bd
}

struct ApplyContext<EK, W>
where
    EK: KvEngine,
<<<<<<< HEAD
{
    fn clone(&self) -> Self {
        match self {
            Notifier::Router(v) => Notifier::Router(v.clone()),
            #[cfg(test)]
            Notifier::Sender(v) => Notifier::Sender(v.clone()),
        }
    }
}

impl<EK> Notifier<EK>
where
    EK: KvEngine,
{
    fn notify(&self, region_id: u64, msg: PeerMsg<EK, SkiplistEngine>) {
        match *self {
            Notifier::Router(ref r) => {
                r.force_send(region_id, msg).unwrap();
            }
            #[cfg(test)]
            Notifier::Sender(ref s) => s.send(msg).unwrap(),
        }
    }
}

struct ApplyContext<E, W>
where
    E: KvEngine,
    W: WriteBatch + WriteBatchVecExt<E>,
=======
    W: WriteBatch<EK>,
>>>>>>> 076bb0bd
{
    tag: String,
    timer: Option<Instant>,
    host: CoprocessorHost<EK>,
    importer: Arc<SSTImporter>,
<<<<<<< HEAD
    region_scheduler: Scheduler<RegionTask<E::Snapshot>>,
    router: ApplyRouter<SkiplistEngine>,
    notifier: Notifier<E>,
    engine: E,
    cbs: MustConsumeVec<ApplyCallback<E>>,
    apply_res: Vec<ApplyRes<E::Snapshot>>,
=======
    region_scheduler: Scheduler<RegionTask<EK::Snapshot>>,
    router: ApplyRouter<EK>,
    notifier: Box<dyn Notifier<EK>>,
    engine: EK,
    cbs: MustConsumeVec<ApplyCallback<EK>>,
    apply_res: Vec<ApplyRes<EK::Snapshot>>,
>>>>>>> 076bb0bd
    exec_ctx: Option<ExecContext>,

    kv_wb: Option<W>,
    kv_wb_last_bytes: u64,
    kv_wb_last_keys: u64,

    last_applied_index: u64,
    committed_count: usize,

    // Indicates that WAL can be synchronized when data is written to KV engine.
    enable_sync_log: bool,
    // Whether synchronize WAL is preferred.
    sync_log_hint: bool,
    // Whether to use the delete range API instead of deleting one by one.
    use_delete_range: bool,

    perf_context_statistics: PerfContextStatistics,

    yield_duration: Duration,

    store_id: u64,
    /// region_id -> (peer_id, is_splitting)
    /// Used for handling race between splitting and creating new peer.
    /// An uninitialized peer can be replaced to the one from splitting iff they are exactly the same peer.
    pending_create_peers: Arc<Mutex<HashMap<u64, (u64, bool)>>>,
    // TxnExtra collected from applied cmds.
    txn_extras: MustConsumeVec<TxnExtra>,
}

impl<EK, W> ApplyContext<EK, W>
where
    EK: KvEngine,
    W: WriteBatch<EK>,
{
    pub fn new(
        tag: String,
        host: CoprocessorHost<EK>,
        importer: Arc<SSTImporter>,
<<<<<<< HEAD
        region_scheduler: Scheduler<RegionTask<E::Snapshot>>,
        engine: E,
        router: ApplyRouter<SkiplistEngine>,
        notifier: Notifier<E>,
=======
        region_scheduler: Scheduler<RegionTask<EK::Snapshot>>,
        engine: EK,
        router: ApplyRouter<EK>,
        notifier: Box<dyn Notifier<EK>>,
>>>>>>> 076bb0bd
        cfg: &Config,
        store_id: u64,
        pending_create_peers: Arc<Mutex<HashMap<u64, (u64, bool)>>>,
    ) -> ApplyContext<EK, W> {
        ApplyContext {
            tag,
            timer: None,
            host,
            importer,
            region_scheduler,
            engine,
            router,
            notifier,
            kv_wb: None,
            cbs: MustConsumeVec::new("callback of apply context"),
            apply_res: vec![],
            kv_wb_last_bytes: 0,
            kv_wb_last_keys: 0,
            last_applied_index: 0,
            committed_count: 0,
            enable_sync_log: cfg.sync_log,
            sync_log_hint: false,
            exec_ctx: None,
            use_delete_range: cfg.use_delete_range,
            perf_context_statistics: PerfContextStatistics::new(cfg.perf_level),
            yield_duration: cfg.apply_yield_duration.0,
            store_id,
            pending_create_peers,
            txn_extras: MustConsumeVec::new("extra data from txn"),
        }
    }

    /// Prepares for applying entries for `delegate`.
    ///
    /// A general apply progress for a delegate is:
    /// `prepare_for` -> `commit` [-> `commit` ...] -> `finish_for`.
    /// After all delegates are handled, `write_to_db` method should be called.
    pub fn prepare_for(&mut self, delegate: &mut ApplyDelegate<EK>) {
        self.prepare_write_batch();
        self.cbs.push(ApplyCallback::new(delegate.region.clone()));
        self.last_applied_index = delegate.apply_state.get_applied_index();

        if let Some(observe_cmd) = &delegate.observe_cmd {
            let region_id = delegate.region_id();
            if observe_cmd.enabled.load(Ordering::Acquire) {
                self.host.prepare_for_apply(observe_cmd.id, region_id);
            } else {
                info!("region is no longer observerd";
                    "region_id" => region_id);
                delegate.observe_cmd.take();
            }
        }
    }

    /// Prepares WriteBatch.
    ///
    /// If `enable_multi_batch_write` was set true, we create `RocksWriteBatchVec`.
    /// Otherwise create `RocksWriteBatch`.
    pub fn prepare_write_batch(&mut self) {
        if self.kv_wb.is_none() {
            let kv_wb = W::with_capacity(&self.engine, DEFAULT_APPLY_WB_SIZE);
            self.kv_wb = Some(kv_wb);
            self.kv_wb_last_bytes = 0;
            self.kv_wb_last_keys = 0;
        }
    }

    /// Commits all changes have done for delegate. `persistent` indicates whether
    /// write the changes into rocksdb.
    ///
    /// This call is valid only when it's between a `prepare_for` and `finish_for`.
    pub fn commit(&mut self, delegate: &mut ApplyDelegate<EK>) {
        if self.last_applied_index < delegate.apply_state.get_applied_index() {
            delegate.write_apply_state(self.kv_wb.as_mut().unwrap());
        }
        // last_applied_index doesn't need to be updated, set persistent to true will
        // force it call `prepare_for` automatically.
        self.commit_opt(delegate, true);
    }

    fn commit_opt(&mut self, delegate: &mut ApplyDelegate<EK>, persistent: bool) {
        delegate.update_metrics(self);
        if persistent {
            self.write_to_db();
            self.prepare_for(delegate);
        }
        self.kv_wb_last_bytes = self.kv_wb().data_size() as u64;
        self.kv_wb_last_keys = self.kv_wb().count() as u64;
    }

    /// Writes all the changes into RocksDB.
    /// If it returns true, all pending writes are persisted in engines.
    pub fn write_to_db(&mut self) -> bool {
        let need_sync = self.enable_sync_log && self.sync_log_hint;
        if self.kv_wb.as_ref().map_or(false, |wb| !wb.is_empty()) {
            let mut write_opts = engine_traits::WriteOptions::new();
            write_opts.set_sync(need_sync);
            self.kv_wb()
                .write_to_engine(&self.engine, &write_opts)
                .unwrap_or_else(|e| {
                    panic!("failed to write to engine: {:?}", e);
                });
            report_perf_context!(
                self.perf_context_statistics,
                APPLY_PERF_CONTEXT_TIME_HISTOGRAM_STATIC
            );
            self.sync_log_hint = false;
            let data_size = self.kv_wb().data_size();
            if data_size > APPLY_WB_SHRINK_SIZE {
                // Control the memory usage for the WriteBatch.
                let kv_wb = W::with_capacity(&self.engine, DEFAULT_APPLY_WB_SIZE);
                self.kv_wb = Some(kv_wb);
            } else {
                // Clear data, reuse the WriteBatch, this can reduce memory allocations and deallocations.
                self.kv_wb_mut().clear();
            }
            self.kv_wb_last_bytes = 0;
            self.kv_wb_last_keys = 0;
        }
        // Call it before invoking callback for preventing Commit is executed before Prewrite is observed.
        self.host
            .on_flush_apply(std::mem::take(&mut self.txn_extras), self.engine.clone());

        for cbs in self.cbs.drain(..) {
            cbs.invoke_all(&self.host);
        }
        need_sync
    }

    /// Finishes `Apply`s for the delegate.
    pub fn finish_for(
        &mut self,
        delegate: &mut ApplyDelegate<EK>,
        results: VecDeque<ExecResult<EK::Snapshot>>,
    ) {
        if !delegate.pending_remove {
            delegate.write_apply_state(self.kv_wb.as_mut().unwrap());
        }
        self.commit_opt(delegate, false);
        self.apply_res.push(ApplyRes {
            region_id: delegate.region_id(),
            apply_state: delegate.apply_state.clone(),
            exec_res: results,
            metrics: delegate.metrics.clone(),
            applied_index_term: delegate.applied_index_term,
        });
    }

    pub fn delta_bytes(&self) -> u64 {
        self.kv_wb().data_size() as u64 - self.kv_wb_last_bytes
    }

    pub fn delta_keys(&self) -> u64 {
        self.kv_wb().count() as u64 - self.kv_wb_last_keys
    }

    #[inline]
    pub fn kv_wb(&self) -> &W {
        self.kv_wb.as_ref().unwrap()
    }

    #[inline]
    pub fn kv_wb_mut(&mut self) -> &mut W {
        self.kv_wb.as_mut().unwrap()
    }

    /// Flush all pending writes to engines.
    /// If it returns true, all pending writes are persisted in engines.
    pub fn flush(&mut self) -> bool {
        // TODO: this check is too hacky, need to be more verbose and less buggy.
        let t = match self.timer.take() {
            Some(t) => t,
            None => return false,
        };

        // Write to engine
        // raftstore.sync-log = true means we need prevent data loss when power failure.
        // take raft log gc for example, we write kv WAL first, then write raft WAL,
        // if power failure happen, raft WAL may synced to disk, but kv WAL may not.
        // so we use sync-log flag here.
        let is_synced = self.write_to_db();

        if !self.apply_res.is_empty() {
            let apply_res = std::mem::replace(&mut self.apply_res, vec![]);
            self.notifier.notify(apply_res);
        }

        let elapsed = t.elapsed();
        STORE_APPLY_LOG_HISTOGRAM.observe(duration_to_sec(elapsed) as f64);

        slow_log!(
            elapsed,
            "{} handle ready {} committed entries",
            self.tag,
            self.committed_count
        );
        self.committed_count = 0;
        is_synced
    }
}

/// Calls the callback of `cmd` when the Region is removed.
fn notify_region_removed(region_id: u64, peer_id: u64, mut cmd: PendingCmd<impl Snapshot>) {
    debug!(
        "region is removed, notify commands";
        "region_id" => region_id,
        "peer_id" => peer_id,
        "index" => cmd.index,
        "term" => cmd.term
    );
    notify_req_region_removed(region_id, cmd.cb.take().unwrap());
}

pub fn notify_req_region_removed(region_id: u64, cb: Callback<impl Snapshot>) {
    let region_not_found = Error::RegionNotFound(region_id);
    let resp = cmd_resp::new_error(region_not_found);
    cb.invoke_with_response(resp);
}

/// Calls the callback of `cmd` when it can not be processed further.
fn notify_stale_command(
    region_id: u64,
    peer_id: u64,
    term: u64,
    mut cmd: PendingCmd<impl Snapshot>,
) {
    info!(
        "command is stale, skip";
        "region_id" => region_id,
        "peer_id" => peer_id,
        "index" => cmd.index,
        "term" => cmd.term
    );
    notify_stale_req(term, cmd.cb.take().unwrap());
}

pub fn notify_stale_req(term: u64, cb: Callback<impl Snapshot>) {
    let resp = cmd_resp::err_resp(Error::StaleCommand, term);
    cb.invoke_with_response(resp);
}

/// Checks if a write is needed to be issued before handling the command.
fn should_write_to_engine(cmd: &RaftCmdRequest) -> bool {
    if cmd.has_admin_request() {
        match cmd.get_admin_request().get_cmd_type() {
            // ComputeHash require an up to date snapshot.
            AdminCmdType::ComputeHash |
            // Merge needs to get the latest apply index.
            AdminCmdType::CommitMerge |
            AdminCmdType::RollbackMerge => return true,
            _ => {}
        }
    }

    // Some commands may modify keys covered by the current write batch, so we
    // must write the current write batch to the engine first.
    for req in cmd.get_requests() {
        if req.has_delete_range() {
            return true;
        }
        if req.has_ingest_sst() {
            return true;
        }
    }

    false
}

/// Checks if a write is needed to be issued after handling the command.
fn should_sync_log(cmd: &RaftCmdRequest) -> bool {
    if cmd.has_admin_request() {
        return true;
    }

    for req in cmd.get_requests() {
        // After ingest sst, sst files are deleted quickly. As a result,
        // ingest sst command can not be handled again and must be synced.
        // See more in Cleanup worker.
        if req.has_ingest_sst() {
            return true;
        }
    }

    false
}

/// A struct that stores the state related to Merge.
///
/// When executing a `CommitMerge`, the source peer may have not applied
/// to the required index, so the target peer has to abort current execution
/// and wait for it asynchronously.
///
/// When rolling the stack, all states required to recover are stored in
/// this struct.
/// TODO: check whether generator/coroutine is a good choice in this case.
struct WaitSourceMergeState {
    /// A flag that indicates whether the source peer has applied to the required
    /// index. If the source peer is ready, this flag should be set to the region id
    /// of source peer.
    logs_up_to_date: Arc<AtomicU64>,
}

struct YieldState<EK>
where
    EK: KvEngine,
{
    /// All of the entries that need to continue to be applied after
    /// the source peer has applied its logs.
    pending_entries: Vec<Entry>,
    /// All of messages that need to continue to be handled after
    /// the source peer has applied its logs and pending entries
    /// are all handled.
    pending_msgs: Vec<Msg<EK>>,
}

impl<EK> Debug for YieldState<EK>
where
    EK: KvEngine,
{
    fn fmt(&self, f: &mut fmt::Formatter<'_>) -> fmt::Result {
        f.debug_struct("YieldState")
            .field("pending_entries", &self.pending_entries.len())
            .field("pending_msgs", &self.pending_msgs.len())
            .finish()
    }
}

impl Debug for WaitSourceMergeState {
    fn fmt(&self, f: &mut fmt::Formatter<'_>) -> fmt::Result {
        f.debug_struct("WaitSourceMergeState")
            .field("logs_up_to_date", &self.logs_up_to_date)
            .finish()
    }
}

#[derive(Debug, Clone)]
pub struct NewSplitPeer {
    pub peer_id: u64,
    // `None` => success,
    // `Some(s)` => fail due to `s`.
    pub result: Option<String>,
}

/// The apply delegate of a Region which is responsible for handling committed
/// raft log entries of a Region.
///
/// `Apply` is a term of Raft, which means executing the actual commands.
/// In Raft, once some log entries are committed, for every peer of the Raft
/// group will apply the logs one by one. For write commands, it does write or
/// delete to local engine; for admin commands, it does some meta change of the
/// Raft group.
///
/// `Delegate` is just a structure to congregate all apply related fields of a
/// Region. The apply worker receives all the apply tasks of different Regions
/// located at this store, and it will get the corresponding apply delegate to
/// handle the apply task to make the code logic more clear.
#[derive(Debug)]
pub struct ApplyDelegate<EK>
where
    EK: KvEngine,
{
    /// The ID of the peer.
    id: u64,
    /// The term of the Region.
    term: u64,
    /// The Region information of the peer.
    region: Region,
    /// Peer_tag, "[region region_id] peer_id".
    tag: String,

    /// If the delegate should be stopped from polling.
    /// A delegate can be stopped in conf change, merge or requested by destroy message.
    stopped: bool,
    /// The start time of the current round to execute commands.
    handle_start: Option<Instant>,
    /// Set to true when removing itself because of `ConfChangeType::RemoveNode`, and then
    /// any following committed logs in same Ready should be applied failed.
    pending_remove: bool,

    /// The commands waiting to be committed and applied
    pending_cmds: PendingCmdQueue<EK::Snapshot>,
    /// The counter of pending request snapshots. See more in `Peer`.
    pending_request_snapshot_count: Arc<AtomicUsize>,

    /// Indicates the peer is in merging, if that compact log won't be performed.
    is_merging: bool,
    /// Records the epoch version after the last merge.
    last_merge_version: u64,
    yield_state: Option<YieldState<EK>>,
    /// A temporary state that keeps track of the progress of the source peer state when
    /// CommitMerge is unable to be executed.
    wait_merge_state: Option<WaitSourceMergeState>,
    // ID of last region that reports ready.
    ready_source_region_id: u64,

    /// TiKV writes apply_state to KV RocksDB, in one write batch together with kv data.
    ///
    /// If we write it to Raft RocksDB, apply_state and kv data (Put, Delete) are in
    /// separate WAL file. When power failure, for current raft log, apply_index may synced
    /// to file, but KV data may not synced to file, so we will lose data.
    apply_state: RaftApplyState,
    /// The term of the raft log at applied index.
    applied_index_term: u64,
    /// The latest synced apply index.
    last_sync_apply_index: u64,

    /// Info about cmd observer.
    observe_cmd: Option<ObserveCmd>,

    /// The local metrics, and it will be flushed periodically.
    metrics: ApplyMetrics,
}

impl<EK> ApplyDelegate<EK>
where
    EK: KvEngine,
{
    fn from_registration(reg: Registration) -> ApplyDelegate<EK> {
        ApplyDelegate {
            id: reg.id,
            tag: format!("[region {}] {}", reg.region.get_id(), reg.id),
            region: reg.region,
            pending_remove: false,
            last_sync_apply_index: reg.apply_state.get_applied_index(),
            apply_state: reg.apply_state,
            applied_index_term: reg.applied_index_term,
            term: reg.term,
            stopped: false,
            handle_start: None,
            ready_source_region_id: 0,
            yield_state: None,
            wait_merge_state: None,
            is_merging: reg.is_merging,
            pending_cmds: PendingCmdQueue::new(),
            metrics: Default::default(),
            last_merge_version: 0,
            pending_request_snapshot_count: reg.pending_request_snapshot_count,
            observe_cmd: None,
        }
    }

    pub fn region_id(&self) -> u64 {
        self.region.get_id()
    }

    pub fn id(&self) -> u64 {
        self.id
    }

    /// Handles all the committed_entries, namely, applies the committed entries.
    fn handle_raft_committed_entries<W: WriteBatch<EK>>(
        &mut self,
        apply_ctx: &mut ApplyContext<EK, W>,
        mut committed_entries_drainer: Drain<Entry>,
    ) {
        if committed_entries_drainer.len() == 0 {
            return;
        }
        apply_ctx.prepare_for(self);
        // If we send multiple ConfChange commands, only first one will be proposed correctly,
        // others will be saved as a normal entry with no data, so we must re-propose these
        // commands again.
        apply_ctx.committed_count += committed_entries_drainer.len();
        let mut results = VecDeque::new();
        while let Some(entry) = committed_entries_drainer.next() {
            if self.pending_remove {
                // This peer is about to be destroyed, skip everything.
                break;
            }

            let expect_index = self.apply_state.get_applied_index() + 1;
            if expect_index != entry.get_index() {
                panic!(
                    "{} expect index {}, but got {}",
                    self.tag,
                    expect_index,
                    entry.get_index()
                );
            }

            let res = match entry.get_entry_type() {
                EntryType::EntryNormal => self.handle_raft_entry_normal(apply_ctx, &entry),
                EntryType::EntryConfChange => self.handle_raft_entry_conf_change(apply_ctx, &entry),
                EntryType::EntryConfChangeV2 => unimplemented!(),
            };

            match res {
                ApplyResult::None => {}
                ApplyResult::Res(res) => results.push_back(res),
                ApplyResult::Yield | ApplyResult::WaitMergeSource(_) => {
                    // Both cancel and merge will yield current processing.
                    apply_ctx.committed_count -= committed_entries_drainer.len() + 1;
                    let mut pending_entries =
                        Vec::with_capacity(committed_entries_drainer.len() + 1);
                    // Note that current entry is skipped when yield.
                    pending_entries.push(entry);
                    pending_entries.extend(committed_entries_drainer);
                    apply_ctx.finish_for(self, results);
                    self.yield_state = Some(YieldState {
                        pending_entries,
                        pending_msgs: Vec::default(),
                    });
                    if let ApplyResult::WaitMergeSource(logs_up_to_date) = res {
                        self.wait_merge_state = Some(WaitSourceMergeState { logs_up_to_date });
                    }
                    return;
                }
            }
        }

        apply_ctx.finish_for(self, results);

        if self.pending_remove {
            self.destroy(apply_ctx);
        }
    }

    fn update_metrics<W: WriteBatch<EK>>(&mut self, apply_ctx: &ApplyContext<EK, W>) {
        self.metrics.written_bytes += apply_ctx.delta_bytes();
        self.metrics.written_keys += apply_ctx.delta_keys();
    }

    fn write_apply_state<W: WriteBatch<EK>>(&self, wb: &mut W) {
        wb.put_msg_cf(
            CF_RAFT,
            &keys::apply_state_key(self.region.get_id()),
            &self.apply_state,
        )
        .unwrap_or_else(|e| {
            panic!(
                "{} failed to save apply state to write batch, error: {:?}",
                self.tag, e
            );
        });
    }

    fn handle_raft_entry_normal<W: WriteBatch<EK>>(
        &mut self,
        apply_ctx: &mut ApplyContext<EK, W>,
        entry: &Entry,
    ) -> ApplyResult<EK::Snapshot> {
        fail_point!("yield_apply_1000", self.region_id() == 1000, |_| {
            ApplyResult::Yield
        });

        let index = entry.get_index();
        let term = entry.get_term();
        let data = entry.get_data();

        if !data.is_empty() {
            let cmd = util::parse_data_at(data, index, &self.tag);

            if should_write_to_engine(&cmd) || apply_ctx.kv_wb().should_write_to_engine() {
                apply_ctx.commit(self);
                if let Some(start) = self.handle_start.as_ref() {
                    if start.elapsed() >= apply_ctx.yield_duration {
                        return ApplyResult::Yield;
                    }
                }
            }

            return self.process_raft_cmd(apply_ctx, index, term, cmd);
        }
        // TOOD(cdc): should we observe empty cmd, aka leader change?

        self.apply_state.set_applied_index(index);
        self.applied_index_term = term;
        assert!(term > 0);

        // 1. When a peer become leader, it will send an empty entry.
        // 2. When a leader tries to read index during transferring leader,
        //    it will also propose an empty entry. But that entry will not contain
        //    any associated callback. So no need to clear callback.
        while let Some(mut cmd) = self.pending_cmds.pop_normal(std::u64::MAX, term - 1) {
            apply_ctx.cbs.last_mut().unwrap().push(
                cmd.cb.take(),
                Cmd::new(
                    cmd.index,
                    RaftCmdRequest::default(),
                    cmd_resp::err_resp(Error::StaleCommand, term),
                ),
            );
        }
        ApplyResult::None
    }

    fn handle_raft_entry_conf_change<W: WriteBatch<EK>>(
        &mut self,
        apply_ctx: &mut ApplyContext<EK, W>,
        entry: &Entry,
    ) -> ApplyResult<EK::Snapshot> {
        // Although conf change can't yield in normal case, it is convenient to
        // simulate yield before applying a conf change log.
        fail_point!("yield_apply_conf_change_3", self.id() == 3, |_| {
            ApplyResult::Yield
        });
        let index = entry.get_index();
        let term = entry.get_term();
        let conf_change: ConfChange = util::parse_data_at(entry.get_data(), index, &self.tag);
        let cmd = util::parse_data_at(conf_change.get_context(), index, &self.tag);
        match self.process_raft_cmd(apply_ctx, index, term, cmd) {
            ApplyResult::None => {
                // If failed, tell Raft that the `ConfChange` was aborted.
                ApplyResult::Res(ExecResult::ChangePeer(Default::default()))
            }
            ApplyResult::Res(mut res) => {
                if let ExecResult::ChangePeer(ref mut cp) = res {
                    cp.conf_change = conf_change;
                } else {
                    panic!(
                        "{} unexpected result {:?} for conf change {:?} at {}",
                        self.tag, res, conf_change, index
                    );
                }
                ApplyResult::Res(res)
            }
            ApplyResult::Yield | ApplyResult::WaitMergeSource(_) => unreachable!(),
        }
    }

    fn find_pending(
        &mut self,
        index: u64,
        term: u64,
        is_conf_change: bool,
    ) -> (Option<Callback<EK::Snapshot>>, TxnExtra) {
        let (region_id, peer_id) = (self.region_id(), self.id());
        if is_conf_change {
            if let Some(mut cmd) = self.pending_cmds.take_conf_change() {
                if cmd.index == index && cmd.term == term {
                    return (
                        Some(cmd.cb.take().unwrap()),
                        std::mem::take(&mut cmd.txn_extra),
                    );
                } else {
                    notify_stale_command(region_id, peer_id, self.term, cmd);
                }
            }
            return (None, TxnExtra::default());
        }
        while let Some(mut head) = self.pending_cmds.pop_normal(index, term) {
            if head.term == term {
                if head.index == index {
                    return (
                        Some(head.cb.take().unwrap()),
                        std::mem::take(&mut head.txn_extra),
                    );
                } else {
                    panic!(
                        "{} unexpected callback at term {}, found index {}, expected {}",
                        self.tag, term, head.index, index
                    );
                }
            } else {
                // Because of the lack of original RaftCmdRequest, we skip calling
                // coprocessor here.
                notify_stale_command(region_id, peer_id, self.term, head);
            }
        }
        (None, TxnExtra::default())
    }

    fn process_raft_cmd<W: WriteBatch<EK>>(
        &mut self,
        apply_ctx: &mut ApplyContext<EK, W>,
        index: u64,
        term: u64,
        cmd: RaftCmdRequest,
    ) -> ApplyResult<EK::Snapshot> {
        if index == 0 {
            panic!(
                "{} processing raft command needs a none zero index",
                self.tag
            );
        }

        // Set sync log hint if the cmd requires so.
        apply_ctx.sync_log_hint |= should_sync_log(&cmd);

        let is_conf_change = get_change_peer_cmd(&cmd).is_some();
        apply_ctx.host.pre_apply(&self.region, &cmd);
        let (mut resp, exec_result) = self.apply_raft_cmd(apply_ctx, index, term, &cmd);
        if let ApplyResult::WaitMergeSource(_) = exec_result {
            return exec_result;
        }

        debug!(
            "applied command";
            "region_id" => self.region_id(),
            "peer_id" => self.id(),
            "index" => index
        );

        // TODO: if we have exec_result, maybe we should return this callback too. Outer
        // store will call it after handing exec result.
        cmd_resp::bind_term(&mut resp, self.term);
        let cmd = Cmd::new(index, cmd, resp);
        let (cmd_cb, txn_extra) = self.find_pending(index, term, is_conf_change);
        if let Some(observe_cmd) = self.observe_cmd.as_ref() {
            apply_ctx.txn_extras.push(txn_extra);
            apply_ctx
                .host
                .on_apply_cmd(observe_cmd.id, self.region_id(), cmd.clone());
        }

        apply_ctx.cbs.last_mut().unwrap().push(cmd_cb, cmd);

        exec_result
    }

    /// Applies raft command.
    ///
    /// An apply operation can fail in the following situations:
    ///   1. it encounters an error that will occur on all stores, it can continue
    /// applying next entry safely, like epoch not match for example;
    ///   2. it encounters an error that may not occur on all stores, in this case
    /// we should try to apply the entry again or panic. Considering that this
    /// usually due to disk operation fail, which is rare, so just panic is ok.
    fn apply_raft_cmd<W: WriteBatch<EK>>(
        &mut self,
        ctx: &mut ApplyContext<EK, W>,
        index: u64,
        term: u64,
        req: &RaftCmdRequest,
    ) -> (RaftCmdResponse, ApplyResult<EK::Snapshot>) {
        // if pending remove, apply should be aborted already.
        assert!(!self.pending_remove);

        ctx.exec_ctx = Some(self.new_ctx(index, term));
        ctx.kv_wb_mut().set_save_point();
        let mut origin_epoch = None;
        let (resp, exec_result) = match self.exec_raft_cmd(ctx, &req) {
            Ok(a) => {
                ctx.kv_wb_mut().pop_save_point().unwrap();
                if req.has_admin_request() {
                    origin_epoch = Some(self.region.get_region_epoch().clone());
                }
                a
            }
            Err(e) => {
                // clear dirty values.
                ctx.kv_wb_mut().rollback_to_save_point().unwrap();
                match e {
                    Error::EpochNotMatch(..) => debug!(
                        "epoch not match";
                        "region_id" => self.region_id(),
                        "peer_id" => self.id(),
                        "err" => ?e
                    ),
                    _ => error!(
                        "execute raft command";
                        "region_id" => self.region_id(),
                        "peer_id" => self.id(),
                        "err" => ?e,
                        "error_code" => %e.error_code(),
                    ),
                }
                (cmd_resp::new_error(e), ApplyResult::None)
            }
        };
        if let ApplyResult::WaitMergeSource(_) = exec_result {
            return (resp, exec_result);
        }

        let mut exec_ctx = ctx.exec_ctx.take().unwrap();
        exec_ctx.apply_state.set_applied_index(index);

        self.apply_state = exec_ctx.apply_state;
        self.applied_index_term = term;

        if let ApplyResult::Res(ref exec_result) = exec_result {
            match *exec_result {
                ExecResult::ChangePeer(ref cp) => {
                    self.region = cp.region.clone();
                }
                ExecResult::ComputeHash { .. }
                | ExecResult::VerifyHash { .. }
                | ExecResult::CompactLog { .. }
                | ExecResult::DeleteRange { .. }
                | ExecResult::IngestSst { .. } => {}
                ExecResult::SplitRegion { ref derived, .. } => {
                    self.region = derived.clone();
                    self.metrics.size_diff_hint = 0;
                    self.metrics.delete_keys_hint = 0;
                }
                ExecResult::PrepareMerge { ref region, .. } => {
                    self.region = region.clone();
                    self.is_merging = true;
                }
                ExecResult::CommitMerge { ref region, .. } => {
                    self.region = region.clone();
                    self.last_merge_version = region.get_region_epoch().get_version();
                }
                ExecResult::RollbackMerge { ref region, .. } => {
                    self.region = region.clone();
                    self.is_merging = false;
                }
            }
        }
        if let Some(epoch) = origin_epoch {
            let cmd_type = req.get_admin_request().get_cmd_type();
            let epoch_state = *ADMIN_CMD_EPOCH_MAP.get(&cmd_type).unwrap();
            // The chenge-epoch behavior **MUST BE** equal to the settings in `ADMIN_CMD_EPOCH_MAP`
            if (epoch_state.change_ver
                && epoch.get_version() == self.region.get_region_epoch().get_version())
                || (epoch_state.change_conf_ver
                    && epoch.get_conf_ver() == self.region.get_region_epoch().get_conf_ver())
            {
                panic!("{} apply admin cmd {:?} but epoch change is not expected, epoch state {:?}, before {:?}, after {:?}",
                        self.tag, req, epoch_state, epoch, self.region.get_region_epoch());
            }
        }

        (resp, exec_result)
    }

    fn destroy<W: WriteBatch<EK>>(&mut self, apply_ctx: &mut ApplyContext<EK, W>) {
        self.stopped = true;
        apply_ctx.router.close(self.region_id());
        for cmd in self.pending_cmds.normals.drain(..) {
            notify_region_removed(self.region.get_id(), self.id, cmd);
        }
        if let Some(cmd) = self.pending_cmds.conf_change.take() {
            notify_region_removed(self.region.get_id(), self.id, cmd);
        }
    }

    fn clear_all_commands_as_stale(&mut self) {
        let (region_id, peer_id) = (self.region_id(), self.id());
        for cmd in self.pending_cmds.normals.drain(..) {
            notify_stale_command(region_id, peer_id, self.term, cmd);
        }
        if let Some(cmd) = self.pending_cmds.conf_change.take() {
            notify_stale_command(region_id, peer_id, self.term, cmd);
        }
    }

    fn new_ctx(&self, index: u64, term: u64) -> ExecContext {
        ExecContext::new(self.apply_state.clone(), index, term)
    }
}

impl<EK> ApplyDelegate<EK>
where
    EK: KvEngine,
{
    // Only errors that will also occur on all other stores should be returned.
    fn exec_raft_cmd<W: WriteBatch<EK>>(
        &mut self,
        ctx: &mut ApplyContext<EK, W>,
        req: &RaftCmdRequest,
    ) -> Result<(RaftCmdResponse, ApplyResult<EK::Snapshot>)> {
        // Include region for epoch not match after merge may cause key not in range.
        let include_region =
            req.get_header().get_region_epoch().get_version() >= self.last_merge_version;
        check_region_epoch(req, &self.region, include_region)?;
        if req.has_admin_request() {
            self.exec_admin_cmd(ctx, req)
        } else {
            self.exec_write_cmd(ctx, req)
        }
    }

    fn exec_admin_cmd<W: WriteBatch<EK>>(
        &mut self,
        ctx: &mut ApplyContext<EK, W>,
        req: &RaftCmdRequest,
    ) -> Result<(RaftCmdResponse, ApplyResult<EK::Snapshot>)> {
        let request = req.get_admin_request();
        let cmd_type = request.get_cmd_type();
        if cmd_type != AdminCmdType::CompactLog && cmd_type != AdminCmdType::CommitMerge {
            info!(
                "execute admin command";
                "region_id" => self.region_id(),
                "peer_id" => self.id(),
                "term" => ctx.exec_ctx.as_ref().unwrap().term,
                "index" => ctx.exec_ctx.as_ref().unwrap().index,
                "command" => ?request
            );
        }

        let (mut response, exec_result) = match cmd_type {
            AdminCmdType::ChangePeer => self.exec_change_peer(ctx, request),
            AdminCmdType::ChangePeerV2 => panic!("unsupported admin command type"),
            AdminCmdType::Split => self.exec_split(ctx, request),
            AdminCmdType::BatchSplit => self.exec_batch_split(ctx, request),
            AdminCmdType::CompactLog => self.exec_compact_log(ctx, request),
            AdminCmdType::TransferLeader => Err(box_err!("transfer leader won't exec")),
            AdminCmdType::ComputeHash => self.exec_compute_hash(ctx, request),
            AdminCmdType::VerifyHash => self.exec_verify_hash(ctx, request),
            // TODO: is it backward compatible to add new cmd_type?
            AdminCmdType::PrepareMerge => self.exec_prepare_merge(ctx, request),
            AdminCmdType::CommitMerge => self.exec_commit_merge(ctx, request),
            AdminCmdType::RollbackMerge => self.exec_rollback_merge(ctx, request),
            AdminCmdType::InvalidAdmin => Err(box_err!("unsupported admin command type")),
        }?;
        response.set_cmd_type(cmd_type);

        let mut resp = RaftCmdResponse::default();
        if !req.get_header().get_uuid().is_empty() {
            let uuid = req.get_header().get_uuid().to_vec();
            resp.mut_header().set_uuid(uuid);
        }
        resp.set_admin_response(response);
        Ok((resp, exec_result))
    }

    fn exec_write_cmd<W: WriteBatch<EK>>(
        &mut self,
        ctx: &mut ApplyContext<EK, W>,
        req: &RaftCmdRequest,
    ) -> Result<(RaftCmdResponse, ApplyResult<EK::Snapshot>)> {
        fail_point!(
            "on_apply_write_cmd",
            cfg!(release) || self.id() == 3,
            |_| {
                unimplemented!();
            }
        );

        let requests = req.get_requests();
        let mut responses = Vec::with_capacity(requests.len());

        let mut ranges = vec![];
        let mut ssts = vec![];
        for req in requests {
            let cmd_type = req.get_cmd_type();
            let mut resp = match cmd_type {
                CmdType::Put => self.handle_put(ctx.kv_wb_mut(), req),
                CmdType::Delete => self.handle_delete(ctx.kv_wb_mut(), req),
                CmdType::DeleteRange => {
                    self.handle_delete_range(&ctx.engine, req, &mut ranges, ctx.use_delete_range)
                }
                CmdType::IngestSst => {
                    self.handle_ingest_sst(&ctx.importer, &ctx.engine, req, &mut ssts)
                }
                // Readonly commands are handled in raftstore directly.
                // Don't panic here in case there are old entries need to be applied.
                // It's also safe to skip them here, because a restart must have happened,
                // hence there is no callback to be called.
                CmdType::Snap | CmdType::Get => {
                    warn!(
                        "skip readonly command";
                        "region_id" => self.region_id(),
                        "peer_id" => self.id(),
                        "command" => ?req
                    );
                    continue;
                }
                CmdType::Prewrite | CmdType::Invalid | CmdType::ReadIndex => {
                    Err(box_err!("invalid cmd type, message maybe corrupted"))
                }
            }?;

            resp.set_cmd_type(cmd_type);

            responses.push(resp);
        }

        let mut resp = RaftCmdResponse::default();
        if !req.get_header().get_uuid().is_empty() {
            let uuid = req.get_header().get_uuid().to_vec();
            resp.mut_header().set_uuid(uuid);
        }
        resp.set_responses(responses.into());

        assert!(ranges.is_empty() || ssts.is_empty());
        let exec_res = if !ranges.is_empty() {
            ApplyResult::Res(ExecResult::DeleteRange { ranges })
        } else if !ssts.is_empty() {
            ApplyResult::Res(ExecResult::IngestSst { ssts })
        } else {
            ApplyResult::None
        };

        Ok((resp, exec_res))
    }
}

// Write commands related.
impl<EK> ApplyDelegate<EK>
where
    EK: KvEngine,
{
    fn handle_put<W: WriteBatch<EK>>(&mut self, wb: &mut W, req: &Request) -> Result<Response> {
        let (key, value) = (req.get_put().get_key(), req.get_put().get_value());
        // region key range has no data prefix, so we must use origin key to check.
        util::check_key_in_region(key, &self.region)?;

        let resp = Response::default();
        let key = keys::data_key(key);
        self.metrics.size_diff_hint += key.len() as i64;
        self.metrics.size_diff_hint += value.len() as i64;
        if !req.get_put().get_cf().is_empty() {
            let cf = req.get_put().get_cf();
            // TODO: don't allow write preseved cfs.
            if cf == CF_LOCK {
                self.metrics.lock_cf_written_bytes += key.len() as u64;
                self.metrics.lock_cf_written_bytes += value.len() as u64;
            }
            // TODO: check whether cf exists or not.
            wb.put_cf(cf, &key, value).unwrap_or_else(|e| {
                panic!(
                    "{} failed to write ({}, {}) to cf {}: {:?}",
                    self.tag,
                    hex::encode_upper(&key),
                    escape(value),
                    cf,
                    e
                )
            });
        } else {
            wb.put(&key, value).unwrap_or_else(|e| {
                panic!(
                    "{} failed to write ({}, {}): {:?}",
                    self.tag,
                    hex::encode_upper(&key),
                    escape(value),
                    e
                );
            });
        }
        Ok(resp)
    }

    fn handle_delete<W: WriteBatch<EK>>(&mut self, wb: &mut W, req: &Request) -> Result<Response> {
        let key = req.get_delete().get_key();
        // region key range has no data prefix, so we must use origin key to check.
        util::check_key_in_region(key, &self.region)?;

        let key = keys::data_key(key);
        // since size_diff_hint is not accurate, so we just skip calculate the value size.
        self.metrics.size_diff_hint -= key.len() as i64;
        let resp = Response::default();
        if !req.get_delete().get_cf().is_empty() {
            let cf = req.get_delete().get_cf();
            // TODO: check whether cf exists or not.
            wb.delete_cf(cf, &key).unwrap_or_else(|e| {
                panic!(
                    "{} failed to delete {}: {}",
                    self.tag,
                    hex::encode_upper(&key),
                    e
                )
            });

            if cf == CF_LOCK {
                // delete is a kind of write for RocksDB.
                self.metrics.lock_cf_written_bytes += key.len() as u64;
            } else {
                self.metrics.delete_keys_hint += 1;
            }
        } else {
            wb.delete(&key).unwrap_or_else(|e| {
                panic!(
                    "{} failed to delete {}: {}",
                    self.tag,
                    hex::encode_upper(&key),
                    e
                )
            });
            self.metrics.delete_keys_hint += 1;
        }

        Ok(resp)
    }

    fn handle_delete_range(
        &mut self,
        engine: &EK,
        req: &Request,
        ranges: &mut Vec<Range>,
        use_delete_range: bool,
    ) -> Result<Response> {
        let s_key = req.get_delete_range().get_start_key();
        let e_key = req.get_delete_range().get_end_key();
        let notify_only = req.get_delete_range().get_notify_only();
        if !e_key.is_empty() && s_key >= e_key {
            return Err(box_err!(
                "invalid delete range command, start_key: {:?}, end_key: {:?}",
                s_key,
                e_key
            ));
        }
        // region key range has no data prefix, so we must use origin key to check.
        util::check_key_in_region(s_key, &self.region)?;
        let end_key = keys::data_end_key(e_key);
        let region_end_key = keys::data_end_key(self.region.get_end_key());
        if end_key > region_end_key {
            return Err(Error::KeyNotInRegion(e_key.to_vec(), self.region.clone()));
        }

        let resp = Response::default();
        let mut cf = req.get_delete_range().get_cf();
        if cf.is_empty() {
            cf = CF_DEFAULT;
        }
        if ALL_CFS.iter().find(|x| **x == cf).is_none() {
            return Err(box_err!("invalid delete range command, cf: {:?}", cf));
        }

        let start_key = keys::data_key(s_key);
        // Use delete_files_in_range to drop as many sst files as possible, this
        // is a way to reclaim disk space quickly after drop a table/index.
        if !notify_only {
            engine
                .delete_files_in_range_cf(cf, &start_key, &end_key, /* include_end */ false)
                .unwrap_or_else(|e| {
                    panic!(
                        "{} failed to delete files in range [{}, {}): {:?}",
                        self.tag,
                        hex::encode_upper(&start_key),
                        hex::encode_upper(&end_key),
                        e
                    )
                });

            // Delete all remaining keys.
            engine
                .delete_all_in_range_cf(cf, &start_key, &end_key, use_delete_range)
                .unwrap_or_else(|e| {
                    panic!(
                        "{} failed to delete all in range [{}, {}), cf: {}, err: {:?}",
                        self.tag,
                        hex::encode_upper(&start_key),
                        hex::encode_upper(&end_key),
                        cf,
                        e
                    );
                });
        }

        // TODO: Should this be executed when `notify_only` is set?
        ranges.push(Range::new(cf.to_owned(), start_key, end_key));

        Ok(resp)
    }

    fn handle_ingest_sst(
        &mut self,
        importer: &Arc<SSTImporter>,
        engine: &EK,
        req: &Request,
        ssts: &mut Vec<SstMeta>,
    ) -> Result<Response> {
        let sst = req.get_ingest_sst().get_sst();

        if let Err(e) = check_sst_for_ingestion(sst, &self.region) {
            error!(
                 "ingest fail";
                 "region_id" => self.region_id(),
                 "peer_id" => self.id(),
                 "sst" => ?sst,
                 "region" => ?&self.region,
                 "err" => ?e,
                "error_code" => %e.error_code(),
            );
            // This file is not valid, we can delete it here.
            let _ = importer.delete(sst);
            return Err(e);
        }

        importer.ingest(sst, engine).unwrap_or_else(|e| {
            // If this failed, it means that the file is corrupted or something
            // is wrong with the engine, but we can do nothing about that.
            panic!("{} ingest {:?}: {:?}", self.tag, sst, e);
        });

        ssts.push(sst.clone());
        Ok(Response::default())
    }
}

// Admin commands related.
impl<EK> ApplyDelegate<EK>
where
    EK: KvEngine,
{
    fn exec_change_peer<W: WriteBatch<EK>>(
        &mut self,
        ctx: &mut ApplyContext<EK, W>,
        request: &AdminRequest,
    ) -> Result<(AdminResponse, ApplyResult<EK::Snapshot>)> {
        let request = request.get_change_peer();
        let peer = request.get_peer();
        let store_id = peer.get_store_id();
        let change_type = request.get_change_type();
        let mut region = self.region.clone();

        fail_point!(
            "apply_on_conf_change_1_3_1",
            (self.id == 1 || self.id == 3) && self.region_id() == 1,
            |_| panic!("should not use return")
        );
        fail_point!(
            "apply_on_conf_change_3_1",
            self.id == 3 && self.region_id() == 1,
            |_| panic!("should not use return")
        );
        fail_point!(
            "apply_on_conf_change_all_1",
            self.region_id() == 1,
            |_| panic!("should not use return")
        );
        info!(
            "exec ConfChange";
            "region_id" => self.region_id(),
            "peer_id" => self.id(),
            "type" => util::conf_change_type_str(change_type),
            "epoch" => ?region.get_region_epoch(),
        );

        // TODO: we should need more check, like peer validation, duplicated id, etc.
        let conf_ver = region.get_region_epoch().get_conf_ver() + 1;
        region.mut_region_epoch().set_conf_ver(conf_ver);

        match change_type {
            ConfChangeType::AddNode => {
                let add_ndoe_fp = || {
                    fail_point!(
                        "apply_on_add_node_1_2",
                        self.id == 2 && self.region_id() == 1,
                        |_| {}
                    )
                };
                add_ndoe_fp();

                PEER_ADMIN_CMD_COUNTER_VEC
                    .with_label_values(&["add_peer", "all"])
                    .inc();

                let mut exists = false;
                if let Some(p) = util::find_peer_mut(&mut region, store_id) {
                    exists = true;
                    if !is_learner(p) || p.get_id() != peer.get_id() {
                        error!(
                            "can't add duplicated peer";
                            "region_id" => self.region_id(),
                            "peer_id" => self.id(),
                            "peer" => ?peer,
                            "region" => ?&self.region
                        );
                        return Err(box_err!(
                            "can't add duplicated peer {:?} to region {:?}",
                            peer,
                            self.region
                        ));
                    } else {
                        p.set_role(PeerRole::Voter);
                    }
                }
                if !exists {
                    // TODO: Do we allow adding peer in same node?
                    region.mut_peers().push(peer.clone());
                }

                PEER_ADMIN_CMD_COUNTER_VEC
                    .with_label_values(&["add_peer", "success"])
                    .inc();
                info!(
                    "add peer successfully";
                    "region_id" => self.region_id(),
                    "peer_id" => self.id(),
                    "peer" => ?peer,
                    "region" => ?&self.region
                );
            }
            ConfChangeType::RemoveNode => {
                PEER_ADMIN_CMD_COUNTER_VEC
                    .with_label_values(&["remove_peer", "all"])
                    .inc();

                if let Some(p) = util::remove_peer(&mut region, store_id) {
                    // Considering `is_learner` flag in `Peer` here is by design.
                    if &p != peer {
                        error!(
                            "ignore remove unmatched peer";
                            "region_id" => self.region_id(),
                            "peer_id" => self.id(),
                            "expect_peer" => ?peer,
                            "get_peeer" => ?p
                        );
                        return Err(box_err!(
                            "remove unmatched peer: expect: {:?}, get {:?}, ignore",
                            peer,
                            p
                        ));
                    }
                    if self.id == peer.get_id() {
                        // Remove ourself, we will destroy all region data later.
                        // So we need not to apply following logs.
                        self.stopped = true;
                        self.pending_remove = true;
                    }
                } else {
                    error!(
                        "remove missing peer";
                        "region_id" => self.region_id(),
                        "peer_id" => self.id(),
                        "peer" => ?peer,
                        "region" => ?&self.region,
                    );
                    return Err(box_err!(
                        "remove missing peer {:?} from region {:?}",
                        peer,
                        self.region
                    ));
                }

                PEER_ADMIN_CMD_COUNTER_VEC
                    .with_label_values(&["remove_peer", "success"])
                    .inc();
                info!(
                    "remove peer successfully";
                    "region_id" => self.region_id(),
                    "peer_id" => self.id(),
                    "peer" => ?peer,
                    "region" => ?&self.region
                );
            }
            ConfChangeType::AddLearnerNode => {
                PEER_ADMIN_CMD_COUNTER_VEC
                    .with_label_values(&["add_learner", "all"])
                    .inc();

                if util::find_peer(&region, store_id).is_some() {
                    error!(
                        "can't add duplicated learner";
                        "region_id" => self.region_id(),
                        "peer_id" => self.id(),
                        "peer" => ?peer,
                        "region" => ?&self.region
                    );
                    return Err(box_err!(
                        "can't add duplicated learner {:?} to region {:?}",
                        peer,
                        self.region
                    ));
                }
                region.mut_peers().push(peer.clone());

                PEER_ADMIN_CMD_COUNTER_VEC
                    .with_label_values(&["add_learner", "success"])
                    .inc();
                info!(
                    "add learner successfully";
                    "region_id" => self.region_id(),
                    "peer_id" => self.id(),
                    "peer" => ?peer,
                    "region" => ?&self.region,
                );
            }
        }

        let state = if self.pending_remove {
            PeerState::Tombstone
        } else {
            PeerState::Normal
        };
        if let Err(e) = write_peer_state(ctx.kv_wb_mut(), &region, state, None) {
            panic!("{} failed to update region state: {:?}", self.tag, e);
        }

        let mut resp = AdminResponse::default();
        resp.mut_change_peer().set_region(region.clone());

        Ok((
            resp,
            ApplyResult::Res(ExecResult::ChangePeer(ChangePeer {
                index: ctx.exec_ctx.as_ref().unwrap().index,
                conf_change: Default::default(),
                peer: peer.clone(),
                region,
            })),
        ))
    }

    fn exec_split<W: WriteBatch<EK>>(
        &mut self,
        ctx: &mut ApplyContext<EK, W>,
        req: &AdminRequest,
    ) -> Result<(AdminResponse, ApplyResult<EK::Snapshot>)> {
        info!(
            "split is deprecated, redirect to use batch split";
            "region_id" => self.region_id(),
            "peer_id" => self.id(),
        );
        let split = req.get_split().to_owned();
        let mut admin_req = AdminRequest::default();
        admin_req
            .mut_splits()
            .set_right_derive(split.get_right_derive());
        admin_req.mut_splits().mut_requests().push(split);
        // This method is executed only when there are unapplied entries after being restarted.
        // So there will be no callback, it's OK to return a response that does not matched
        // with its request.
        self.exec_batch_split(ctx, &admin_req)
    }

    fn exec_batch_split<W: WriteBatch<EK>>(
        &mut self,
        ctx: &mut ApplyContext<EK, W>,
        req: &AdminRequest,
    ) -> Result<(AdminResponse, ApplyResult<EK::Snapshot>)> {
        fail_point!(
            "apply_before_split_1_3",
            self.id == 3 && self.region_id() == 1,
            |_| { unreachable!() }
        );

        PEER_ADMIN_CMD_COUNTER.batch_split.all.inc();

        let split_reqs = req.get_splits();
        let right_derive = split_reqs.get_right_derive();
        if split_reqs.get_requests().is_empty() {
            return Err(box_err!("missing split requests"));
        }
        let mut derived = self.region.clone();
        let new_region_cnt = split_reqs.get_requests().len();
        let mut regions = Vec::with_capacity(new_region_cnt + 1);
        let mut keys: VecDeque<Vec<u8>> = VecDeque::with_capacity(new_region_cnt + 1);
        for req in split_reqs.get_requests() {
            let split_key = req.get_split_key();
            if split_key.is_empty() {
                return Err(box_err!("missing split key"));
            }
            if split_key
                <= keys
                    .back()
                    .map_or_else(|| derived.get_start_key(), Vec::as_slice)
            {
                return Err(box_err!("invalid split request: {:?}", split_reqs));
            }
            if req.get_new_peer_ids().len() != derived.get_peers().len() {
                return Err(box_err!(
                    "invalid new peer id count, need {:?}, but got {:?}",
                    derived.get_peers(),
                    req.get_new_peer_ids()
                ));
            }
            keys.push_back(split_key.to_vec());
        }

        util::check_key_in_region(keys.back().unwrap(), &self.region)?;

        info!(
            "split region";
            "region_id" => self.region_id(),
            "peer_id" => self.id(),
            "region" => ?derived,
            "keys" => %KeysInfoFormatter(keys.iter()),
        );
        let new_version = derived.get_region_epoch().get_version() + new_region_cnt as u64;
        derived.mut_region_epoch().set_version(new_version);
        // Note that the split requests only contain ids for new regions, so we need
        // to handle new regions and old region separately.
        if right_derive {
            // So the range of new regions is [old_start_key, split_key1, ..., last_split_key].
            keys.push_front(derived.get_start_key().to_vec());
        } else {
            // So the range of new regions is [split_key1, ..., last_split_key, old_end_key].
            keys.push_back(derived.get_end_key().to_vec());
            derived.set_end_key(keys.front().unwrap().to_vec());
            regions.push(derived.clone());
        }

        let mut new_split_regions: HashMap<u64, NewSplitPeer> = HashMap::default();
        for req in split_reqs.get_requests() {
            let mut new_region = Region::default();
            new_region.set_id(req.get_new_region_id());
            new_region.set_region_epoch(derived.get_region_epoch().to_owned());
            new_region.set_start_key(keys.pop_front().unwrap());
            new_region.set_end_key(keys.front().unwrap().to_vec());
            new_region.set_peers(derived.get_peers().to_vec().into());
            for (peer, peer_id) in new_region
                .mut_peers()
                .iter_mut()
                .zip(req.get_new_peer_ids())
            {
                peer.set_id(*peer_id);
            }
            new_split_regions.insert(
                new_region.get_id(),
                NewSplitPeer {
                    peer_id: util::find_peer(&new_region, ctx.store_id).unwrap().get_id(),
                    result: None,
                },
            );
            regions.push(new_region);
        }

        if right_derive {
            derived.set_start_key(keys.pop_front().unwrap());
            regions.push(derived.clone());
        }

        let mut replace_regions = HashSet::default();
        {
            let mut pending_create_peers = ctx.pending_create_peers.lock().unwrap();
            for (region_id, new_split_peer) in new_split_regions.iter_mut() {
                match pending_create_peers.entry(*region_id) {
                    HashMapEntry::Occupied(mut v) => {
                        if *v.get() != (new_split_peer.peer_id, false) {
                            new_split_peer.result =
                                Some(format!("status {:?} is not expected", v.get()));
                        } else {
                            replace_regions.insert(*region_id);
                            v.insert((new_split_peer.peer_id, true));
                        }
                    }
                    HashMapEntry::Vacant(v) => {
                        v.insert((new_split_peer.peer_id, true));
                    }
                }
            }
        }

        // region_id -> peer_id
        let mut already_exist_regions = Vec::new();
        for (region_id, new_split_peer) in new_split_regions.iter_mut() {
            let region_state_key = keys::region_state_key(*region_id);
            match ctx
                .engine
                .get_msg_cf::<RegionLocalState>(CF_RAFT, &region_state_key)
            {
                Ok(None) => (),
                Ok(Some(state)) => {
                    if replace_regions.get(region_id).is_some() {
                        // This peer must be the first one on local store. So if this peer is created on the other side,
                        // it means no `RegionLocalState` in kv engine.
                        panic!("{} failed to replace region {} peer {} because state {:?} alread exist in kv engine",
                            self.tag, region_id, new_split_peer.peer_id, state);
                    }
                    already_exist_regions.push((*region_id, new_split_peer.peer_id));
                    new_split_peer.result = Some(format!("state {:?} exist in kv engine", state));
                }
                e => panic!(
                    "{} failed to get regions state of {}: {:?}",
                    self.tag, region_id, e
                ),
            }
        }

        if !already_exist_regions.is_empty() {
            let mut pending_create_peers = ctx.pending_create_peers.lock().unwrap();
            for (region_id, peer_id) in &already_exist_regions {
                assert_eq!(
                    pending_create_peers.remove(region_id),
                    Some((*peer_id, true))
                );
            }
        }

        let kv_wb_mut = ctx.kv_wb.as_mut().unwrap();
        for new_region in &regions {
            if new_region.get_id() == derived.get_id() {
                continue;
            }
            let new_split_peer = new_split_regions.get(&new_region.get_id()).unwrap();
            if let Some(ref r) = new_split_peer.result {
                warn!(
                    "new region from splitting already exists";
                    "new_region_id" => new_region.get_id(),
                    "new_peer_id" => new_split_peer.peer_id,
                    "reason" => r,
                    "region_id" => self.region_id(),
                    "peer_id" => self.id(),
                );
                continue;
            }
            write_peer_state(kv_wb_mut, new_region, PeerState::Normal, None)
                .and_then(|_| write_initial_apply_state(kv_wb_mut, new_region.get_id()))
                .unwrap_or_else(|e| {
                    panic!(
                        "{} fails to save split region {:?}: {:?}",
                        self.tag, new_region, e
                    )
                });
        }
        write_peer_state(kv_wb_mut, &derived, PeerState::Normal, None).unwrap_or_else(|e| {
            panic!("{} fails to update region {:?}: {:?}", self.tag, derived, e)
        });
        let mut resp = AdminResponse::default();
        resp.mut_splits().set_regions(regions.clone().into());
        PEER_ADMIN_CMD_COUNTER.batch_split.success.inc();

        fail_point!(
            "apply_after_split_1_3",
            self.id == 3 && self.region_id() == 1,
            |_| { unreachable!() }
        );

        Ok((
            resp,
            ApplyResult::Res(ExecResult::SplitRegion {
                regions,
                derived,
                new_split_regions,
            }),
        ))
    }

    fn exec_prepare_merge<W: WriteBatch<EK>>(
        &mut self,
        ctx: &mut ApplyContext<EK, W>,
        req: &AdminRequest,
    ) -> Result<(AdminResponse, ApplyResult<EK::Snapshot>)> {
        fail_point!("apply_before_prepare_merge");

        PEER_ADMIN_CMD_COUNTER.prepare_merge.all.inc();

        let prepare_merge = req.get_prepare_merge();
        let index = prepare_merge.get_min_index();
        let exec_ctx = ctx.exec_ctx.as_ref().unwrap();
        let first_index = peer_storage::first_index(&exec_ctx.apply_state);
        if index < first_index {
            // We filter `CompactLog` command before.
            panic!(
                "{} first index {} > min_index {}, skip pre merge",
                self.tag, first_index, index
            );
        }
        let mut region = self.region.clone();
        let region_version = region.get_region_epoch().get_version() + 1;
        region.mut_region_epoch().set_version(region_version);
        // In theory conf version should not be increased when executing prepare_merge.
        // However, we don't want to do conf change after prepare_merge is committed.
        // This can also be done by iterating all proposal to find if prepare_merge is
        // proposed before proposing conf change, but it make things complicated.
        // Another way is make conf change also check region version, but this is not
        // backward compatible.
        let conf_version = region.get_region_epoch().get_conf_ver() + 1;
        region.mut_region_epoch().set_conf_ver(conf_version);
        let mut merging_state = MergeState::default();
        merging_state.set_min_index(index);
        merging_state.set_target(prepare_merge.get_target().to_owned());
        merging_state.set_commit(exec_ctx.index);
        write_peer_state(
            ctx.kv_wb.as_mut().unwrap(),
            &region,
            PeerState::Merging,
            Some(merging_state.clone()),
        )
        .unwrap_or_else(|e| {
            panic!(
                "{} failed to save merging state {:?} for region {:?}: {:?}",
                self.tag, merging_state, region, e
            )
        });
        fail_point!("apply_after_prepare_merge");
        PEER_ADMIN_CMD_COUNTER.prepare_merge.success.inc();

        Ok((
            AdminResponse::default(),
            ApplyResult::Res(ExecResult::PrepareMerge {
                region,
                state: merging_state,
            }),
        ))
    }

    // The target peer should send missing log entries to the source peer.
    //
    // So, the merge process order would be:
    // 1.   `exec_commit_merge` in target apply fsm and send `CatchUpLogs` to source peer fsm
    // 2.   `on_catch_up_logs_for_merge` in source peer fsm
    // 3.   if the source peer has already executed the corresponding `on_ready_prepare_merge`, set pending_remove and jump to step 6
    // 4.   ... (raft append and apply logs)
    // 5.   `on_ready_prepare_merge` in source peer fsm and set pending_remove (means source region has finished applying all logs)
    // 6.   `logs_up_to_date_for_merge` in source apply fsm (destroy its apply fsm and send Noop to trigger the target apply fsm)
    // 7.   resume `exec_commit_merge` in target apply fsm
    // 8.   `on_ready_commit_merge` in target peer fsm and send `MergeResult` to source peer fsm
    // 9.   `on_merge_result` in source peer fsm (destroy itself)
    fn exec_commit_merge<W: WriteBatch<EK>>(
        &mut self,
        ctx: &mut ApplyContext<EK, W>,
        req: &AdminRequest,
    ) -> Result<(AdminResponse, ApplyResult<EK::Snapshot>)> {
        {
            let apply_before_commit_merge = || {
                fail_point!(
                    "apply_before_commit_merge_except_1_4",
                    self.region_id() == 1 && self.id != 4,
                    |_| {}
                );
            };
            apply_before_commit_merge();
        }

        PEER_ADMIN_CMD_COUNTER.commit_merge.all.inc();

        let merge = req.get_commit_merge();
        let source_region = merge.get_source();
        let source_region_id = source_region.get_id();

        // No matter whether the source peer has applied to the required index,
        // it's a race to write apply state in both source delegate and target
        // delegate. So asking the source delegate to stop first.
        if self.ready_source_region_id != source_region_id {
            if self.ready_source_region_id != 0 {
                panic!(
                    "{} unexpected ready source region {}, expecting {}",
                    self.tag, self.ready_source_region_id, source_region_id
                );
            }
            info!(
                "asking delegate to stop";
                "region_id" => self.region_id(),
                "peer_id" => self.id(),
                "source_region_id" => source_region_id
            );
            fail_point!("before_handle_catch_up_logs_for_merge");
            // Sends message to the source peer fsm and pause `exec_commit_merge` process
            let logs_up_to_date = Arc::new(AtomicU64::new(0));
            let msg = SignificantMsg::CatchUpLogs(CatchUpLogs {
                target_region_id: self.region_id(),
                merge: merge.to_owned(),
                logs_up_to_date: logs_up_to_date.clone(),
            });
            ctx.notifier
                .notify_one(source_region_id, PeerMsg::SignificantMsg(msg));
            return Ok((
                AdminResponse::default(),
                ApplyResult::WaitMergeSource(logs_up_to_date),
            ));
        }

        info!(
            "execute CommitMerge";
            "region_id" => self.region_id(),
            "peer_id" => self.id(),
            "commit" => merge.get_commit(),
            "entries" => merge.get_entries().len(),
            "term" => ctx.exec_ctx.as_ref().unwrap().term,
            "index" => ctx.exec_ctx.as_ref().unwrap().index,
            "source_region" => ?source_region
        );

        self.ready_source_region_id = 0;

        let region_state_key = keys::region_state_key(source_region_id);
        let state: RegionLocalState = match ctx.engine.get_msg_cf(CF_RAFT, &region_state_key) {
            Ok(Some(s)) => s,
            e => panic!(
                "{} failed to get regions state of {:?}: {:?}",
                self.tag, source_region, e
            ),
        };
        if state.get_state() != PeerState::Merging {
            panic!(
                "{} unexpected state of merging region {:?}",
                self.tag, state
            );
        }
        let exist_region = state.get_region().to_owned();
        if *source_region != exist_region {
            panic!(
                "{} source_region {:?} not match exist region {:?}",
                self.tag, source_region, exist_region
            );
        }
        let mut region = self.region.clone();
        // Use a max value so that pd can ensure overlapped region has a priority.
        let version = cmp::max(
            source_region.get_region_epoch().get_version(),
            region.get_region_epoch().get_version(),
        ) + 1;
        region.mut_region_epoch().set_version(version);
        if keys::enc_end_key(&region) == keys::enc_start_key(source_region) {
            region.set_end_key(source_region.get_end_key().to_vec());
        } else {
            region.set_start_key(source_region.get_start_key().to_vec());
        }
        let kv_wb_mut = ctx.kv_wb.as_mut().unwrap();
        write_peer_state(kv_wb_mut, &region, PeerState::Normal, None)
            .and_then(|_| {
                // TODO: maybe all information needs to be filled?
                let mut merging_state = MergeState::default();
                merging_state.set_target(self.region.clone());
                write_peer_state(
                    kv_wb_mut,
                    source_region,
                    PeerState::Tombstone,
                    Some(merging_state),
                )
            })
            .unwrap_or_else(|e| {
                panic!(
                    "{} failed to save merge region {:?}: {:?}",
                    self.tag, region, e
                )
            });

        PEER_ADMIN_CMD_COUNTER.commit_merge.success.inc();

        let resp = AdminResponse::default();
        Ok((
            resp,
            ApplyResult::Res(ExecResult::CommitMerge {
                region,
                source: source_region.to_owned(),
            }),
        ))
    }

    fn exec_rollback_merge<W: WriteBatch<EK>>(
        &mut self,
        ctx: &mut ApplyContext<EK, W>,
        req: &AdminRequest,
    ) -> Result<(AdminResponse, ApplyResult<EK::Snapshot>)> {
        PEER_ADMIN_CMD_COUNTER.rollback_merge.all.inc();
        let region_state_key = keys::region_state_key(self.region_id());
        let state: RegionLocalState = match ctx.engine.get_msg_cf(CF_RAFT, &region_state_key) {
            Ok(Some(s)) => s,
            e => panic!("{} failed to get regions state: {:?}", self.tag, e),
        };
        assert_eq!(state.get_state(), PeerState::Merging, "{}", self.tag);
        let rollback = req.get_rollback_merge();
        assert_eq!(
            state.get_merge_state().get_commit(),
            rollback.get_commit(),
            "{}",
            self.tag
        );
        let mut region = self.region.clone();
        let version = region.get_region_epoch().get_version();
        // Update version to avoid duplicated rollback requests.
        region.mut_region_epoch().set_version(version + 1);
        let kv_wb_mut = ctx.kv_wb.as_mut().unwrap();
        write_peer_state(kv_wb_mut, &region, PeerState::Normal, None).unwrap_or_else(|e| {
            panic!(
                "{} failed to rollback merge {:?}: {:?}",
                self.tag, rollback, e
            )
        });

        PEER_ADMIN_CMD_COUNTER.rollback_merge.success.inc();
        let resp = AdminResponse::default();
        Ok((
            resp,
            ApplyResult::Res(ExecResult::RollbackMerge {
                region,
                commit: rollback.get_commit(),
            }),
        ))
    }

    fn exec_compact_log<W: WriteBatch<EK>>(
        &mut self,
        ctx: &mut ApplyContext<EK, W>,
        req: &AdminRequest,
    ) -> Result<(AdminResponse, ApplyResult<EK::Snapshot>)> {
        PEER_ADMIN_CMD_COUNTER.compact.all.inc();

        let compact_index = req.get_compact_log().get_compact_index();
        let resp = AdminResponse::default();
        let apply_state = &mut ctx.exec_ctx.as_mut().unwrap().apply_state;
        let first_index = peer_storage::first_index(apply_state);
        if compact_index <= first_index {
            debug!(
                "compact index <= first index, no need to compact";
                "region_id" => self.region_id(),
                "peer_id" => self.id(),
                "compact_index" => compact_index,
                "first_index" => first_index,
            );
            return Ok((resp, ApplyResult::None));
        }
        if self.is_merging {
            info!(
                "in merging mode, skip compact";
                "region_id" => self.region_id(),
                "peer_id" => self.id(),
                "compact_index" => compact_index
            );
            return Ok((resp, ApplyResult::None));
        }

        let compact_term = req.get_compact_log().get_compact_term();
        // TODO: add unit tests to cover all the message integrity checks.
        if compact_term == 0 {
            info!(
                "compact term missing, skip";
                "region_id" => self.region_id(),
                "peer_id" => self.id(),
                "command" => ?req.get_compact_log()
            );
            // old format compact log command, safe to ignore.
            return Err(box_err!(
                "command format is outdated, please upgrade leader"
            ));
        }

        // compact failure is safe to be omitted, no need to assert.
        compact_raft_log(&self.tag, apply_state, compact_index, compact_term)?;

        PEER_ADMIN_CMD_COUNTER.compact.success.inc();

        Ok((
            resp,
            ApplyResult::Res(ExecResult::CompactLog {
                state: apply_state.get_truncated_state().clone(),
                first_index,
            }),
        ))
    }

    fn exec_compute_hash<W: WriteBatch<EK>>(
        &self,
        ctx: &ApplyContext<EK, W>,
        req: &AdminRequest,
    ) -> Result<(AdminResponse, ApplyResult<EK::Snapshot>)> {
        let resp = AdminResponse::default();
        Ok((
            resp,
            ApplyResult::Res(ExecResult::ComputeHash {
                region: self.region.clone(),
                index: ctx.exec_ctx.as_ref().unwrap().index,
                context: req.get_compute_hash().get_context().to_vec(),
                // This snapshot may be held for a long time, which may cause too many
                // open files in rocksdb.
                // TODO: figure out another way to do consistency check without snapshot
                // or short life snapshot.
                snap: ctx.engine.snapshot(),
            }),
        ))
    }

    fn exec_verify_hash<W: WriteBatch<EK>>(
        &self,
        _: &ApplyContext<EK, W>,
        req: &AdminRequest,
    ) -> Result<(AdminResponse, ApplyResult<EK::Snapshot>)> {
        let verify_req = req.get_verify_hash();
        let index = verify_req.get_index();
        let context = verify_req.get_context().to_vec();
        let hash = verify_req.get_hash().to_vec();
        let resp = AdminResponse::default();
        Ok((
            resp,
            ApplyResult::Res(ExecResult::VerifyHash {
                index,
                context,
                hash,
            }),
        ))
    }
}

pub fn get_change_peer_cmd(msg: &RaftCmdRequest) -> Option<&ChangePeerRequest> {
    if !msg.has_admin_request() {
        return None;
    }
    let req = msg.get_admin_request();
    if !req.has_change_peer() {
        return None;
    }

    Some(req.get_change_peer())
}

fn check_sst_for_ingestion(sst: &SstMeta, region: &Region) -> Result<()> {
    let uuid = sst.get_uuid();
    if let Err(e) = UuidBuilder::from_slice(uuid) {
        return Err(box_err!("invalid uuid {:?}: {:?}", uuid, e));
    }

    let cf_name = sst.get_cf_name();
    if cf_name != CF_DEFAULT && cf_name != CF_WRITE {
        return Err(box_err!("invalid cf name {}", cf_name));
    }

    let region_id = sst.get_region_id();
    if region_id != region.get_id() {
        return Err(Error::RegionNotFound(region_id));
    }

    let epoch = sst.get_region_epoch();
    let region_epoch = region.get_region_epoch();
    if epoch.get_conf_ver() != region_epoch.get_conf_ver()
        || epoch.get_version() != region_epoch.get_version()
    {
        let error = format!("{:?} != {:?}", epoch, region_epoch);
        return Err(Error::EpochNotMatch(error, vec![region.clone()]));
    }

    let range = sst.get_range();
    util::check_key_in_region(range.get_start(), region)?;
    util::check_key_in_region(range.get_end(), region)?;

    Ok(())
}

/// Updates the `state` with given `compact_index` and `compact_term`.
///
/// Remember the Raft log is not deleted here.
pub fn compact_raft_log(
    tag: &str,
    state: &mut RaftApplyState,
    compact_index: u64,
    compact_term: u64,
) -> Result<()> {
    debug!("{} compact log entries to prior to {}", tag, compact_index);

    if compact_index <= state.get_truncated_state().get_index() {
        return Err(box_err!("try to truncate compacted entries"));
    } else if compact_index > state.get_applied_index() {
        return Err(box_err!(
            "compact index {} > applied index {}",
            compact_index,
            state.get_applied_index()
        ));
    }

    // we don't actually delete the logs now, we add an async task to do it.

    state.mut_truncated_state().set_index(compact_index);
    state.mut_truncated_state().set_term(compact_term);

    Ok(())
}

pub struct Apply<S>
where
    S: Snapshot,
{
    pub peer_id: u64,
    pub region_id: u64,
    pub term: u64,
    pub entries: Vec<Entry>,
    pub last_committed_index: u64,
    pub committed_index: u64,
    pub committed_term: u64,
    pub cbs: Vec<Proposal<S>>,
    entries_mem_size: i64,
    entries_count: i64,
}

impl<S: Snapshot> Apply<S> {
    pub(crate) fn new(
        peer_id: u64,
        region_id: u64,
        term: u64,
        entries: Vec<Entry>,
        last_committed_index: u64,
        committed_index: u64,
        committed_term: u64,
        cbs: Vec<Proposal<S>>,
    ) -> Apply<S> {
        let entries_mem_size =
            (ENTRY_MEM_SIZE * entries.capacity()) as i64 + get_entries_mem_size(&entries);
        APPLY_PENDING_BYTES_GAUGE.add(entries_mem_size);
        let entries_count = entries.len() as i64;
        APPLY_PENDING_ENTRIES_GAUGE.add(entries_count);
        Apply {
            peer_id,
            region_id,
            term,
            entries,
            last_committed_index,
            committed_index,
            committed_term,
            cbs,
            entries_mem_size,
            entries_count,
        }
    }
}

impl<S: Snapshot> Drop for Apply<S> {
    fn drop(&mut self) {
        APPLY_PENDING_BYTES_GAUGE.sub(self.entries_mem_size);
        APPLY_PENDING_ENTRIES_GAUGE.sub(self.entries_count);
    }
}

fn get_entries_mem_size(entries: &[Entry]) -> i64 {
    if entries.is_empty() {
        return 0;
    }
    let data_size: i64 = entries
        .iter()
        .map(|e| (e.data.capacity() + e.context.capacity()) as i64)
        .sum();
    data_size
}

#[derive(Default, Clone)]
pub struct Registration {
    pub id: u64,
    pub term: u64,
    pub apply_state: RaftApplyState,
    pub applied_index_term: u64,
    pub region: Region,
    pub pending_request_snapshot_count: Arc<AtomicUsize>,
    pub is_merging: bool,
}

impl Registration {
    pub fn new<EK: KvEngine, ER: RaftEngine>(peer: &Peer<EK, ER>) -> Registration {
        Registration {
            id: peer.peer_id(),
            term: peer.term(),
            apply_state: peer.get_store().apply_state().clone(),
            applied_index_term: peer.get_store().applied_index_term(),
            region: peer.region().clone(),
            pending_request_snapshot_count: peer.pending_request_snapshot_count.clone(),
            is_merging: peer.pending_merge_state.is_some(),
        }
    }
}

pub struct Proposal<S>
where
    S: Snapshot,
{
    pub is_conf_change: bool,
    pub index: u64,
    pub term: u64,
    pub cb: Callback<S>,
    /// `renew_lease_time` contains the last time when a peer starts to renew lease.
    pub renew_lease_time: Option<Timespec>,
    pub txn_extra: TxnExtra,
}

pub struct Destroy {
    region_id: u64,
    merge_from_snapshot: bool,
}

/// A message that asks the delegate to apply to the given logs and then reply to
/// target mailbox.
#[derive(Default, Debug)]
pub struct CatchUpLogs {
    /// The target region to be notified when given logs are applied.
    pub target_region_id: u64,
    /// Merge request that contains logs to be applied.
    pub merge: CommitMergeRequest,
    /// A flag indicate that all source region's logs are applied.
    ///
    /// This is still necessary although we have a mailbox field already.
    /// Mailbox is used to notify target region, and trigger a round of polling.
    /// But due to the FIFO natural of channel, we need a flag to check if it's
    /// ready when polling.
    pub logs_up_to_date: Arc<AtomicU64>,
}

pub struct GenSnapTask {
    pub(crate) region_id: u64,
    commit_index: u64,
    snap_notifier: SyncSender<RaftSnapshot>,
}

impl GenSnapTask {
    pub fn new(
        region_id: u64,
        commit_index: u64,
        snap_notifier: SyncSender<RaftSnapshot>,
    ) -> GenSnapTask {
        GenSnapTask {
            region_id,
            commit_index,
            snap_notifier,
        }
    }

    pub fn commit_index(&self) -> u64 {
        self.commit_index
    }

    pub fn generate_and_schedule_snapshot<EK>(
        self,
        kv_snap: EK::Snapshot,
        last_applied_index_term: u64,
        last_applied_state: RaftApplyState,
        region_sched: &Scheduler<RegionTask<EK::Snapshot>>,
    ) -> Result<()>
    where
        EK: KvEngine,
    {
        let snapshot = RegionTask::Gen {
            region_id: self.region_id,
            notifier: self.snap_notifier,
            last_applied_index_term,
            last_applied_state,
            // This snapshot may be held for a long time, which may cause too many
            // open files in rocksdb.
            kv_snap,
        };
        box_try!(region_sched.schedule(snapshot));
        Ok(())
    }
}

impl Debug for GenSnapTask {
    fn fmt(&self, f: &mut fmt::Formatter<'_>) -> fmt::Result {
        f.debug_struct("GenSnapTask")
            .field("region_id", &self.region_id)
            .field("commit_index", &self.commit_index)
            .finish()
    }
}

static OBSERVE_ID_ALLOC: AtomicUsize = AtomicUsize::new(0);

/// A unique identifier for checking stale observed commands.
#[derive(Clone, Copy, Debug, Eq, PartialEq, Ord, PartialOrd, Hash)]
pub struct ObserveID(usize);

impl ObserveID {
    pub fn new() -> ObserveID {
        ObserveID(OBSERVE_ID_ALLOC.fetch_add(1, Ordering::SeqCst))
    }
}

struct ObserveCmd {
    id: ObserveID,
    enabled: Arc<AtomicBool>,
}

impl Debug for ObserveCmd {
    fn fmt(&self, f: &mut Formatter<'_>) -> fmt::Result {
        f.debug_struct("ObserveCmd").field("id", &self.id).finish()
    }
}

#[derive(Debug)]
pub enum ChangeCmd {
    RegisterObserver {
        observe_id: ObserveID,
        region_id: u64,
        enabled: Arc<AtomicBool>,
    },
    Snapshot {
        observe_id: ObserveID,
        region_id: u64,
    },
}

pub enum Msg<EK>
where
    EK: KvEngine,
{
    Apply {
        start: Instant,
        apply: Apply<EK::Snapshot>,
    },
    Registration(Registration),
    LogsUpToDate(CatchUpLogs),
    Noop,
    Destroy(Destroy),
    Snapshot(GenSnapTask),
    Change {
        cmd: ChangeCmd,
        region_epoch: RegionEpoch,
        cb: Callback<EK::Snapshot>,
    },
    #[cfg(any(test, feature = "testexport"))]
    #[allow(clippy::type_complexity)]
    Validate(u64, Box<dyn FnOnce((*const u8, bool)) + Send>),
}

impl<EK> Msg<EK>
where
    EK: KvEngine,
{
    pub fn apply(apply: Apply<EK::Snapshot>) -> Msg<EK> {
        Msg::Apply {
            start: Instant::now(),
            apply,
        }
    }

    pub fn register<ER: RaftEngine>(peer: &Peer<EK, ER>) -> Msg<EK> {
        Msg::Registration(Registration::new(peer))
    }

    pub fn destroy(region_id: u64, merge_from_snapshot: bool) -> Msg<EK> {
        Msg::Destroy(Destroy {
            region_id,
            merge_from_snapshot,
        })
    }
}

impl<EK> Debug for Msg<EK>
where
    EK: KvEngine,
{
    fn fmt(&self, f: &mut Formatter<'_>) -> fmt::Result {
        match self {
            Msg::Apply { apply, .. } => write!(f, "[region {}] async apply", apply.region_id),
            Msg::Registration(ref r) => {
                write!(f, "[region {}] Reg {:?}", r.region.get_id(), r.apply_state)
            }
            Msg::LogsUpToDate(_) => write!(f, "logs are updated"),
            Msg::Noop => write!(f, "noop"),
            Msg::Destroy(ref d) => write!(f, "[region {}] destroy", d.region_id),
            Msg::Snapshot(GenSnapTask { region_id, .. }) => {
                write!(f, "[region {}] requests a snapshot", region_id)
            }
            Msg::Change {
                cmd: ChangeCmd::RegisterObserver { region_id, .. },
                ..
            } => write!(f, "[region {}] registers cmd observer", region_id),
            Msg::Change {
                cmd: ChangeCmd::Snapshot { region_id, .. },
                ..
            } => write!(f, "[region {}] cmd snapshot", region_id),
            #[cfg(any(test, feature = "testexport"))]
            Msg::Validate(region_id, _) => write!(f, "[region {}] validate", region_id),
        }
    }
}

#[derive(Default, Clone, Debug, PartialEq)]
pub struct ApplyMetrics {
    /// an inaccurate difference in region size since last reset.
    pub size_diff_hint: i64,
    /// delete keys' count since last reset.
    pub delete_keys_hint: u64,

    pub written_bytes: u64,
    pub written_keys: u64,
    pub lock_cf_written_bytes: u64,
}

#[derive(Debug)]
pub struct ApplyRes<S>
where
    S: Snapshot,
{
    pub region_id: u64,
    pub apply_state: RaftApplyState,
    pub applied_index_term: u64,
    pub exec_res: VecDeque<ExecResult<S>>,
    pub metrics: ApplyMetrics,
}

#[derive(Debug)]
pub enum TaskRes<S>
where
    S: Snapshot,
{
    Apply(ApplyRes<S>),
    Destroy {
        // ID of region that has been destroyed.
        region_id: u64,
        // ID of peer that has been destroyed.
        peer_id: u64,
        // Whether destroy request is from its target region's snapshot
        merge_from_snapshot: bool,
    },
}

pub struct ApplyFsm<EK>
where
    EK: KvEngine,
{
    delegate: ApplyDelegate<EK>,
    receiver: Receiver<Msg<EK>>,
    mailbox: Option<BasicMailbox<ApplyFsm<EK>>>,
}

impl<EK> ApplyFsm<EK>
where
    EK: KvEngine,
{
<<<<<<< HEAD
    fn from_peer(
        peer: &Peer<SkiplistEngine, SkiplistEngine>,
    ) -> (LooseBoundedSender<Msg<E>>, Box<ApplyFsm<E>>) {
=======
    fn from_peer<ER: RaftEngine>(
        peer: &Peer<EK, ER>,
    ) -> (LooseBoundedSender<Msg<EK>>, Box<ApplyFsm<EK>>) {
>>>>>>> 076bb0bd
        let reg = Registration::new(peer);
        ApplyFsm::from_registration(reg)
    }

    fn from_registration(reg: Registration) -> (LooseBoundedSender<Msg<EK>>, Box<ApplyFsm<EK>>) {
        let (tx, rx) = loose_bounded(usize::MAX);
        let delegate = ApplyDelegate::from_registration(reg);
        (
            tx,
            Box::new(ApplyFsm {
                delegate,
                receiver: rx,
                mailbox: None,
            }),
        )
    }

    /// Handles peer registration. When a peer is created, it will register an apply delegate.
    fn handle_registration(&mut self, reg: Registration) {
        info!(
            "re-register to apply delegates";
            "region_id" => self.delegate.region_id(),
            "peer_id" => self.delegate.id(),
            "term" => reg.term
        );
        assert_eq!(self.delegate.id, reg.id);
        self.delegate.term = reg.term;
        self.delegate.clear_all_commands_as_stale();
        self.delegate = ApplyDelegate::from_registration(reg);
    }

    /// Handles apply tasks, and uses the apply delegate to handle the committed entries.
    fn handle_apply<W: WriteBatch<EK>>(
        &mut self,
        apply_ctx: &mut ApplyContext<EK, W>,
        mut apply: Apply<EK::Snapshot>,
    ) {
        if apply_ctx.timer.is_none() {
            apply_ctx.timer = Some(Instant::now_coarse());
        }

        fail_point!("on_handle_apply_1003", self.delegate.id() == 1003, |_| {});
        fail_point!("on_handle_apply_2", self.delegate.id() == 2, |_| {});
        fail_point!("on_handle_apply", |_| {});

        if apply.entries.is_empty() || self.delegate.pending_remove || self.delegate.stopped {
            return;
        }

        self.delegate.metrics = ApplyMetrics::default();
        self.delegate.term = apply.term;
        let prev_state = (
            self.delegate.apply_state.get_last_commit_index(),
            self.delegate.apply_state.get_commit_index(),
            self.delegate.apply_state.get_commit_term(),
        );
        let cur_state = (
            apply.last_committed_index,
            apply.committed_index,
            apply.committed_term,
        );
        if prev_state.0 > cur_state.0 || prev_state.1 > cur_state.1 || prev_state.2 > cur_state.2 {
            panic!(
                "{} commit state jump backward {:?} -> {:?}",
                self.delegate.tag, prev_state, cur_state
            );
        }
        // The apply state may not be written to disk if entries is empty,
        // which seems OK.
        self.delegate.apply_state.set_last_commit_index(cur_state.0);
        self.delegate.apply_state.set_commit_index(cur_state.1);
        self.delegate.apply_state.set_commit_term(cur_state.2);

        self.append_proposal(apply.cbs.drain(..));
        self.delegate
            .handle_raft_committed_entries(apply_ctx, apply.entries.drain(..));
        fail_point!("post_handle_apply_1003", self.delegate.id() == 1003, |_| {});
        if self.delegate.yield_state.is_some() {
            return;
        }
    }

    /// Handles proposals, and appends the commands to the apply delegate.
    fn append_proposal(&mut self, props_drainer: Drain<Proposal<EK::Snapshot>>) {
        let (region_id, peer_id) = (self.delegate.region_id(), self.delegate.id());
        let propose_num = props_drainer.len();
        if self.delegate.stopped {
            for p in props_drainer {
                let cmd = PendingCmd::<EK::Snapshot>::new(p.index, p.term, p.cb, p.txn_extra);
                notify_stale_command(region_id, peer_id, self.delegate.term, cmd);
            }
            return;
        }
        for p in props_drainer {
            let cmd = PendingCmd::new(p.index, p.term, p.cb, p.txn_extra);
            if p.is_conf_change {
                if let Some(cmd) = self.delegate.pending_cmds.take_conf_change() {
                    // if it loses leadership before conf change is replicated, there may be
                    // a stale pending conf change before next conf change is applied. If it
                    // becomes leader again with the stale pending conf change, will enter
                    // this block, so we notify leadership may have been changed.
                    notify_stale_command(region_id, peer_id, self.delegate.term, cmd);
                }
                self.delegate.pending_cmds.set_conf_change(cmd);
            } else {
                self.delegate.pending_cmds.append_normal(cmd);
            }
        }
        // TODO: observe it in batch.
        APPLY_PROPOSAL.observe(propose_num as f64);
    }

    fn destroy<W: WriteBatch<EK>>(&mut self, ctx: &mut ApplyContext<EK, W>) {
        let region_id = self.delegate.region_id();
        if ctx.apply_res.iter().any(|res| res.region_id == region_id) {
            // Flush before destroying to avoid reordering messages.
            ctx.flush();
        }
        fail_point!(
            "before_peer_destroy_1003",
            self.delegate.id() == 1003,
            |_| {}
        );
        info!(
            "remove delegate from apply delegates";
            "region_id" => self.delegate.region_id(),
            "peer_id" => self.delegate.id(),
        );
        self.delegate.destroy(ctx);
    }

    /// Handles peer destroy. When a peer is destroyed, the corresponding apply delegate should be removed too.
    fn handle_destroy<W: WriteBatch<EK>>(&mut self, ctx: &mut ApplyContext<EK, W>, d: Destroy) {
        assert_eq!(d.region_id, self.delegate.region_id());
        if d.merge_from_snapshot {
            assert_eq!(self.delegate.stopped, false);
        }
        if !self.delegate.stopped {
            self.destroy(ctx);
            ctx.notifier.notify_one(
                self.delegate.region_id(),
                PeerMsg::ApplyRes {
                    res: TaskRes::Destroy {
                        region_id: self.delegate.region_id(),
                        peer_id: self.delegate.id,
                        merge_from_snapshot: d.merge_from_snapshot,
                    },
                },
            );
        }
    }

    fn resume_pending<W: WriteBatch<EK>>(&mut self, ctx: &mut ApplyContext<EK, W>) {
        if let Some(ref state) = self.delegate.wait_merge_state {
            let source_region_id = state.logs_up_to_date.load(Ordering::SeqCst);
            if source_region_id == 0 {
                return;
            }
            self.delegate.ready_source_region_id = source_region_id;
        }
        self.delegate.wait_merge_state = None;

        let mut state = self.delegate.yield_state.take().unwrap();

        if ctx.timer.is_none() {
            ctx.timer = Some(Instant::now_coarse());
        }
        if !state.pending_entries.is_empty() {
            self.delegate
                .handle_raft_committed_entries(ctx, state.pending_entries.drain(..));
            if let Some(ref mut s) = self.delegate.yield_state {
                // So the delegate is expected to yield the CPU.
                // It can either be executing another `CommitMerge` in pending_msgs
                // or has been written too much data.
                s.pending_msgs = state.pending_msgs;
                return;
            }
        }

        if !state.pending_msgs.is_empty() {
            self.handle_tasks(ctx, &mut state.pending_msgs);
        }
    }

    fn logs_up_to_date_for_merge<W: WriteBatch<EK>>(
        &mut self,
        ctx: &mut ApplyContext<EK, W>,
        catch_up_logs: CatchUpLogs,
    ) {
        fail_point!("after_handle_catch_up_logs_for_merge");
        fail_point!(
            "after_handle_catch_up_logs_for_merge_1003",
            self.delegate.id() == 1003,
            |_| {}
        );

        let region_id = self.delegate.region_id();
        info!(
            "source logs are all applied now";
            "region_id" => region_id,
            "peer_id" => self.delegate.id(),
        );
        // The source peer fsm will be destroyed when the target peer executes `on_ready_commit_merge`
        // and sends `merge result` to the source peer fsm.
        self.destroy(ctx);
        catch_up_logs
            .logs_up_to_date
            .store(region_id, Ordering::SeqCst);
        // To trigger the target apply fsm
        if let Some(mailbox) = ctx.router.mailbox(catch_up_logs.target_region_id) {
            let _ = mailbox.force_send(Msg::Noop);
        } else {
            error!(
                "failed to get mailbox, are we shutting down?";
                "region_id" => region_id,
                "peer_id" => self.delegate.id(),
            );
        }
    }

    #[allow(unused_mut)]
    fn handle_snapshot<W: WriteBatch<EK>>(
        &mut self,
        apply_ctx: &mut ApplyContext<EK, W>,
        snap_task: GenSnapTask,
    ) {
        if self.delegate.pending_remove || self.delegate.stopped {
            return;
        }
        let applied_index = self.delegate.apply_state.get_applied_index();
        assert!(snap_task.commit_index() <= applied_index);
        let mut need_sync = apply_ctx
            .apply_res
            .iter()
            .any(|res| res.region_id == self.delegate.region_id())
            && self.delegate.last_sync_apply_index != applied_index;
        (|| fail_point!("apply_on_handle_snapshot_sync", |_| { need_sync = true }))();
        if need_sync {
            if apply_ctx.timer.is_none() {
                apply_ctx.timer = Some(Instant::now_coarse());
            }
            apply_ctx.prepare_write_batch();
            self.delegate.write_apply_state(apply_ctx.kv_wb_mut());
            fail_point!(
                "apply_on_handle_snapshot_1_1",
                self.delegate.id == 1 && self.delegate.region_id() == 1,
                |_| unimplemented!()
            );

            apply_ctx.flush();
            // For now, it's more like last_flush_apply_index.
            // TODO: Update it only when `flush()` returns true.
            self.delegate.last_sync_apply_index = applied_index;
        }

        if let Err(e) = snap_task.generate_and_schedule_snapshot::<EK>(
            apply_ctx.engine.snapshot(),
            self.delegate.applied_index_term,
            self.delegate.apply_state.clone(),
            &apply_ctx.region_scheduler,
        ) {
            error!(
                "schedule snapshot failed";
                "error" => ?e,
                "region_id" => self.delegate.region_id(),
                "peer_id" => self.delegate.id()
            );
        }
        self.delegate
            .pending_request_snapshot_count
            .fetch_sub(1, Ordering::SeqCst);
        fail_point!(
            "apply_on_handle_snapshot_finish_1_1",
            self.delegate.id == 1 && self.delegate.region_id() == 1,
            |_| unimplemented!()
        );
    }

    fn handle_change<W: WriteBatch<EK>>(
        &mut self,
        apply_ctx: &mut ApplyContext<EK, W>,
        cmd: ChangeCmd,
        region_epoch: RegionEpoch,
        cb: Callback<EK::Snapshot>,
    ) {
        let (observe_id, region_id, enabled) = match cmd {
            ChangeCmd::RegisterObserver {
                observe_id,
                region_id,
                enabled,
            } => (observe_id, region_id, Some(enabled)),
            ChangeCmd::Snapshot {
                observe_id,
                region_id,
            } => (observe_id, region_id, None),
        };
        if let Some(observe_cmd) = self.delegate.observe_cmd.as_mut() {
            if observe_cmd.id > observe_id {
                notify_stale_req(self.delegate.term, cb);
                return;
            }
        }

        assert_eq!(self.delegate.region_id(), region_id);
        let resp = match compare_region_epoch(
            &region_epoch,
            &self.delegate.region,
            false, /* check_conf_ver */
            true,  /* check_ver */
            true,  /* include_region */
        ) {
            Ok(()) => {
                // Commit the writebatch for ensuring the following snapshot can get all previous writes.
                if apply_ctx.kv_wb.is_some() && apply_ctx.kv_wb().count() > 0 {
                    apply_ctx.commit(&mut self.delegate);
                }
                ReadResponse {
                    response: Default::default(),
                    snapshot: Some(RegionSnapshot::from_snapshot(
                        Arc::new(apply_ctx.engine.snapshot()),
                        Arc::new(self.delegate.region.clone()),
                    )),
                    txn_extra_op: TxnExtraOp::Noop,
                }
            }
            Err(e) => {
                // Return error if epoch not match
                cb.invoke_read(ReadResponse {
                    response: cmd_resp::new_error(e),
                    snapshot: None,
                    txn_extra_op: TxnExtraOp::Noop,
                });
                return;
            }
        };
        if let Some(enabled) = enabled {
            assert!(
                !self
                    .delegate
                    .observe_cmd
                    .as_ref()
                    .map_or(false, |o| o.enabled.load(Ordering::SeqCst)),
                "{} observer already exists {:?} {:?}",
                self.delegate.tag,
                self.delegate.observe_cmd,
                observe_id
            );
            // TODO(cdc): take observe_cmd when enabled is false.
            self.delegate.observe_cmd = Some(ObserveCmd {
                id: observe_id,
                enabled,
            });
        }

        cb.invoke_read(resp);
    }

    fn handle_tasks<W: WriteBatch<EK>>(
        &mut self,
        apply_ctx: &mut ApplyContext<EK, W>,
        msgs: &mut Vec<Msg<EK>>,
    ) {
        let mut channel_timer = None;
        let mut drainer = msgs.drain(..);
        loop {
            match drainer.next() {
                Some(Msg::Apply { start, apply }) => {
                    if channel_timer.is_none() {
                        channel_timer = Some(start);
                    }
                    self.handle_apply(apply_ctx, apply);
                    if let Some(ref mut state) = self.delegate.yield_state {
                        state.pending_msgs = drainer.collect();
                        break;
                    }
                }
                Some(Msg::Registration(reg)) => self.handle_registration(reg),
                Some(Msg::Destroy(d)) => self.handle_destroy(apply_ctx, d),
                Some(Msg::LogsUpToDate(cul)) => self.logs_up_to_date_for_merge(apply_ctx, cul),
                Some(Msg::Noop) => {}
                Some(Msg::Snapshot(snap_task)) => self.handle_snapshot(apply_ctx, snap_task),
                Some(Msg::Change {
                    cmd,
                    region_epoch,
                    cb,
                }) => self.handle_change(apply_ctx, cmd, region_epoch, cb),
                #[cfg(any(test, feature = "testexport"))]
                Some(Msg::Validate(_, f)) => {
                    let delegate: *const u8 = unsafe { std::mem::transmute(&self.delegate) };
                    f((delegate, apply_ctx.enable_sync_log))
                }
                None => break,
            }
        }
        if let Some(timer) = channel_timer {
            let elapsed = duration_to_sec(timer.elapsed());
            APPLY_TASK_WAIT_TIME_HISTOGRAM.observe(elapsed);
        }
    }
}

impl<EK> Fsm for ApplyFsm<EK>
where
    EK: KvEngine,
{
    type Message = Msg<EK>;

    #[inline]
    fn is_stopped(&self) -> bool {
        self.delegate.stopped
    }

    #[inline]
    fn set_mailbox(&mut self, mailbox: Cow<'_, BasicMailbox<Self>>)
    where
        Self: Sized,
    {
        self.mailbox = Some(mailbox.into_owned());
    }

    #[inline]
    fn take_mailbox(&mut self) -> Option<BasicMailbox<Self>>
    where
        Self: Sized,
    {
        self.mailbox.take()
    }
}

impl<EK> Drop for ApplyFsm<EK>
where
    EK: KvEngine,
{
    fn drop(&mut self) {
        self.delegate.clear_all_commands_as_stale();
    }
}

pub struct ControlMsg;

pub struct ControlFsm;

impl Fsm for ControlFsm {
    type Message = ControlMsg;

    #[inline]
    fn is_stopped(&self) -> bool {
        true
    }
}

pub struct ApplyPoller<EK, W>
where
    EK: KvEngine,
    W: WriteBatch<EK>,
{
    msg_buf: Vec<Msg<EK>>,
    apply_ctx: ApplyContext<EK, W>,
    messages_per_tick: usize,
    cfg_tracker: Tracker<Config>,
}

impl<EK, W> PollHandler<ApplyFsm<EK>, ControlFsm> for ApplyPoller<EK, W>
where
    EK: KvEngine,
    W: WriteBatch<EK>,
{
    fn begin(&mut self, _batch_size: usize) {
        if let Some(incoming) = self.cfg_tracker.any_new() {
            match Ord::cmp(&incoming.messages_per_tick, &self.messages_per_tick) {
                CmpOrdering::Greater => {
                    self.msg_buf.reserve(incoming.messages_per_tick);
                    self.messages_per_tick = incoming.messages_per_tick;
                }
                CmpOrdering::Less => {
                    self.msg_buf.shrink_to(incoming.messages_per_tick);
                    self.messages_per_tick = incoming.messages_per_tick;
                }
                _ => {}
            }
            self.apply_ctx.enable_sync_log = incoming.sync_log;
        }
        self.apply_ctx.perf_context_statistics.start();
    }

    /// There is no control fsm in apply poller.
    fn handle_control(&mut self, _: &mut ControlFsm) -> Option<usize> {
        unimplemented!()
    }

    fn handle_normal(&mut self, normal: &mut ApplyFsm<EK>) -> Option<usize> {
        let mut expected_msg_count = None;
        normal.delegate.handle_start = Some(Instant::now_coarse());
        if normal.delegate.yield_state.is_some() {
            if normal.delegate.wait_merge_state.is_some() {
                // We need to query the length first, otherwise there is a race
                // condition that new messages are queued after resuming and before
                // query the length.
                expected_msg_count = Some(normal.receiver.len());
            }
            normal.resume_pending(&mut self.apply_ctx);
            if normal.delegate.wait_merge_state.is_some() {
                // Yield due to applying CommitMerge, this fsm can be released if its
                // channel msg count equals to expected_msg_count because it will receive
                // a new message if its source region has applied all needed logs.
                return expected_msg_count;
            } else if normal.delegate.yield_state.is_some() {
                // Yield due to other reasons, this fsm must not be released because
                // it's possible that no new message will be sent to itself.
                // The remaining messages will be handled in next rounds.
                return None;
            }
            expected_msg_count = None;
        }
        fail_point!("before_handle_normal_3", normal.delegate.id() == 3, |_| {
            None
        });
        while self.msg_buf.len() < self.messages_per_tick {
            match normal.receiver.try_recv() {
                Ok(msg) => self.msg_buf.push(msg),
                Err(TryRecvError::Empty) => {
                    expected_msg_count = Some(0);
                    break;
                }
                Err(TryRecvError::Disconnected) => {
                    normal.delegate.stopped = true;
                    expected_msg_count = Some(0);
                    break;
                }
            }
        }
        normal.handle_tasks(&mut self.apply_ctx, &mut self.msg_buf);
        if normal.delegate.wait_merge_state.is_some() {
            // Check it again immediately as catching up logs can be very fast.
            expected_msg_count = Some(0);
        } else if normal.delegate.yield_state.is_some() {
            // Let it continue to run next time.
            expected_msg_count = None;
        }
        expected_msg_count
    }

    fn end(&mut self, fsms: &mut [Box<ApplyFsm<EK>>]) {
        let is_synced = self.apply_ctx.flush();
        if is_synced {
            for fsm in fsms {
                fsm.delegate.last_sync_apply_index = fsm.delegate.apply_state.get_applied_index();
            }
        }
    }
}

<<<<<<< HEAD
pub struct Builder<W: WriteBatch + WriteBatchVecExt<SkiplistEngine>> {
    tag: String,
    cfg: Arc<VersionTrack<Config>>,
    coprocessor_host: CoprocessorHost<SkiplistEngine>,
    importer: Arc<SSTImporter>,
    region_scheduler: Scheduler<RegionTask<SkiplistSnapshot>>,
    engine: SkiplistEngine,
    sender: Notifier<SkiplistEngine>,
    router: ApplyRouter<SkiplistEngine>,
=======
pub struct Builder<EK: KvEngine, W: WriteBatch<EK>> {
    tag: String,
    cfg: Arc<VersionTrack<Config>>,
    coprocessor_host: CoprocessorHost<EK>,
    importer: Arc<SSTImporter>,
    region_scheduler: Scheduler<RegionTask<<EK as KvEngine>::Snapshot>>,
    engine: EK,
    sender: Box<dyn Notifier<EK>>,
    router: ApplyRouter<EK>,
>>>>>>> 076bb0bd
    _phantom: PhantomData<W>,
    store_id: u64,
    pending_create_peers: Arc<Mutex<HashMap<u64, (u64, bool)>>>,
}

<<<<<<< HEAD
impl<W: WriteBatch + WriteBatchVecExt<SkiplistEngine>> Builder<W> {
    pub fn new<T, C>(
        builder: &RaftPollerBuilder<T, C>,
        sender: Notifier<SkiplistEngine>,
        router: ApplyRouter<SkiplistEngine>,
    ) -> Builder<W> {
        Builder::<W> {
=======
impl<EK: KvEngine, W> Builder<EK, W>
where
    W: WriteBatch<EK>,
{
    pub fn new<T, C, ER: RaftEngine>(
        builder: &RaftPollerBuilder<EK, ER, T, C>,
        sender: Box<dyn Notifier<EK>>,
        router: ApplyRouter<EK>,
    ) -> Builder<EK, W> {
        Builder {
>>>>>>> 076bb0bd
            tag: format!("[store {}]", builder.store.get_id()),
            cfg: builder.cfg.clone(),
            coprocessor_host: builder.coprocessor_host.clone(),
            importer: builder.importer.clone(),
            region_scheduler: builder.region_scheduler.clone(),
            engine: builder.engines.kv.clone(),
            _phantom: PhantomData,
            sender,
            router,
            store_id: builder.store.get_id(),
            pending_create_peers: builder.pending_create_peers.clone(),
        }
    }
}

<<<<<<< HEAD
impl<W: WriteBatch + WriteBatchVecExt<SkiplistEngine>>
    HandlerBuilder<ApplyFsm<SkiplistEngine>, ControlFsm> for Builder<W>
{
    type Handler = ApplyPoller<SkiplistEngine, W>;

    fn build(&mut self) -> ApplyPoller<SkiplistEngine, W> {
        let cfg = self.cfg.value();
        ApplyPoller::<SkiplistEngine, W> {
=======
impl<EK, W> HandlerBuilder<ApplyFsm<EK>, ControlFsm> for Builder<EK, W>
where
    EK: KvEngine,
    W: WriteBatch<EK>,
{
    type Handler = ApplyPoller<EK, W>;

    fn build(&mut self) -> ApplyPoller<EK, W> {
        let cfg = self.cfg.value();
        ApplyPoller {
>>>>>>> 076bb0bd
            msg_buf: Vec::with_capacity(cfg.messages_per_tick),
            apply_ctx: ApplyContext::new(
                self.tag.clone(),
                self.coprocessor_host.clone(),
                self.importer.clone(),
                self.region_scheduler.clone(),
                self.engine.clone(),
                self.router.clone(),
                self.sender.clone_box(),
                &cfg,
                self.store_id,
                self.pending_create_peers.clone(),
            ),
            messages_per_tick: cfg.messages_per_tick,
            cfg_tracker: self.cfg.clone().tracker(self.tag.clone()),
        }
    }
}

#[derive(Clone)]
pub struct ApplyRouter<EK>
where
    EK: KvEngine,
{
    pub router: BatchRouter<ApplyFsm<EK>, ControlFsm>,
}

impl<EK> Deref for ApplyRouter<EK>
where
    EK: KvEngine,
{
    type Target = BatchRouter<ApplyFsm<EK>, ControlFsm>;

    fn deref(&self) -> &BatchRouter<ApplyFsm<EK>, ControlFsm> {
        &self.router
    }
}

impl<EK> DerefMut for ApplyRouter<EK>
where
    EK: KvEngine,
{
    fn deref_mut(&mut self) -> &mut BatchRouter<ApplyFsm<EK>, ControlFsm> {
        &mut self.router
    }
}

impl<EK> ApplyRouter<EK>
where
    EK: KvEngine,
{
    pub fn schedule_task(&self, region_id: u64, msg: Msg<EK>) {
        let reg = match self.try_send(region_id, msg) {
            Either::Left(Ok(())) => return,
            Either::Left(Err(TrySendError::Disconnected(msg))) | Either::Right(msg) => match msg {
                Msg::Registration(reg) => reg,
                Msg::Apply { mut apply, .. } => {
                    info!(
                        "target region is not found, drop proposals";
                        "region_id" => region_id
                    );
                    for p in apply.cbs.drain(..) {
                        let cmd =
                            PendingCmd::<EK::Snapshot>::new(p.index, p.term, p.cb, p.txn_extra);
                        notify_region_removed(apply.region_id, apply.peer_id, cmd);
                    }
                    return;
                }
                Msg::Destroy(_) | Msg::Noop => {
                    info!(
                        "target region is not found, drop messages";
                        "region_id" => region_id
                    );
                    return;
                }
                Msg::Snapshot(_) => {
                    warn!(
                        "region is removed before taking snapshot, are we shutting down?";
                        "region_id" => region_id
                    );
                    return;
                }
                Msg::LogsUpToDate(cul) => {
                    warn!(
                        "region is removed before merged, are we shutting down?";
                        "region_id" => region_id,
                        "merge" => ?cul.merge,
                    );
                    return;
                }
                Msg::Change {
                    cmd: ChangeCmd::RegisterObserver { region_id, .. },
                    cb,
                    ..
                }
                | Msg::Change {
                    cmd: ChangeCmd::Snapshot { region_id, .. },
                    cb,
                    ..
                } => {
                    warn!("target region is not found";
                            "region_id" => region_id);
                    let resp = ReadResponse {
                        response: cmd_resp::new_error(Error::RegionNotFound(region_id)),
                        snapshot: None,
                        txn_extra_op: TxnExtraOp::Noop,
                    };
                    cb.invoke_read(resp);
                    return;
                }
                #[cfg(any(test, feature = "testexport"))]
                Msg::Validate(_, _) => return,
            },
            Either::Left(Err(TrySendError::Full(_))) => unreachable!(),
        };

        // Messages in one region are sent in sequence, so there is no race here.
        // However, this can't be handled inside control fsm, as messages can be
        // queued inside both queue of control fsm and normal fsm, which can reorder
        // messages.
        let (sender, apply_fsm) = ApplyFsm::from_registration(reg);
        let mailbox = BasicMailbox::new(sender, apply_fsm);
        self.register(region_id, mailbox);
    }
}

<<<<<<< HEAD
pub struct ApplyBatchSystem {
    system: BatchSystem<ApplyFsm<SkiplistEngine>, ControlFsm>,
}

impl Deref for ApplyBatchSystem {
    type Target = BatchSystem<ApplyFsm<SkiplistEngine>, ControlFsm>;

    fn deref(&self) -> &BatchSystem<ApplyFsm<SkiplistEngine>, ControlFsm> {
=======
pub struct ApplyBatchSystem<EK: KvEngine> {
    system: BatchSystem<ApplyFsm<EK>, ControlFsm>,
}

impl<EK: KvEngine> Deref for ApplyBatchSystem<EK> {
    type Target = BatchSystem<ApplyFsm<EK>, ControlFsm>;

    fn deref(&self) -> &BatchSystem<ApplyFsm<EK>, ControlFsm> {
>>>>>>> 076bb0bd
        &self.system
    }
}

<<<<<<< HEAD
impl DerefMut for ApplyBatchSystem {
    fn deref_mut(&mut self) -> &mut BatchSystem<ApplyFsm<SkiplistEngine>, ControlFsm> {
=======
impl<EK: KvEngine> DerefMut for ApplyBatchSystem<EK> {
    fn deref_mut(&mut self) -> &mut BatchSystem<ApplyFsm<EK>, ControlFsm> {
>>>>>>> 076bb0bd
        &mut self.system
    }
}

<<<<<<< HEAD
impl ApplyBatchSystem {
    pub fn schedule_all<'a>(
        &self,
        peers: impl Iterator<Item = &'a Peer<SkiplistEngine, SkiplistEngine>>,
    ) {
=======
impl<EK: KvEngine> ApplyBatchSystem<EK> {
    pub fn schedule_all<'a, ER: RaftEngine>(&self, peers: impl Iterator<Item = &'a Peer<EK, ER>>) {
>>>>>>> 076bb0bd
        let mut mailboxes = Vec::with_capacity(peers.size_hint().0);
        for peer in peers {
            let (tx, fsm) = ApplyFsm::from_peer(peer);
            mailboxes.push((peer.region().get_id(), BasicMailbox::new(tx, fsm)));
        }
        self.router().register_all(mailboxes);
    }
}

<<<<<<< HEAD
pub fn create_apply_batch_system(cfg: &Config) -> (ApplyRouter<SkiplistEngine>, ApplyBatchSystem) {
=======
pub fn create_apply_batch_system<EK: KvEngine>(
    cfg: &Config,
) -> (ApplyRouter<EK>, ApplyBatchSystem<EK>) {
>>>>>>> 076bb0bd
    let (tx, _) = loose_bounded(usize::MAX);
    let (router, system) =
        batch_system::create_system(&cfg.apply_batch_system, tx, Box::new(ControlFsm));
    (ApplyRouter { router }, ApplyBatchSystem { system })
}

#[cfg(test)]
mod tests {
    use std::cell::RefCell;
    use std::rc::Rc;
    use std::sync::atomic::*;
    use std::sync::*;
    use std::thread;
    use std::time::*;

    use crate::coprocessor::*;
    use crate::store::msg::WriteResponse;
    use crate::store::peer_storage::RAFT_INIT_LOG_INDEX;
    use crate::store::util::{new_learner_peer, new_peer};
    use engine_rocks::{util::new_engine, RocksEngine, RocksSnapshot, RocksWriteBatch};
    use engine_traits::{Peekable as PeekableTrait, WriteBatchExt};
    use kvproto::metapb::{self, RegionEpoch};
    use kvproto::raft_cmdpb::*;
    use protobuf::Message;
    use tempfile::{Builder, TempDir};
    use uuid::Uuid;

    use crate::store::{Config, RegionTask};
    use test_sst_importer::*;
    use tikv_util::config::VersionTrack;
    use tikv_util::worker::dummy_scheduler;

    use super::*;

    pub fn create_tmp_engine(path: &str) -> (TempDir, RocksEngine) {
        let path = Builder::new().prefix(path).tempdir().unwrap();
        let engine = new_engine(
            path.path().join("db").to_str().unwrap(),
            None,
            ALL_CFS,
            None,
        )
        .unwrap();
        (path, engine)
    }

    pub fn create_tmp_importer(path: &str) -> (TempDir, Arc<SSTImporter>) {
        let dir = Builder::new().prefix(path).tempdir().unwrap();
        let importer = Arc::new(SSTImporter::new(dir.path(), None).unwrap());
        (dir, importer)
    }

    pub fn new_entry(term: u64, index: u64, set_data: bool) -> Entry {
        let mut e = Entry::default();
        e.set_index(index);
        e.set_term(term);
        if set_data {
            let mut cmd = Request::default();
            cmd.set_cmd_type(CmdType::Put);
            cmd.mut_put().set_key(b"key".to_vec());
            cmd.mut_put().set_value(b"value".to_vec());
            let mut req = RaftCmdRequest::default();
            req.mut_requests().push(cmd);
            e.set_data(req.write_to_bytes().unwrap())
        }
        e
    }

    #[derive(Clone)]
    pub struct TestNotifier<EK: KvEngine> {
        tx: Sender<PeerMsg<EK>>,
    }

    impl<EK: KvEngine> Notifier<EK> for TestNotifier<EK> {
        fn notify(&self, apply_res: Vec<ApplyRes<EK::Snapshot>>) {
            for r in apply_res {
                let res = TaskRes::Apply(r);
                let _ = self.tx.send(PeerMsg::ApplyRes { res });
            }
        }
        fn notify_one(&self, _: u64, msg: PeerMsg<EK>) {
            let _ = self.tx.send(msg);
        }
        fn clone_box(&self) -> Box<dyn Notifier<EK>> {
            Box::new(self.clone())
        }
    }

    #[test]
    fn test_should_sync_log() {
        // Admin command
        let mut req = RaftCmdRequest::default();
        req.mut_admin_request()
            .set_cmd_type(AdminCmdType::ComputeHash);
        assert_eq!(should_sync_log(&req), true);

        // IngestSst command
        let mut req = Request::default();
        req.set_cmd_type(CmdType::IngestSst);
        req.set_ingest_sst(IngestSstRequest::default());
        let mut cmd = RaftCmdRequest::default();
        cmd.mut_requests().push(req);
        assert_eq!(should_write_to_engine(&cmd), true);
        assert_eq!(should_sync_log(&cmd), true);

        // Normal command
        let req = RaftCmdRequest::default();
        assert_eq!(should_sync_log(&req), false);
    }

    #[test]
    fn test_should_write_to_engine() {
        // ComputeHash command
        let mut req = RaftCmdRequest::default();
        req.mut_admin_request()
            .set_cmd_type(AdminCmdType::ComputeHash);
        assert_eq!(should_write_to_engine(&req), true);

        // IngestSst command
        let mut req = Request::default();
        req.set_cmd_type(CmdType::IngestSst);
        req.set_ingest_sst(IngestSstRequest::default());
        let mut cmd = RaftCmdRequest::default();
        cmd.mut_requests().push(req);
        assert_eq!(should_write_to_engine(&cmd), true);
    }

    fn validate<F>(router: &ApplyRouter<RocksEngine>, region_id: u64, validate: F)
    where
        F: FnOnce(&ApplyDelegate<RocksEngine>) + Send + 'static,
    {
        let (validate_tx, validate_rx) = mpsc::channel();
        router.schedule_task(
            region_id,
            Msg::Validate(
                region_id,
                Box::new(move |(delegate, _): (*const u8, _)| {
                    let delegate = unsafe { &*(delegate as *const ApplyDelegate<RocksEngine>) };
                    validate(delegate);
                    validate_tx.send(()).unwrap();
                }),
            ),
        );
        validate_rx.recv_timeout(Duration::from_secs(3)).unwrap();
    }

    // Make sure msgs are handled in the same batch.
    fn batch_messages(
        router: &ApplyRouter<RocksEngine>,
        region_id: u64,
        msgs: Vec<Msg<RocksEngine>>,
    ) {
        let (notify1, wait1) = mpsc::channel();
        let (notify2, wait2) = mpsc::channel();
        router.schedule_task(
            region_id,
            Msg::Validate(
                region_id,
                Box::new(move |_| {
                    notify1.send(()).unwrap();
                    wait2.recv().unwrap();
                }),
            ),
        );
        wait1.recv().unwrap();

        for msg in msgs {
            router.schedule_task(region_id, msg);
        }

        notify2.send(()).unwrap();
    }

    fn fetch_apply_res(
        receiver: &::std::sync::mpsc::Receiver<PeerMsg<RocksEngine>>,
    ) -> ApplyRes<RocksSnapshot> {
        match receiver.recv_timeout(Duration::from_secs(3)) {
            Ok(PeerMsg::ApplyRes { res, .. }) => match res {
                TaskRes::Apply(res) => res,
                e => panic!("unexpected res {:?}", e),
            },
            e => panic!("unexpected res {:?}", e),
        }
    }

    fn proposal<S: Snapshot>(
        is_conf_change: bool,
        index: u64,
        term: u64,
        cb: Callback<S>,
    ) -> Proposal<S> {
        Proposal {
            is_conf_change,
            index,
            term,
            cb,
            renew_lease_time: None,
            txn_extra: TxnExtra::default(),
        }
    }

    fn apply<S: Snapshot>(
        peer_id: u64,
        region_id: u64,
        term: u64,
        entries: Vec<Entry>,
        last_committed_index: u64,
        committed_term: u64,
        committed_index: u64,
        cbs: Vec<Proposal<S>>,
    ) -> Apply<S> {
        Apply::new(
            peer_id,
            region_id,
            term,
            entries,
            last_committed_index,
            committed_index,
            committed_term,
            cbs,
        )
    }

    #[test]
    fn test_basic_flow() {
        let (tx, rx) = mpsc::channel();
        let sender = Box::new(TestNotifier { tx });
        let (_tmp, engine) = create_tmp_engine("apply-basic");
        let (_dir, importer) = create_tmp_importer("apply-basic");
        let (region_scheduler, snapshot_rx) = dummy_scheduler();
        let cfg = Arc::new(VersionTrack::new(Config::default()));
        let (router, mut system) = create_apply_batch_system(&cfg.value());
        let pending_create_peers = Arc::new(Mutex::new(HashMap::default()));
        let builder = super::Builder::<RocksEngine, RocksWriteBatch> {
            tag: "test-store".to_owned(),
            cfg,
            coprocessor_host: CoprocessorHost::<RocksEngine>::default(),
            importer,
            region_scheduler,
            sender,
            engine,
            router: router.clone(),
            _phantom: Default::default(),
            store_id: 1,
            pending_create_peers,
        };
        system.spawn("test-basic".to_owned(), builder);

        let mut reg = Registration::default();
        reg.id = 1;
        reg.region.set_id(2);
        reg.apply_state.set_applied_index(3);
        reg.term = 4;
        reg.applied_index_term = 5;
        router.schedule_task(2, Msg::Registration(reg.clone()));
        validate(&router, 2, move |delegate| {
            assert_eq!(delegate.id, 1);
            assert_eq!(delegate.tag, "[region 2] 1");
            assert_eq!(delegate.region, reg.region);
            assert!(!delegate.pending_remove);
            assert_eq!(delegate.apply_state, reg.apply_state);
            assert_eq!(delegate.term, reg.term);
            assert_eq!(delegate.applied_index_term, reg.applied_index_term);
        });

        let (resp_tx, resp_rx) = mpsc::channel();
        let p = proposal(
            false,
            1,
            0,
            Callback::Write(Box::new(move |resp: WriteResponse| {
                resp_tx.send(resp.response).unwrap();
            })),
        );
        router.schedule_task(
            1,
            Msg::apply(apply(
                1,
                1,
                0,
                vec![new_entry(0, 1, true)],
                1,
                0,
                1,
                vec![p],
            )),
        );
        // unregistered region should be ignored and notify failed.
        let resp = resp_rx.recv_timeout(Duration::from_secs(3)).unwrap();
        assert!(resp.get_header().get_error().has_region_not_found());
        assert!(rx.try_recv().is_err());

        let (cc_tx, cc_rx) = mpsc::channel();
        let pops = vec![
            proposal(
                false,
                4,
                4,
                Callback::Write(Box::new(move |write: WriteResponse| {
                    cc_tx.send(write.response).unwrap();
                })),
            ),
            proposal(false, 4, 5, Callback::None),
        ];
        router.schedule_task(
            2,
            Msg::apply(apply(1, 2, 11, vec![new_entry(5, 4, true)], 3, 5, 4, pops)),
        );
        // proposal with not commit entry should be ignore
        validate(&router, 2, move |delegate| {
            assert_eq!(delegate.term, 11);
        });
        let cc_resp = cc_rx.try_recv().unwrap();
        assert!(cc_resp.get_header().get_error().has_stale_command());
        assert!(rx.recv_timeout(Duration::from_secs(3)).is_ok());

        // Make sure Apply and Snapshot are in the same batch.
        let (snap_tx, _) = mpsc::sync_channel(0);
        batch_messages(
            &router,
            2,
            vec![
                Msg::apply(apply(
                    1,
                    2,
                    11,
                    vec![new_entry(5, 5, false)],
                    5,
                    5,
                    5,
                    vec![],
                )),
                Msg::Snapshot(GenSnapTask::new(2, 0, snap_tx)),
            ],
        );
        let apply_res = match rx.recv_timeout(Duration::from_secs(3)) {
            Ok(PeerMsg::ApplyRes { res, .. }) => match res {
                TaskRes::Apply(res) => res,
                e => panic!("unexpected apply result: {:?}", e),
            },
            e => panic!("unexpected apply result: {:?}", e),
        };
        let apply_state_key = keys::apply_state_key(2);
        let apply_state = match snapshot_rx.recv_timeout(Duration::from_secs(3)) {
            Ok(Some(RegionTask::Gen { kv_snap, .. })) => kv_snap
                .get_msg_cf(CF_RAFT, &apply_state_key)
                .unwrap()
                .unwrap(),
            e => panic!("unexpected apply result: {:?}", e),
        };
        assert_eq!(apply_res.region_id, 2);
        assert_eq!(apply_res.apply_state, apply_state);
        assert_eq!(apply_res.apply_state.get_applied_index(), 5);
        assert!(apply_res.exec_res.is_empty());
        // empty entry will make applied_index step forward and should write apply state to engine.
        assert_eq!(apply_res.metrics.written_keys, 1);
        assert_eq!(apply_res.applied_index_term, 5);
        validate(&router, 2, |delegate| {
            assert_eq!(delegate.term, 11);
            assert_eq!(delegate.applied_index_term, 5);
            assert_eq!(delegate.apply_state.get_applied_index(), 5);
            assert_eq!(
                delegate.apply_state.get_applied_index(),
                delegate.last_sync_apply_index
            );
        });

        router.schedule_task(2, Msg::destroy(2, false));
        let (region_id, peer_id) = match rx.recv_timeout(Duration::from_secs(3)) {
            Ok(PeerMsg::ApplyRes { res, .. }) => match res {
                TaskRes::Destroy {
                    region_id, peer_id, ..
                } => (region_id, peer_id),
                e => panic!("expected destroy result, but got {:?}", e),
            },
            e => panic!("expected destroy result, but got {:?}", e),
        };
        assert_eq!(peer_id, 1);
        assert_eq!(region_id, 2);

        // Stopped peer should be removed.
        let (resp_tx, resp_rx) = mpsc::channel();
        let p = proposal(
            false,
            1,
            0,
            Callback::Write(Box::new(move |resp: WriteResponse| {
                resp_tx.send(resp.response).unwrap();
            })),
        );
        router.schedule_task(
            2,
            Msg::apply(apply(
                1,
                1,
                0,
                vec![new_entry(0, 1, true)],
                1,
                0,
                1,
                vec![p],
            )),
        );
        // unregistered region should be ignored and notify failed.
        let resp = resp_rx.recv_timeout(Duration::from_secs(3)).unwrap();
        assert!(
            resp.get_header().get_error().has_region_not_found(),
            "{:?}",
            resp
        );
        assert!(rx.try_recv().is_err());

        system.shutdown();
    }

    fn cb<S: Snapshot>(idx: u64, term: u64, tx: Sender<RaftCmdResponse>) -> Proposal<S> {
        proposal(
            false,
            idx,
            term,
            Callback::Write(Box::new(move |resp: WriteResponse| {
                tx.send(resp.response).unwrap();
            })),
        )
    }

    struct EntryBuilder {
        entry: Entry,
        req: RaftCmdRequest,
    }

    impl EntryBuilder {
        fn new(index: u64, term: u64) -> EntryBuilder {
            let req = RaftCmdRequest::default();
            let mut entry = Entry::default();
            entry.set_index(index);
            entry.set_term(term);
            EntryBuilder { entry, req }
        }

        fn epoch(mut self, conf_ver: u64, version: u64) -> EntryBuilder {
            let mut epoch = RegionEpoch::default();
            epoch.set_version(version);
            epoch.set_conf_ver(conf_ver);
            self.req.mut_header().set_region_epoch(epoch);
            self
        }

        fn put(self, key: &[u8], value: &[u8]) -> EntryBuilder {
            self.add_put_req(None, key, value)
        }

        fn put_cf(self, cf: &str, key: &[u8], value: &[u8]) -> EntryBuilder {
            self.add_put_req(Some(cf), key, value)
        }

        fn add_put_req(mut self, cf: Option<&str>, key: &[u8], value: &[u8]) -> EntryBuilder {
            let mut cmd = Request::default();
            cmd.set_cmd_type(CmdType::Put);
            if let Some(cf) = cf {
                cmd.mut_put().set_cf(cf.to_owned());
            }
            cmd.mut_put().set_key(key.to_vec());
            cmd.mut_put().set_value(value.to_vec());
            self.req.mut_requests().push(cmd);
            self
        }

        fn delete(self, key: &[u8]) -> EntryBuilder {
            self.add_delete_req(None, key)
        }

        fn delete_cf(self, cf: &str, key: &[u8]) -> EntryBuilder {
            self.add_delete_req(Some(cf), key)
        }

        fn delete_range(self, start_key: &[u8], end_key: &[u8]) -> EntryBuilder {
            self.add_delete_range_req(None, start_key, end_key)
        }

        fn delete_range_cf(self, cf: &str, start_key: &[u8], end_key: &[u8]) -> EntryBuilder {
            self.add_delete_range_req(Some(cf), start_key, end_key)
        }

        fn add_delete_req(mut self, cf: Option<&str>, key: &[u8]) -> EntryBuilder {
            let mut cmd = Request::default();
            cmd.set_cmd_type(CmdType::Delete);
            if let Some(cf) = cf {
                cmd.mut_delete().set_cf(cf.to_owned());
            }
            cmd.mut_delete().set_key(key.to_vec());
            self.req.mut_requests().push(cmd);
            self
        }

        fn add_delete_range_req(
            mut self,
            cf: Option<&str>,
            start_key: &[u8],
            end_key: &[u8],
        ) -> EntryBuilder {
            let mut cmd = Request::default();
            cmd.set_cmd_type(CmdType::DeleteRange);
            if let Some(cf) = cf {
                cmd.mut_delete_range().set_cf(cf.to_owned());
            }
            cmd.mut_delete_range().set_start_key(start_key.to_vec());
            cmd.mut_delete_range().set_end_key(end_key.to_vec());
            self.req.mut_requests().push(cmd);
            self
        }

        fn ingest_sst(mut self, meta: &SstMeta) -> EntryBuilder {
            let mut cmd = Request::default();
            cmd.set_cmd_type(CmdType::IngestSst);
            cmd.mut_ingest_sst().set_sst(meta.clone());
            self.req.mut_requests().push(cmd);
            self
        }

        fn split(mut self, splits: BatchSplitRequest) -> EntryBuilder {
            let mut req = AdminRequest::default();
            req.set_cmd_type(AdminCmdType::BatchSplit);
            req.set_splits(splits);
            self.req.set_admin_request(req);
            self
        }

        fn build(mut self) -> Entry {
            self.entry.set_data(self.req.write_to_bytes().unwrap());
            self.entry
        }
    }

    #[derive(Clone, Default)]
    struct ApplyObserver {
        pre_admin_count: Arc<AtomicUsize>,
        pre_query_count: Arc<AtomicUsize>,
        post_admin_count: Arc<AtomicUsize>,
        post_query_count: Arc<AtomicUsize>,
        cmd_batches: RefCell<Vec<CmdBatch>>,
        cmd_sink: Option<Arc<Mutex<Sender<CmdBatch>>>>,
    }

    impl Coprocessor for ApplyObserver {}

    impl QueryObserver for ApplyObserver {
        fn pre_apply_query(&self, _: &mut ObserverContext<'_>, _: &[Request]) {
            self.pre_query_count.fetch_add(1, Ordering::SeqCst);
        }

        fn post_apply_query(&self, _: &mut ObserverContext<'_>, _: &mut Cmd) {
            self.post_query_count.fetch_add(1, Ordering::SeqCst);
        }
    }

    impl CmdObserver<RocksEngine> for ApplyObserver {
        fn on_prepare_for_apply(&self, observe_id: ObserveID, region_id: u64) {
            self.cmd_batches
                .borrow_mut()
                .push(CmdBatch::new(observe_id, region_id));
        }

        fn on_apply_cmd(&self, observe_id: ObserveID, region_id: u64, cmd: Cmd) {
            self.cmd_batches
                .borrow_mut()
                .last_mut()
                .expect("should exist some cmd batch")
                .push(observe_id, region_id, cmd);
        }

        fn on_flush_apply(&self, _: Vec<TxnExtra>, _: RocksEngine) {
            if !self.cmd_batches.borrow().is_empty() {
                let batches = self.cmd_batches.replace(Vec::default());
                for b in batches {
                    if let Some(sink) = self.cmd_sink.as_ref() {
                        sink.lock().unwrap().send(b).unwrap();
                    }
                }
            }
        }
    }

    #[test]
    fn test_handle_raft_committed_entries() {
        let (_path, engine) = create_tmp_engine("test-delegate");
        let (import_dir, importer) = create_tmp_importer("test-delegate");
        let obs = ApplyObserver::default();
        let mut host = CoprocessorHost::<RocksEngine>::default();
        host.registry
            .register_query_observer(1, BoxQueryObserver::new(obs.clone()));

        let (tx, rx) = mpsc::channel();
        let (region_scheduler, _) = dummy_scheduler();
        let sender = Box::new(TestNotifier { tx });
        let cfg = Arc::new(VersionTrack::new(Config::default()));
        let (router, mut system) = create_apply_batch_system(&cfg.value());
        let pending_create_peers = Arc::new(Mutex::new(HashMap::default()));
        let builder = super::Builder::<RocksEngine, RocksWriteBatch> {
            tag: "test-store".to_owned(),
            cfg,
            sender,
            region_scheduler,
            coprocessor_host: host,
            importer: importer.clone(),
            engine: engine.clone(),
            router: router.clone(),
            _phantom: Default::default(),
            store_id: 1,
            pending_create_peers,
        };
        system.spawn("test-handle-raft".to_owned(), builder);

        let peer_id = 3;
        let mut reg = Registration::default();
        reg.id = peer_id;
        reg.region.set_id(1);
        reg.region.mut_peers().push(new_peer(2, 3));
        reg.region.set_end_key(b"k5".to_vec());
        reg.region.mut_region_epoch().set_conf_ver(1);
        reg.region.mut_region_epoch().set_version(3);
        router.schedule_task(1, Msg::Registration(reg));

        let (capture_tx, capture_rx) = mpsc::channel();
        let put_entry = EntryBuilder::new(1, 1)
            .put(b"k1", b"v1")
            .put(b"k2", b"v1")
            .put(b"k3", b"v1")
            .epoch(1, 3)
            .build();
        router.schedule_task(
            1,
            Msg::apply(apply(
                peer_id,
                1,
                1,
                vec![put_entry],
                0,
                1,
                1,
                vec![cb(1, 1, capture_tx.clone())],
            )),
        );
        let resp = capture_rx.recv_timeout(Duration::from_secs(3)).unwrap();
        assert!(!resp.get_header().has_error(), "{:?}", resp);
        assert_eq!(resp.get_responses().len(), 3);
        let dk_k1 = keys::data_key(b"k1");
        let dk_k2 = keys::data_key(b"k2");
        let dk_k3 = keys::data_key(b"k3");
        assert_eq!(engine.get_value(&dk_k1).unwrap().unwrap(), b"v1");
        assert_eq!(engine.get_value(&dk_k2).unwrap().unwrap(), b"v1");
        assert_eq!(engine.get_value(&dk_k3).unwrap().unwrap(), b"v1");
        validate(&router, 1, |delegate| {
            assert_eq!(delegate.applied_index_term, 1);
            assert_eq!(delegate.apply_state.get_applied_index(), 1);
        });
        fetch_apply_res(&rx);

        let put_entry = EntryBuilder::new(2, 2)
            .put_cf(CF_LOCK, b"k1", b"v1")
            .epoch(1, 3)
            .build();
        router.schedule_task(
            1,
            Msg::apply(apply(peer_id, 1, 2, vec![put_entry], 1, 2, 2, vec![])),
        );
        let apply_res = fetch_apply_res(&rx);
        assert_eq!(apply_res.region_id, 1);
        assert_eq!(apply_res.apply_state.get_applied_index(), 2);
        assert_eq!(apply_res.applied_index_term, 2);
        assert!(apply_res.exec_res.is_empty());
        assert!(apply_res.metrics.written_bytes >= 5);
        assert_eq!(apply_res.metrics.written_keys, 2);
        assert_eq!(apply_res.metrics.size_diff_hint, 5);
        assert_eq!(apply_res.metrics.lock_cf_written_bytes, 5);
        assert_eq!(
            engine.get_value_cf(CF_LOCK, &dk_k1).unwrap().unwrap(),
            b"v1"
        );

        let put_entry = EntryBuilder::new(3, 2)
            .put(b"k2", b"v2")
            .epoch(1, 1)
            .build();
        router.schedule_task(
            1,
            Msg::apply(apply(
                peer_id,
                1,
                2,
                vec![put_entry],
                2,
                2,
                3,
                vec![cb(3, 2, capture_tx.clone())],
            )),
        );
        let resp = capture_rx.recv_timeout(Duration::from_secs(3)).unwrap();
        assert!(resp.get_header().get_error().has_epoch_not_match());
        let apply_res = fetch_apply_res(&rx);
        assert_eq!(apply_res.applied_index_term, 2);
        assert_eq!(apply_res.apply_state.get_applied_index(), 3);

        let put_entry = EntryBuilder::new(4, 2)
            .put(b"k3", b"v3")
            .put(b"k5", b"v5")
            .epoch(1, 3)
            .build();
        router.schedule_task(
            1,
            Msg::apply(apply(
                peer_id,
                1,
                2,
                vec![put_entry],
                3,
                2,
                4,
                vec![cb(4, 2, capture_tx.clone())],
            )),
        );
        let resp = capture_rx.recv_timeout(Duration::from_secs(3)).unwrap();
        assert!(resp.get_header().get_error().has_key_not_in_region());
        let apply_res = fetch_apply_res(&rx);
        assert_eq!(apply_res.applied_index_term, 2);
        assert_eq!(apply_res.apply_state.get_applied_index(), 4);
        // a writebatch should be atomic.
        assert_eq!(engine.get_value(&dk_k3).unwrap().unwrap(), b"v1");

        let put_entry = EntryBuilder::new(5, 3)
            .delete(b"k1")
            .delete_cf(CF_LOCK, b"k1")
            .delete_cf(CF_WRITE, b"k1")
            .epoch(1, 3)
            .build();
        router.schedule_task(
            1,
            Msg::apply(apply(
                peer_id,
                1,
                3,
                vec![put_entry],
                4,
                3,
                5,
                vec![cb(5, 2, capture_tx.clone()), cb(5, 3, capture_tx.clone())],
            )),
        );
        let resp = capture_rx.recv_timeout(Duration::from_secs(3)).unwrap();
        // stale command should be cleared.
        assert!(resp.get_header().get_error().has_stale_command());
        let resp = capture_rx.recv_timeout(Duration::from_secs(3)).unwrap();
        assert!(!resp.get_header().has_error(), "{:?}", resp);
        assert!(engine.get_value(&dk_k1).unwrap().is_none());
        let apply_res = fetch_apply_res(&rx);
        assert_eq!(apply_res.metrics.lock_cf_written_bytes, 3);
        assert_eq!(apply_res.metrics.delete_keys_hint, 2);
        assert_eq!(apply_res.metrics.size_diff_hint, -9);

        let delete_entry = EntryBuilder::new(6, 3).delete(b"k5").epoch(1, 3).build();
        router.schedule_task(
            1,
            Msg::apply(apply(
                peer_id,
                1,
                3,
                vec![delete_entry],
                5,
                3,
                6,
                vec![cb(6, 3, capture_tx.clone())],
            )),
        );
        let resp = capture_rx.recv_timeout(Duration::from_secs(3)).unwrap();
        assert!(resp.get_header().get_error().has_key_not_in_region());
        fetch_apply_res(&rx);

        let delete_range_entry = EntryBuilder::new(7, 3)
            .delete_range(b"", b"")
            .epoch(1, 3)
            .build();
        router.schedule_task(
            1,
            Msg::apply(apply(
                peer_id,
                1,
                3,
                vec![delete_range_entry],
                6,
                3,
                7,
                vec![cb(7, 3, capture_tx.clone())],
            )),
        );
        let resp = capture_rx.recv_timeout(Duration::from_secs(3)).unwrap();
        assert!(resp.get_header().get_error().has_key_not_in_region());
        assert_eq!(engine.get_value(&dk_k3).unwrap().unwrap(), b"v1");
        fetch_apply_res(&rx);

        let delete_range_entry = EntryBuilder::new(8, 3)
            .delete_range_cf(CF_DEFAULT, b"", b"k5")
            .delete_range_cf(CF_LOCK, b"", b"k5")
            .delete_range_cf(CF_WRITE, b"", b"k5")
            .epoch(1, 3)
            .build();
        router.schedule_task(
            1,
            Msg::apply(apply(
                peer_id,
                1,
                3,
                vec![delete_range_entry],
                7,
                3,
                8,
                vec![cb(8, 3, capture_tx.clone())],
            )),
        );
        let resp = capture_rx.recv_timeout(Duration::from_secs(3)).unwrap();
        assert!(!resp.get_header().has_error(), "{:?}", resp);
        assert!(engine.get_value(&dk_k1).unwrap().is_none());
        assert!(engine.get_value(&dk_k2).unwrap().is_none());
        assert!(engine.get_value(&dk_k3).unwrap().is_none());
        fetch_apply_res(&rx);

        // UploadSST
        let sst_path = import_dir.path().join("test.sst");
        let mut sst_epoch = RegionEpoch::default();
        sst_epoch.set_conf_ver(1);
        sst_epoch.set_version(3);
        let sst_range = (0, 100);
        let (mut meta1, data1) = gen_sst_file(&sst_path, sst_range);
        meta1.set_region_id(1);
        meta1.set_region_epoch(sst_epoch);
        let mut file1 = importer.create(&meta1).unwrap();
        file1.append(&data1).unwrap();
        file1.finish().unwrap();
        let (mut meta2, data2) = gen_sst_file(&sst_path, sst_range);
        meta2.set_region_id(1);
        meta2.mut_region_epoch().set_conf_ver(1);
        meta2.mut_region_epoch().set_version(1234);
        let mut file2 = importer.create(&meta2).unwrap();
        file2.append(&data2).unwrap();
        file2.finish().unwrap();

        // IngestSst
        let put_ok = EntryBuilder::new(9, 3)
            .put(&[sst_range.0], &[sst_range.1])
            .epoch(0, 3)
            .build();
        // Add a put above to test flush before ingestion.
        let capture_tx_clone = capture_tx.clone();
        let ingest_ok = EntryBuilder::new(10, 3)
            .ingest_sst(&meta1)
            .epoch(0, 3)
            .build();
        let ingest_epoch_not_match = EntryBuilder::new(11, 3)
            .ingest_sst(&meta2)
            .epoch(0, 3)
            .build();
        let entries = vec![put_ok, ingest_ok, ingest_epoch_not_match];
        router.schedule_task(
            1,
            Msg::apply(apply(
                peer_id,
                1,
                3,
                entries,
                8,
                3,
                11,
                vec![
                    cb(9, 3, capture_tx.clone()),
                    proposal(
                        false,
                        10,
                        3,
                        Callback::Write(Box::new(move |resp: WriteResponse| {
                            // Sleep until yield timeout.
                            thread::sleep(Duration::from_millis(500));
                            capture_tx_clone.send(resp.response).unwrap();
                        })),
                    ),
                    cb(11, 3, capture_tx.clone()),
                ],
            )),
        );
        let resp = capture_rx.recv_timeout(Duration::from_secs(3)).unwrap();
        assert!(!resp.get_header().has_error(), "{:?}", resp);
        let resp = capture_rx.recv_timeout(Duration::from_secs(3)).unwrap();
        assert!(!resp.get_header().has_error(), "{:?}", resp);
        check_db_range(&engine, sst_range);
        let resp = capture_rx.recv_timeout(Duration::from_secs(3)).unwrap();
        assert!(resp.get_header().has_error());
        let apply_res = fetch_apply_res(&rx);
        assert_eq!(apply_res.applied_index_term, 3);
        assert_eq!(apply_res.apply_state.get_applied_index(), 10);
        // The region will yield after timeout.
        let apply_res = fetch_apply_res(&rx);
        assert_eq!(apply_res.applied_index_term, 3);
        assert_eq!(apply_res.apply_state.get_applied_index(), 11);

        let write_batch_max_keys = <RocksEngine as WriteBatchExt>::WRITE_BATCH_MAX_KEYS;

        let mut props = vec![];
        let mut entries = vec![];
        for i in 0..write_batch_max_keys {
            let put_entry = EntryBuilder::new(i as u64 + 12, 3)
                .put(b"k", b"v")
                .epoch(1, 3)
                .build();
            entries.push(put_entry);
            props.push(cb(i as u64 + 12, 3, capture_tx.clone()));
        }
        router.schedule_task(
            1,
            Msg::apply(apply(
                peer_id,
                1,
                3,
                entries,
                11,
                3,
                write_batch_max_keys as u64 + 11,
                props,
            )),
        );
        for _ in 0..write_batch_max_keys {
            capture_rx.recv_timeout(Duration::from_secs(3)).unwrap();
        }
        let index = write_batch_max_keys + 11;
        let apply_res = fetch_apply_res(&rx);
        assert_eq!(apply_res.apply_state.get_applied_index(), index as u64);
        assert_eq!(obs.pre_query_count.load(Ordering::SeqCst), index);
        assert_eq!(obs.post_query_count.load(Ordering::SeqCst), index);

        system.shutdown();
    }

    #[test]
    fn test_cmd_observer() {
        let (_path, engine) = create_tmp_engine("test-delegate");
        let (_import_dir, importer) = create_tmp_importer("test-delegate");
        let mut host = CoprocessorHost::<RocksEngine>::default();
        let mut obs = ApplyObserver::default();
        let (sink, cmdbatch_rx) = mpsc::channel();
        obs.cmd_sink = Some(Arc::new(Mutex::new(sink)));
        host.registry
            .register_cmd_observer(1, BoxCmdObserver::new(obs));

        let (tx, rx) = mpsc::channel();
        let (region_scheduler, _) = dummy_scheduler();
        let sender = Box::new(TestNotifier { tx });
        let cfg = Config::default();
        let (router, mut system) = create_apply_batch_system(&cfg);
        let pending_create_peers = Arc::new(Mutex::new(HashMap::default()));
        let builder = super::Builder::<RocksEngine, RocksWriteBatch> {
            tag: "test-store".to_owned(),
            cfg: Arc::new(VersionTrack::new(cfg)),
            sender,
            region_scheduler,
            coprocessor_host: host,
            importer,
            engine,
            router: router.clone(),
            _phantom: Default::default(),
            store_id: 1,
            pending_create_peers,
        };
        system.spawn("test-handle-raft".to_owned(), builder);

        let peer_id = 3;
        let mut reg = Registration::default();
        reg.id = peer_id;
        reg.region.set_id(1);
        reg.region.mut_peers().push(new_peer(2, 3));
        reg.region.set_end_key(b"k5".to_vec());
        reg.region.mut_region_epoch().set_conf_ver(1);
        reg.region.mut_region_epoch().set_version(3);
        let region_epoch = reg.region.get_region_epoch().clone();
        router.schedule_task(1, Msg::Registration(reg));

        let put_entry = EntryBuilder::new(1, 1)
            .put(b"k1", b"v1")
            .put(b"k2", b"v1")
            .put(b"k3", b"v1")
            .epoch(1, 3)
            .build();
        router.schedule_task(
            1,
            Msg::apply(apply(peer_id, 1, 1, vec![put_entry], 0, 1, 1, vec![])),
        );
        fetch_apply_res(&rx);
        // It must receive nothing because no region registered.
        cmdbatch_rx
            .recv_timeout(Duration::from_millis(100))
            .unwrap_err();
        let (block_tx, block_rx) = mpsc::channel::<()>();
        router.schedule_task(
            1,
            Msg::Validate(
                1,
                Box::new(move |_| {
                    // Block the apply worker
                    block_rx.recv().unwrap();
                }),
            ),
        );
        let put_entry = EntryBuilder::new(2, 2)
            .put(b"k0", b"v0")
            .epoch(1, 3)
            .build();
        router.schedule_task(
            1,
            Msg::apply(apply(peer_id, 1, 2, vec![put_entry], 1, 2, 2, vec![])),
        );
        // Register cmd observer to region 1.
        let enabled = Arc::new(AtomicBool::new(true));
        let observe_id = ObserveID::new();
        router.schedule_task(
            1,
            Msg::Change {
                region_epoch: region_epoch.clone(),
                cmd: ChangeCmd::RegisterObserver {
                    observe_id,
                    region_id: 1,
                    enabled: enabled.clone(),
                },
                cb: Callback::Read(Box::new(|resp: ReadResponse<RocksSnapshot>| {
                    assert!(!resp.response.get_header().has_error());
                    assert!(resp.snapshot.is_some());
                    let snap = resp.snapshot.unwrap();
                    assert_eq!(snap.get_value(b"k0").unwrap().unwrap(), b"v0");
                })),
            },
        );
        // Unblock the apply worker
        block_tx.send(()).unwrap();
        fetch_apply_res(&rx);
        let (capture_tx, capture_rx) = mpsc::channel();
        let put_entry = EntryBuilder::new(3, 2)
            .put_cf(CF_LOCK, b"k1", b"v1")
            .epoch(1, 3)
            .build();
        router.schedule_task(
            1,
            Msg::apply(apply(
                peer_id,
                1,
                2,
                vec![put_entry],
                2,
                2,
                3,
                vec![cb(3, 2, capture_tx)],
            )),
        );
        fetch_apply_res(&rx);
        let resp = capture_rx.recv_timeout(Duration::from_secs(3)).unwrap();
        assert!(!resp.get_header().has_error(), "{:?}", resp);
        assert_eq!(resp.get_responses().len(), 1);
        let cmd_batch = cmdbatch_rx.recv_timeout(Duration::from_secs(3)).unwrap();
        assert_eq!(resp, cmd_batch.into_iter(1).next().unwrap().response);

        let put_entry1 = EntryBuilder::new(4, 2)
            .put(b"k2", b"v2")
            .epoch(1, 3)
            .build();
        let put_entry2 = EntryBuilder::new(5, 2)
            .put(b"k2", b"v2")
            .epoch(1, 3)
            .build();
        router.schedule_task(
            1,
            Msg::apply(apply(
                peer_id,
                1,
                2,
                vec![put_entry1, put_entry2],
                3,
                2,
                5,
                vec![],
            )),
        );
        let cmd_batch = cmdbatch_rx.recv_timeout(Duration::from_secs(3)).unwrap();
        assert_eq!(2, cmd_batch.len());

        // Stop observer regoin 1.
        enabled.store(false, Ordering::SeqCst);
        let put_entry = EntryBuilder::new(6, 2)
            .put(b"k2", b"v2")
            .epoch(1, 3)
            .build();
        router.schedule_task(
            1,
            Msg::apply(apply(peer_id, 1, 2, vec![put_entry], 5, 2, 6, vec![])),
        );
        // Must not receive new cmd.
        cmdbatch_rx
            .recv_timeout(Duration::from_millis(100))
            .unwrap_err();

        // Must response a RegionNotFound error.
        router.schedule_task(
            2,
            Msg::Change {
                region_epoch,
                cmd: ChangeCmd::RegisterObserver {
                    observe_id,
                    region_id: 2,
                    enabled,
                },
                cb: Callback::Read(Box::new(|resp: ReadResponse<_>| {
                    assert!(resp
                        .response
                        .get_header()
                        .get_error()
                        .has_region_not_found());
                    assert!(resp.snapshot.is_none());
                })),
            },
        );

        system.shutdown();
    }

    #[test]
    fn test_check_sst_for_ingestion() {
        let mut sst = SstMeta::default();
        let mut region = Region::default();

        // Check uuid and cf name
        assert!(check_sst_for_ingestion(&sst, &region).is_err());
        sst.set_uuid(Uuid::new_v4().as_bytes().to_vec());
        sst.set_cf_name(CF_DEFAULT.to_owned());
        check_sst_for_ingestion(&sst, &region).unwrap();
        sst.set_cf_name("test".to_owned());
        assert!(check_sst_for_ingestion(&sst, &region).is_err());
        sst.set_cf_name(CF_WRITE.to_owned());
        check_sst_for_ingestion(&sst, &region).unwrap();

        // Check region id
        region.set_id(1);
        sst.set_region_id(2);
        assert!(check_sst_for_ingestion(&sst, &region).is_err());
        sst.set_region_id(1);
        check_sst_for_ingestion(&sst, &region).unwrap();

        // Check region epoch
        region.mut_region_epoch().set_conf_ver(1);
        assert!(check_sst_for_ingestion(&sst, &region).is_err());
        sst.mut_region_epoch().set_conf_ver(1);
        check_sst_for_ingestion(&sst, &region).unwrap();
        region.mut_region_epoch().set_version(1);
        assert!(check_sst_for_ingestion(&sst, &region).is_err());
        sst.mut_region_epoch().set_version(1);
        check_sst_for_ingestion(&sst, &region).unwrap();

        // Check region range
        region.set_start_key(vec![2]);
        region.set_end_key(vec![8]);
        sst.mut_range().set_start(vec![1]);
        sst.mut_range().set_end(vec![8]);
        assert!(check_sst_for_ingestion(&sst, &region).is_err());
        sst.mut_range().set_start(vec![2]);
        assert!(check_sst_for_ingestion(&sst, &region).is_err());
        sst.mut_range().set_end(vec![7]);
        check_sst_for_ingestion(&sst, &region).unwrap();
    }

    fn new_split_req(key: &[u8], id: u64, children: Vec<u64>) -> SplitRequest {
        let mut req = SplitRequest::default();
        req.set_split_key(key.to_vec());
        req.set_new_region_id(id);
        req.set_new_peer_ids(children);
        req
    }

    struct SplitResultChecker<'a> {
        engine: RocksEngine,
        origin_peers: &'a [metapb::Peer],
        epoch: Rc<RefCell<RegionEpoch>>,
    }

    impl<'a> SplitResultChecker<'a> {
        fn check(&self, start: &[u8], end: &[u8], id: u64, children: &[u64], check_initial: bool) {
            let key = keys::region_state_key(id);
            let state: RegionLocalState = self.engine.get_msg_cf(CF_RAFT, &key).unwrap().unwrap();
            assert_eq!(state.get_state(), PeerState::Normal);
            assert_eq!(state.get_region().get_id(), id);
            assert_eq!(state.get_region().get_start_key(), start);
            assert_eq!(state.get_region().get_end_key(), end);
            let expect_peers: Vec<_> = self
                .origin_peers
                .iter()
                .zip(children)
                .map(|(p, new_id)| {
                    let mut new_peer = metapb::Peer::clone(p);
                    new_peer.set_id(*new_id);
                    new_peer
                })
                .collect();
            assert_eq!(state.get_region().get_peers(), expect_peers.as_slice());
            assert!(!state.has_merge_state(), "{:?}", state);
            let epoch = self.epoch.borrow();
            assert_eq!(*state.get_region().get_region_epoch(), *epoch);
            if !check_initial {
                return;
            }
            let key = keys::apply_state_key(id);
            let initial_state: RaftApplyState =
                self.engine.get_msg_cf(CF_RAFT, &key).unwrap().unwrap();
            assert_eq!(initial_state.get_applied_index(), RAFT_INIT_LOG_INDEX);
            assert_eq!(
                initial_state.get_truncated_state().get_index(),
                RAFT_INIT_LOG_INDEX
            );
            assert_eq!(
                initial_state.get_truncated_state().get_term(),
                RAFT_INIT_LOG_INDEX
            );
        }
    }

    fn error_msg(resp: &RaftCmdResponse) -> &str {
        resp.get_header().get_error().get_message()
    }

    #[test]
    fn test_split() {
        let (_path, engine) = create_tmp_engine("test-delegate");
        let (_import_dir, importer) = create_tmp_importer("test-delegate");
        let peer_id = 3;
        let mut reg = Registration::default();
        reg.id = peer_id;
        reg.term = 1;
        reg.region.set_id(1);
        reg.region.set_end_key(b"k5".to_vec());
        reg.region.mut_region_epoch().set_version(3);
        let region_epoch = reg.region.get_region_epoch().clone();
        let peers = vec![new_peer(2, 3), new_peer(4, 5), new_learner_peer(6, 7)];
        reg.region.set_peers(peers.clone().into());
        let (tx, _rx) = mpsc::channel();
        let sender = Box::new(TestNotifier { tx });
        let mut host = CoprocessorHost::<RocksEngine>::default();
        let mut obs = ApplyObserver::default();
        let (sink, cmdbatch_rx) = mpsc::channel();
        obs.cmd_sink = Some(Arc::new(Mutex::new(sink)));
        host.registry
            .register_cmd_observer(1, BoxCmdObserver::new(obs));
        let (region_scheduler, _) = dummy_scheduler();
        let cfg = Arc::new(VersionTrack::new(Config::default()));
        let (router, mut system) = create_apply_batch_system(&cfg.value());
        let pending_create_peers = Arc::new(Mutex::new(HashMap::default()));
        let builder = super::Builder::<RocksEngine, RocksWriteBatch> {
            tag: "test-store".to_owned(),
            cfg,
            sender,
            importer,
            region_scheduler,
            coprocessor_host: host,
            engine: engine.clone(),
            router: router.clone(),
            _phantom: Default::default(),
            store_id: 2,
            pending_create_peers,
        };
        system.spawn("test-split".to_owned(), builder);

        router.schedule_task(1, Msg::Registration(reg.clone()));
        let enabled = Arc::new(AtomicBool::new(true));
        let observe_id = ObserveID::new();
        router.schedule_task(
            1,
            Msg::Change {
                region_epoch: region_epoch.clone(),
                cmd: ChangeCmd::RegisterObserver {
                    observe_id,
                    region_id: 1,
                    enabled: enabled.clone(),
                },
                cb: Callback::Read(Box::new(|resp: ReadResponse<_>| {
                    assert!(!resp.response.get_header().has_error(), "{:?}", resp);
                    assert!(resp.snapshot.is_some());
                })),
            },
        );

        let mut index_id = 1;
        let (capture_tx, capture_rx) = mpsc::channel();
        let epoch = Rc::new(RefCell::new(reg.region.get_region_epoch().to_owned()));
        let epoch_ = epoch.clone();
        let mut exec_split = |router: &ApplyRouter<RocksEngine>, reqs| {
            let epoch = epoch_.borrow();
            let split = EntryBuilder::new(index_id, 1)
                .split(reqs)
                .epoch(epoch.get_conf_ver(), epoch.get_version())
                .build();
            router.schedule_task(
                1,
                Msg::apply(apply(
                    peer_id,
                    1,
                    1,
                    vec![split],
                    index_id - 1,
                    1,
                    index_id,
                    vec![cb(index_id, 1, capture_tx.clone())],
                )),
            );
            index_id += 1;
            capture_rx.recv_timeout(Duration::from_secs(3)).unwrap()
        };

        let mut splits = BatchSplitRequest::default();
        splits.set_right_derive(true);
        splits.mut_requests().push(new_split_req(b"k1", 8, vec![]));
        let resp = exec_split(&router, splits.clone());
        // 3 followers are required.
        assert!(error_msg(&resp).contains("id count"), "{:?}", resp);
        cmdbatch_rx.recv_timeout(Duration::from_secs(3)).unwrap();

        splits.mut_requests().clear();
        let resp = exec_split(&router, splits.clone());
        // Empty requests should be rejected.
        assert!(error_msg(&resp).contains("missing"), "{:?}", resp);

        splits
            .mut_requests()
            .push(new_split_req(b"k6", 8, vec![9, 10, 11]));
        let resp = exec_split(&router, splits.clone());
        // Out of range keys should be rejected.
        assert!(
            resp.get_header().get_error().has_key_not_in_region(),
            "{:?}",
            resp
        );

        splits
            .mut_requests()
            .push(new_split_req(b"", 8, vec![9, 10, 11]));
        let resp = exec_split(&router, splits.clone());
        // Empty key should be rejected.
        assert!(error_msg(&resp).contains("missing"), "{:?}", resp);

        splits.mut_requests().clear();
        splits
            .mut_requests()
            .push(new_split_req(b"k2", 8, vec![9, 10, 11]));
        splits
            .mut_requests()
            .push(new_split_req(b"k1", 8, vec![9, 10, 11]));
        let resp = exec_split(&router, splits.clone());
        // keys should be in ascend order.
        assert!(error_msg(&resp).contains("invalid"), "{:?}", resp);

        splits.mut_requests().clear();
        splits
            .mut_requests()
            .push(new_split_req(b"k1", 8, vec![9, 10, 11]));
        splits
            .mut_requests()
            .push(new_split_req(b"k2", 8, vec![9, 10]));
        let resp = exec_split(&router, splits.clone());
        // All requests should be checked.
        assert!(error_msg(&resp).contains("id count"), "{:?}", resp);
        let checker = SplitResultChecker {
            engine,
            origin_peers: &peers,
            epoch: epoch.clone(),
        };

        splits.mut_requests().clear();
        splits
            .mut_requests()
            .push(new_split_req(b"k1", 8, vec![9, 10, 11]));
        let resp = exec_split(&router, splits.clone());
        // Split should succeed.
        assert!(!resp.get_header().has_error(), "{:?}", resp);
        let mut new_version = epoch.borrow().get_version() + 1;
        epoch.borrow_mut().set_version(new_version);
        checker.check(b"", b"k1", 8, &[9, 10, 11], true);
        checker.check(b"k1", b"k5", 1, &[3, 5, 7], false);

        splits.mut_requests().clear();
        splits
            .mut_requests()
            .push(new_split_req(b"k4", 12, vec![13, 14, 15]));
        splits.set_right_derive(false);
        let resp = exec_split(&router, splits.clone());
        // Right derive should be respected.
        assert!(!resp.get_header().has_error(), "{:?}", resp);
        new_version = epoch.borrow().get_version() + 1;
        epoch.borrow_mut().set_version(new_version);
        checker.check(b"k4", b"k5", 12, &[13, 14, 15], true);
        checker.check(b"k1", b"k4", 1, &[3, 5, 7], false);

        splits.mut_requests().clear();
        splits
            .mut_requests()
            .push(new_split_req(b"k2", 16, vec![17, 18, 19]));
        splits
            .mut_requests()
            .push(new_split_req(b"k3", 20, vec![21, 22, 23]));
        splits.set_right_derive(true);
        let resp = exec_split(&router, splits.clone());
        // Right derive should be respected.
        assert!(!resp.get_header().has_error(), "{:?}", resp);
        new_version = epoch.borrow().get_version() + 2;
        epoch.borrow_mut().set_version(new_version);
        checker.check(b"k1", b"k2", 16, &[17, 18, 19], true);
        checker.check(b"k2", b"k3", 20, &[21, 22, 23], true);
        checker.check(b"k3", b"k4", 1, &[3, 5, 7], false);

        splits.mut_requests().clear();
        splits
            .mut_requests()
            .push(new_split_req(b"k31", 24, vec![25, 26, 27]));
        splits
            .mut_requests()
            .push(new_split_req(b"k32", 28, vec![29, 30, 31]));
        splits.set_right_derive(false);
        let resp = exec_split(&router, splits);
        // Right derive should be respected.
        assert!(!resp.get_header().has_error(), "{:?}", resp);
        new_version = epoch.borrow().get_version() + 2;
        epoch.borrow_mut().set_version(new_version);
        checker.check(b"k3", b"k31", 1, &[3, 5, 7], false);
        checker.check(b"k31", b"k32", 24, &[25, 26, 27], true);
        checker.check(b"k32", b"k4", 28, &[29, 30, 31], true);

        let (tx, rx) = mpsc::channel();
        enabled.store(false, Ordering::SeqCst);
        router.schedule_task(
            1,
            Msg::Change {
                region_epoch,
                cmd: ChangeCmd::RegisterObserver {
                    observe_id,
                    region_id: 1,
                    enabled: Arc::new(AtomicBool::new(true)),
                },
                cb: Callback::Read(Box::new(move |resp: ReadResponse<_>| {
                    assert!(
                        resp.response.get_header().get_error().has_epoch_not_match(),
                        "{:?}",
                        resp
                    );
                    assert!(resp.snapshot.is_none());
                    tx.send(()).unwrap();
                })),
            },
        );
        rx.recv_timeout(Duration::from_millis(500)).unwrap();

        system.shutdown();
    }

    #[test]
    fn pending_cmd_leak() {
        let res = panic_hook::recover_safe(|| {
            let _cmd = PendingCmd::<RocksSnapshot>::new(1, 1, Callback::None, TxnExtra::default());
        });
        res.unwrap_err();
    }

    #[test]
    fn pending_cmd_leak_dtor_not_abort() {
        let res = panic_hook::recover_safe(|| {
            let _cmd = PendingCmd::<RocksSnapshot>::new(1, 1, Callback::None, TxnExtra::default());
            panic!("Don't abort");
            // It would abort and fail if there was a double-panic in PendingCmd dtor.
        });
        res.unwrap_err();
    }
}<|MERGE_RESOLUTION|>--- conflicted
+++ resolved
@@ -18,12 +18,7 @@
 use batch_system::{BasicMailbox, BatchRouter, BatchSystem, Fsm, HandlerBuilder, PollHandler};
 use crossbeam::channel::{TryRecvError, TrySendError};
 use engine_rocks::{PerfContext, PerfLevel};
-<<<<<<< HEAD
-use engine_skiplist::{SkiplistEngine, SkiplistSnapshot};
-use engine_traits::{KvEngine, Snapshot, WriteBatch, WriteBatchVecExt};
-=======
 use engine_traits::{KvEngine, Snapshot, WriteBatch};
->>>>>>> 076bb0bd
 use engine_traits::{ALL_CFS, CF_DEFAULT, CF_LOCK, CF_RAFT, CF_WRITE};
 use error_code::ErrorCodeExt;
 use kvproto::import_sstpb::SstMeta;
@@ -303,78 +298,27 @@
     }
 }
 
-<<<<<<< HEAD
-pub enum Notifier<EK>
-where
-    EK: KvEngine,
-{
-    Router(RaftRouter<EK, SkiplistEngine>),
-    #[cfg(test)]
-    Sender(Sender<PeerMsg<EK, SkiplistEngine>>),
-=======
 pub trait Notifier<EK: KvEngine>: Send {
     fn notify(&self, apply_res: Vec<ApplyRes<EK::Snapshot>>);
     fn notify_one(&self, region_id: u64, msg: PeerMsg<EK>);
     fn clone_box(&self) -> Box<dyn Notifier<EK>>;
->>>>>>> 076bb0bd
 }
 
 struct ApplyContext<EK, W>
 where
     EK: KvEngine,
-<<<<<<< HEAD
-{
-    fn clone(&self) -> Self {
-        match self {
-            Notifier::Router(v) => Notifier::Router(v.clone()),
-            #[cfg(test)]
-            Notifier::Sender(v) => Notifier::Sender(v.clone()),
-        }
-    }
-}
-
-impl<EK> Notifier<EK>
-where
-    EK: KvEngine,
-{
-    fn notify(&self, region_id: u64, msg: PeerMsg<EK, SkiplistEngine>) {
-        match *self {
-            Notifier::Router(ref r) => {
-                r.force_send(region_id, msg).unwrap();
-            }
-            #[cfg(test)]
-            Notifier::Sender(ref s) => s.send(msg).unwrap(),
-        }
-    }
-}
-
-struct ApplyContext<E, W>
-where
-    E: KvEngine,
-    W: WriteBatch + WriteBatchVecExt<E>,
-=======
     W: WriteBatch<EK>,
->>>>>>> 076bb0bd
 {
     tag: String,
     timer: Option<Instant>,
     host: CoprocessorHost<EK>,
     importer: Arc<SSTImporter>,
-<<<<<<< HEAD
-    region_scheduler: Scheduler<RegionTask<E::Snapshot>>,
-    router: ApplyRouter<SkiplistEngine>,
-    notifier: Notifier<E>,
-    engine: E,
-    cbs: MustConsumeVec<ApplyCallback<E>>,
-    apply_res: Vec<ApplyRes<E::Snapshot>>,
-=======
     region_scheduler: Scheduler<RegionTask<EK::Snapshot>>,
     router: ApplyRouter<EK>,
     notifier: Box<dyn Notifier<EK>>,
     engine: EK,
     cbs: MustConsumeVec<ApplyCallback<EK>>,
     apply_res: Vec<ApplyRes<EK::Snapshot>>,
->>>>>>> 076bb0bd
     exec_ctx: Option<ExecContext>,
 
     kv_wb: Option<W>,
@@ -413,17 +357,10 @@
         tag: String,
         host: CoprocessorHost<EK>,
         importer: Arc<SSTImporter>,
-<<<<<<< HEAD
-        region_scheduler: Scheduler<RegionTask<E::Snapshot>>,
-        engine: E,
-        router: ApplyRouter<SkiplistEngine>,
-        notifier: Notifier<E>,
-=======
         region_scheduler: Scheduler<RegionTask<EK::Snapshot>>,
         engine: EK,
         router: ApplyRouter<EK>,
         notifier: Box<dyn Notifier<EK>>,
->>>>>>> 076bb0bd
         cfg: &Config,
         store_id: u64,
         pending_create_peers: Arc<Mutex<HashMap<u64, (u64, bool)>>>,
@@ -2792,15 +2729,9 @@
 where
     EK: KvEngine,
 {
-<<<<<<< HEAD
-    fn from_peer(
-        peer: &Peer<SkiplistEngine, SkiplistEngine>,
-    ) -> (LooseBoundedSender<Msg<E>>, Box<ApplyFsm<E>>) {
-=======
     fn from_peer<ER: RaftEngine>(
         peer: &Peer<EK, ER>,
     ) -> (LooseBoundedSender<Msg<EK>>, Box<ApplyFsm<EK>>) {
->>>>>>> 076bb0bd
         let reg = Registration::new(peer);
         ApplyFsm::from_registration(reg)
     }
@@ -3353,17 +3284,6 @@
     }
 }
 
-<<<<<<< HEAD
-pub struct Builder<W: WriteBatch + WriteBatchVecExt<SkiplistEngine>> {
-    tag: String,
-    cfg: Arc<VersionTrack<Config>>,
-    coprocessor_host: CoprocessorHost<SkiplistEngine>,
-    importer: Arc<SSTImporter>,
-    region_scheduler: Scheduler<RegionTask<SkiplistSnapshot>>,
-    engine: SkiplistEngine,
-    sender: Notifier<SkiplistEngine>,
-    router: ApplyRouter<SkiplistEngine>,
-=======
 pub struct Builder<EK: KvEngine, W: WriteBatch<EK>> {
     tag: String,
     cfg: Arc<VersionTrack<Config>>,
@@ -3373,21 +3293,11 @@
     engine: EK,
     sender: Box<dyn Notifier<EK>>,
     router: ApplyRouter<EK>,
->>>>>>> 076bb0bd
     _phantom: PhantomData<W>,
     store_id: u64,
     pending_create_peers: Arc<Mutex<HashMap<u64, (u64, bool)>>>,
 }
 
-<<<<<<< HEAD
-impl<W: WriteBatch + WriteBatchVecExt<SkiplistEngine>> Builder<W> {
-    pub fn new<T, C>(
-        builder: &RaftPollerBuilder<T, C>,
-        sender: Notifier<SkiplistEngine>,
-        router: ApplyRouter<SkiplistEngine>,
-    ) -> Builder<W> {
-        Builder::<W> {
-=======
 impl<EK: KvEngine, W> Builder<EK, W>
 where
     W: WriteBatch<EK>,
@@ -3398,7 +3308,6 @@
         router: ApplyRouter<EK>,
     ) -> Builder<EK, W> {
         Builder {
->>>>>>> 076bb0bd
             tag: format!("[store {}]", builder.store.get_id()),
             cfg: builder.cfg.clone(),
             coprocessor_host: builder.coprocessor_host.clone(),
@@ -3414,16 +3323,6 @@
     }
 }
 
-<<<<<<< HEAD
-impl<W: WriteBatch + WriteBatchVecExt<SkiplistEngine>>
-    HandlerBuilder<ApplyFsm<SkiplistEngine>, ControlFsm> for Builder<W>
-{
-    type Handler = ApplyPoller<SkiplistEngine, W>;
-
-    fn build(&mut self) -> ApplyPoller<SkiplistEngine, W> {
-        let cfg = self.cfg.value();
-        ApplyPoller::<SkiplistEngine, W> {
-=======
 impl<EK, W> HandlerBuilder<ApplyFsm<EK>, ControlFsm> for Builder<EK, W>
 where
     EK: KvEngine,
@@ -3434,7 +3333,6 @@
     fn build(&mut self) -> ApplyPoller<EK, W> {
         let cfg = self.cfg.value();
         ApplyPoller {
->>>>>>> 076bb0bd
             msg_buf: Vec::with_capacity(cfg.messages_per_tick),
             apply_ctx: ApplyContext::new(
                 self.tag.clone(),
@@ -3561,16 +3459,6 @@
     }
 }
 
-<<<<<<< HEAD
-pub struct ApplyBatchSystem {
-    system: BatchSystem<ApplyFsm<SkiplistEngine>, ControlFsm>,
-}
-
-impl Deref for ApplyBatchSystem {
-    type Target = BatchSystem<ApplyFsm<SkiplistEngine>, ControlFsm>;
-
-    fn deref(&self) -> &BatchSystem<ApplyFsm<SkiplistEngine>, ControlFsm> {
-=======
 pub struct ApplyBatchSystem<EK: KvEngine> {
     system: BatchSystem<ApplyFsm<EK>, ControlFsm>,
 }
@@ -3579,32 +3467,18 @@
     type Target = BatchSystem<ApplyFsm<EK>, ControlFsm>;
 
     fn deref(&self) -> &BatchSystem<ApplyFsm<EK>, ControlFsm> {
->>>>>>> 076bb0bd
         &self.system
     }
 }
 
-<<<<<<< HEAD
-impl DerefMut for ApplyBatchSystem {
-    fn deref_mut(&mut self) -> &mut BatchSystem<ApplyFsm<SkiplistEngine>, ControlFsm> {
-=======
 impl<EK: KvEngine> DerefMut for ApplyBatchSystem<EK> {
     fn deref_mut(&mut self) -> &mut BatchSystem<ApplyFsm<EK>, ControlFsm> {
->>>>>>> 076bb0bd
         &mut self.system
     }
 }
 
-<<<<<<< HEAD
-impl ApplyBatchSystem {
-    pub fn schedule_all<'a>(
-        &self,
-        peers: impl Iterator<Item = &'a Peer<SkiplistEngine, SkiplistEngine>>,
-    ) {
-=======
 impl<EK: KvEngine> ApplyBatchSystem<EK> {
     pub fn schedule_all<'a, ER: RaftEngine>(&self, peers: impl Iterator<Item = &'a Peer<EK, ER>>) {
->>>>>>> 076bb0bd
         let mut mailboxes = Vec::with_capacity(peers.size_hint().0);
         for peer in peers {
             let (tx, fsm) = ApplyFsm::from_peer(peer);
@@ -3614,13 +3488,9 @@
     }
 }
 
-<<<<<<< HEAD
-pub fn create_apply_batch_system(cfg: &Config) -> (ApplyRouter<SkiplistEngine>, ApplyBatchSystem) {
-=======
 pub fn create_apply_batch_system<EK: KvEngine>(
     cfg: &Config,
 ) -> (ApplyRouter<EK>, ApplyBatchSystem<EK>) {
->>>>>>> 076bb0bd
     let (tx, _) = loose_bounded(usize::MAX);
     let (router, system) =
         batch_system::create_system(&cfg.apply_batch_system, tx, Box::new(ControlFsm));
