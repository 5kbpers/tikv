// Copyright 2017 TiKV Project Authors. Licensed under Apache-2.0.

use std::borrow::Cow;
use std::cmp::{Ord, Ordering as CmpOrdering};
use std::collections::VecDeque;
use std::fmt::{self, Debug, Formatter};
use std::marker::PhantomData;
use std::ops::{Deref, DerefMut};
use std::sync::atomic::{AtomicU64, AtomicUsize, Ordering};
#[cfg(test)]
use std::sync::mpsc::Sender;
use std::sync::mpsc::SyncSender;
use std::sync::{Arc, Mutex};
use std::time::Duration;
use std::vec::Drain;
use std::{cmp, usize};

use batch_system::{
    BasicMailbox, BatchRouter, BatchSystem, Fsm, HandlerBuilder, PollHandler, Priority,
};
use collections::{HashMap, HashMapEntry, HashSet};
use crossbeam::channel::{TryRecvError, TrySendError};
use engine_traits::PerfContext;
use engine_traits::PerfContextKind;
use engine_traits::{
    DeleteStrategy, KvEngine, RaftEngine, Range as EngineRange, Snapshot, WriteBatch,
};
use engine_traits::{SSTMetaInfo, ALL_CFS, CF_DEFAULT, CF_LOCK, CF_RAFT, CF_WRITE};
use fail::fail_point;
use kvproto::import_sstpb::SstMeta;
use kvproto::kvrpcpb::ExtraOp as TxnExtraOp;
use kvproto::metapb::{PeerRole, Region, RegionEpoch};
use kvproto::raft_cmdpb::{
    AdminCmdType, AdminRequest, AdminResponse, ChangePeerRequest, CmdType, CommitMergeRequest,
    RaftCmdRequest, RaftCmdResponse, Request, Response,
};
use kvproto::raft_serverpb::{
    MergeState, PeerState, RaftApplyState, RaftTruncatedState, RegionLocalState,
};
use raft::eraftpb::{
    ConfChange, ConfChangeType, ConfChangeV2, Entry, EntryType, Snapshot as RaftSnapshot,
};
use raft_proto::ConfChangeI;
use sst_importer::SSTImporter;
use tikv_util::config::{Tracker, VersionTrack};
use tikv_util::mpsc::{loose_bounded, LooseBoundedSender, Receiver};
use tikv_util::time::{duration_to_sec, Instant};
use tikv_util::worker::Scheduler;
use tikv_util::{box_err, box_try, debug, error, info, safe_panic, slow_log, warn};
use tikv_util::{Either, MustConsumeVec};
use time::Timespec;
use uuid::Builder as UuidBuilder;

use crate::coprocessor::{Cmd, CoprocessorHost};
use crate::store::fsm::RaftPollerBuilder;
use crate::store::metrics::*;
use crate::store::msg::{Callback, PeerMsg, ReadResponse, SignificantMsg};
use crate::store::peer::Peer;
use crate::store::peer_storage::{
    self, write_initial_apply_state, write_peer_state, ENTRY_MEM_SIZE,
};
use crate::store::util::{
    check_region_epoch, compare_region_epoch, is_learner, ChangePeerI, ConfChangeKind,
    KeysInfoFormatter, ADMIN_CMD_EPOCH_MAP,
};
use crate::store::{cmd_resp, util, Config, RegionSnapshot, RegionTask};
use crate::{Error, Result};

use super::metrics::*;

const DEFAULT_APPLY_WB_SIZE: usize = 4 * 1024;
const APPLY_WB_SHRINK_SIZE: usize = 1024 * 1024;
const SHRINK_PENDING_CMD_QUEUE_CAP: usize = 64;

pub struct PendingCmd<S>
where
    S: Snapshot,
{
    pub index: u64,
    pub term: u64,
    pub cb: Option<Callback<S>>,
}

impl<S> PendingCmd<S>
where
    S: Snapshot,
{
    fn new(index: u64, term: u64, cb: Callback<S>) -> PendingCmd<S> {
        PendingCmd {
            index,
            term,
            cb: Some(cb),
        }
    }
}

impl<S> Drop for PendingCmd<S>
where
    S: Snapshot,
{
    fn drop(&mut self) {
        if self.cb.is_some() {
            safe_panic!(
                "callback of pending command at [index: {}, term: {}] is leak",
                self.index,
                self.term
            );
        }
    }
}

impl<S> Debug for PendingCmd<S>
where
    S: Snapshot,
{
    fn fmt(&self, f: &mut Formatter<'_>) -> fmt::Result {
        write!(
            f,
            "PendingCmd [index: {}, term: {}, has_cb: {}]",
            self.index,
            self.term,
            self.cb.is_some()
        )
    }
}

/// Commands waiting to be committed and applied.
#[derive(Debug)]
pub struct PendingCmdQueue<S>
where
    S: Snapshot,
{
    normals: VecDeque<PendingCmd<S>>,
    conf_change: Option<PendingCmd<S>>,
}

impl<S> PendingCmdQueue<S>
where
    S: Snapshot,
{
    fn new() -> PendingCmdQueue<S> {
        PendingCmdQueue {
            normals: VecDeque::new(),
            conf_change: None,
        }
    }

    fn pop_normal(&mut self, index: u64, term: u64) -> Option<PendingCmd<S>> {
        self.normals.pop_front().and_then(|cmd| {
            if self.normals.capacity() > SHRINK_PENDING_CMD_QUEUE_CAP
                && self.normals.len() < SHRINK_PENDING_CMD_QUEUE_CAP
            {
                self.normals.shrink_to_fit();
            }
            if (cmd.term, cmd.index) > (term, index) {
                self.normals.push_front(cmd);
                return None;
            }
            Some(cmd)
        })
    }

    fn append_normal(&mut self, cmd: PendingCmd<S>) {
        self.normals.push_back(cmd);
    }

    fn take_conf_change(&mut self) -> Option<PendingCmd<S>> {
        // conf change will not be affected when changing between follower and leader,
        // so there is no need to check term.
        self.conf_change.take()
    }

    // TODO: seems we don't need to separate conf change from normal entries.
    fn set_conf_change(&mut self, cmd: PendingCmd<S>) {
        self.conf_change = Some(cmd);
    }
}

#[derive(Default, Debug)]
pub struct ChangePeer {
    pub index: u64,
    // The proposed ConfChangeV2 or (legacy) ConfChange
    // ConfChange (if it is) will convert to ConfChangeV2
    pub conf_change: ConfChangeV2,
    // The change peer requests come along with ConfChangeV2
    // or (legacy) ConfChange, for ConfChange, it only contains
    // one element
    pub changes: Vec<ChangePeerRequest>,
    pub region: Region,
}

pub struct Range {
    pub cf: String,
    pub start_key: Vec<u8>,
    pub end_key: Vec<u8>,
}

impl Debug for Range {
    fn fmt(&self, f: &mut Formatter) -> fmt::Result {
        write!(
            f,
            "{{ cf: {:?}, start_key: {:?}, end_key: {:?} }}",
            self.cf,
            log_wrappers::Value::key(&self.start_key),
            log_wrappers::Value::key(&self.end_key)
        )
    }
}

impl Range {
    fn new(cf: String, start_key: Vec<u8>, end_key: Vec<u8>) -> Range {
        Range {
            cf,
            start_key,
            end_key,
        }
    }
}

#[derive(Debug)]
pub enum ExecResult<S> {
    ChangePeer(ChangePeer),
    CompactLog {
        state: RaftTruncatedState,
        first_index: u64,
    },
    SplitRegion {
        regions: Vec<Region>,
        derived: Region,
        new_split_regions: HashMap<u64, NewSplitPeer>,
    },
    PrepareMerge {
        region: Region,
        state: MergeState,
    },
    CommitMerge {
        region: Region,
        source: Region,
    },
    RollbackMerge {
        region: Region,
        commit: u64,
    },
    ComputeHash {
        region: Region,
        index: u64,
        context: Vec<u8>,
        snap: S,
    },
    VerifyHash {
        index: u64,
        context: Vec<u8>,
        hash: Vec<u8>,
    },
    DeleteRange {
        ranges: Vec<Range>,
    },
    IngestSst {
        ssts: Vec<SSTMetaInfo>,
    },
}

/// The possible returned value when applying logs.
pub enum ApplyResult<S> {
    None,
    Yield,
    /// Additional result that needs to be sent back to raftstore.
    Res(ExecResult<S>),
    /// It is unable to apply the `CommitMerge` until the source peer
    /// has applied to the required position and sets the atomic boolean
    /// to true.
    WaitMergeSource(Arc<AtomicU64>),
}

struct ExecContext {
    apply_state: RaftApplyState,
    index: u64,
    term: u64,
}

impl ExecContext {
    pub fn new(apply_state: RaftApplyState, index: u64, term: u64) -> ExecContext {
        ExecContext {
            apply_state,
            index,
            term,
        }
    }
}

struct ApplyCallback<EK>
where
    EK: KvEngine,
{
    region: Region,
    cbs: Vec<(Option<Callback<EK::Snapshot>>, Cmd)>,
}

impl<EK> ApplyCallback<EK>
where
    EK: KvEngine,
{
    fn new(region: Region) -> Self {
        let cbs = vec![];
        ApplyCallback { region, cbs }
    }

    fn invoke_all(self, host: &CoprocessorHost<EK>) {
        for (cb, mut cmd) in self.cbs {
            host.post_apply(&self.region, &mut cmd);
            if let Some(cb) = cb {
                cb.invoke_with_response(cmd.response)
            };
        }
    }

    fn push(&mut self, cb: Option<Callback<EK::Snapshot>>, cmd: Cmd) {
        self.cbs.push((cb, cmd));
    }
}

pub trait Notifier<EK: KvEngine>: Send {
    fn notify(&self, apply_res: Vec<ApplyRes<EK::Snapshot>>);
    fn notify_one(&self, region_id: u64, msg: PeerMsg<EK>);
    fn clone_box(&self) -> Box<dyn Notifier<EK>>;
}

struct ApplyContext<EK, W>
where
    EK: KvEngine,
    W: WriteBatch<EK>,
{
    tag: String,
    timer: Option<Instant>,
    host: CoprocessorHost<EK>,
    importer: Arc<SSTImporter>,
    region_scheduler: Scheduler<RegionTask<EK::Snapshot>>,
    router: ApplyRouter<EK>,
    notifier: Box<dyn Notifier<EK>>,
    engine: EK,
    cbs: MustConsumeVec<ApplyCallback<EK>>,
    apply_res: Vec<ApplyRes<EK::Snapshot>>,
    exec_ctx: Option<ExecContext>,

    kv_wb: W,
    kv_wb_last_bytes: u64,
    kv_wb_last_keys: u64,

    last_applied_index: u64,
    committed_count: usize,

    // Whether synchronize WAL is preferred.
    sync_log_hint: bool,
    // Whether to use the delete range API instead of deleting one by one.
    use_delete_range: bool,

    perf_context: EK::PerfContext,

    yield_duration: Duration,

    store_id: u64,
    /// region_id -> (peer_id, is_splitting)
    /// Used for handling race between splitting and creating new peer.
    /// An uninitialized peer can be replaced to the one from splitting iff they are exactly the same peer.
    pending_create_peers: Arc<Mutex<HashMap<u64, (u64, bool)>>>,

    /// We must delete the ingested file before calling `callback` so that any ingest-request reaching this
    /// peer could see this update if leader had changed. We must also delete them after the applied-index
    /// has been persisted to kvdb because this entry may replay because of panic or power-off, which
    /// happened before `WriteBatch::write` and after `SSTImporter::delete`. We shall make sure that
    /// this entry will never apply again at first, then we can delete the ssts files.
    delete_ssts: Vec<SSTMetaInfo>,

    /// The priority of this Handler.
    priority: Priority,
    /// Whether to yield high-latency operation to low-priority handler.
    yield_high_latency_operation: bool,
}

impl<EK, W> ApplyContext<EK, W>
where
    EK: KvEngine,
    W: WriteBatch<EK>,
{
    pub fn new(
        tag: String,
        host: CoprocessorHost<EK>,
        importer: Arc<SSTImporter>,
        region_scheduler: Scheduler<RegionTask<EK::Snapshot>>,
        engine: EK,
        router: ApplyRouter<EK>,
        notifier: Box<dyn Notifier<EK>>,
        cfg: &Config,
        store_id: u64,
        pending_create_peers: Arc<Mutex<HashMap<u64, (u64, bool)>>>,
        priority: Priority,
    ) -> ApplyContext<EK, W> {
        // If `enable_multi_batch_write` was set true, we create `RocksWriteBatchVec`.
        // Otherwise create `RocksWriteBatch`.
        let kv_wb = W::with_capacity(&engine, DEFAULT_APPLY_WB_SIZE);

        ApplyContext {
            tag,
            timer: None,
            host,
            importer,
            region_scheduler,
            engine: engine.clone(),
            router,
            notifier,
            kv_wb,
            cbs: MustConsumeVec::new("callback of apply context"),
            apply_res: vec![],
            kv_wb_last_bytes: 0,
            kv_wb_last_keys: 0,
            last_applied_index: 0,
            committed_count: 0,
            sync_log_hint: false,
            exec_ctx: None,
            use_delete_range: cfg.use_delete_range,
            perf_context: engine.get_perf_context(cfg.perf_level, PerfContextKind::RaftstoreApply),
            yield_duration: cfg.apply_yield_duration.0,
            delete_ssts: vec![],
            store_id,
            pending_create_peers,
            priority,
            yield_high_latency_operation: cfg.apply_batch_system.low_priority_pool_size > 0,
        }
    }

    /// Prepares for applying entries for `delegate`.
    ///
    /// A general apply progress for a delegate is:
    /// `prepare_for` -> `commit` [-> `commit` ...] -> `finish_for`.
    /// After all delegates are handled, `write_to_db` method should be called.
    pub fn prepare_for(&mut self, delegate: &mut ApplyDelegate<EK>) {
        self.cbs.push(ApplyCallback::new(delegate.region.clone()));
        self.last_applied_index = delegate.apply_state.get_applied_index();

        // TODO: skip this step when we do not need to observe cmds.
        self.host.prepare_for_apply(
            delegate.observe_cmd.cdc_id,
            delegate.observe_cmd.rts_id,
            delegate.region_id(),
        );
    }

    /// Commits all changes have done for delegate. `persistent` indicates whether
    /// write the changes into rocksdb.
    ///
    /// This call is valid only when it's between a `prepare_for` and `finish_for`.
    pub fn commit(&mut self, delegate: &mut ApplyDelegate<EK>) {
        if self.last_applied_index < delegate.apply_state.get_applied_index() {
            delegate.write_apply_state(self.kv_wb_mut());
        }
        // last_applied_index doesn't need to be updated, set persistent to true will
        // force it call `prepare_for` automatically.
        self.commit_opt(delegate, true);
    }

    fn commit_opt(&mut self, delegate: &mut ApplyDelegate<EK>, persistent: bool) {
        delegate.update_metrics(self);
        if persistent {
            self.write_to_db();
            self.prepare_for(delegate);
        }
        self.kv_wb_last_bytes = self.kv_wb().data_size() as u64;
        self.kv_wb_last_keys = self.kv_wb().count() as u64;
    }

    /// Writes all the changes into RocksDB.
    /// If it returns true, all pending writes are persisted in engines.
    pub fn write_to_db(&mut self) -> bool {
        let need_sync = self.sync_log_hint;
        if !self.kv_wb_mut().is_empty() {
            let mut write_opts = engine_traits::WriteOptions::new();
            write_opts.set_sync(need_sync);
            self.kv_wb().write_opt(&write_opts).unwrap_or_else(|e| {
                panic!("failed to write to engine: {:?}", e);
            });
            self.perf_context.report_metrics();
            self.sync_log_hint = false;
            let data_size = self.kv_wb().data_size();
            if data_size > APPLY_WB_SHRINK_SIZE {
                // Control the memory usage for the WriteBatch. Whether it's `RocksWriteBatch` or
                // `RocksWriteBatchVec` depends on the `enable_multi_batch_write` configuration.
                self.kv_wb = W::with_capacity(&self.engine, DEFAULT_APPLY_WB_SIZE);
            } else {
                // Clear data, reuse the WriteBatch, this can reduce memory allocations and deallocations.
                self.kv_wb_mut().clear();
            }
            self.kv_wb_last_bytes = 0;
            self.kv_wb_last_keys = 0;
        }
        if !self.delete_ssts.is_empty() {
            let tag = self.tag.clone();
            for sst in self.delete_ssts.drain(..) {
                self.importer.delete(&sst.meta).unwrap_or_else(|e| {
                    panic!("{} cleanup ingested file {:?}: {:?}", tag, sst, e);
                });
            }
        }
        // Call it before invoking callback for preventing Commit is executed before Prewrite is observed.
        self.host.on_flush_apply(self.engine.clone());

        for cbs in self.cbs.drain(..) {
            cbs.invoke_all(&self.host);
        }
        need_sync
    }

    /// Finishes `Apply`s for the delegate.
    pub fn finish_for(
        &mut self,
        delegate: &mut ApplyDelegate<EK>,
        results: VecDeque<ExecResult<EK::Snapshot>>,
    ) {
        if !delegate.pending_remove {
            delegate.write_apply_state(self.kv_wb_mut());
        }
        self.commit_opt(delegate, false);
        self.apply_res.push(ApplyRes {
            region_id: delegate.region_id(),
            apply_state: delegate.apply_state.clone(),
            exec_res: results,
            metrics: delegate.metrics.clone(),
            applied_index_term: delegate.applied_index_term,
        });
    }

    pub fn delta_bytes(&self) -> u64 {
        self.kv_wb().data_size() as u64 - self.kv_wb_last_bytes
    }

    pub fn delta_keys(&self) -> u64 {
        self.kv_wb().count() as u64 - self.kv_wb_last_keys
    }

    #[inline]
    pub fn kv_wb(&self) -> &W {
        &self.kv_wb
    }

    #[inline]
    pub fn kv_wb_mut(&mut self) -> &mut W {
        &mut self.kv_wb
    }

    /// Flush all pending writes to engines.
    /// If it returns true, all pending writes are persisted in engines.
    pub fn flush(&mut self) -> bool {
        // TODO: this check is too hacky, need to be more verbose and less buggy.
        let t = match self.timer.take() {
            Some(t) => t,
            None => return false,
        };

        // Write to engine
        // raftstore.sync-log = true means we need prevent data loss when power failure.
        // take raft log gc for example, we write kv WAL first, then write raft WAL,
        // if power failure happen, raft WAL may synced to disk, but kv WAL may not.
        // so we use sync-log flag here.
        let is_synced = self.write_to_db();

        if !self.apply_res.is_empty() {
            let apply_res = std::mem::take(&mut self.apply_res);
            self.notifier.notify(apply_res);
        }

        let elapsed = t.elapsed();
        STORE_APPLY_LOG_HISTOGRAM.observe(duration_to_sec(elapsed) as f64);

        slow_log!(
            elapsed,
            "{} handle ready {} committed entries",
            self.tag,
            self.committed_count
        );
        self.committed_count = 0;
        is_synced
    }
}

/// Calls the callback of `cmd` when the Region is removed.
fn notify_region_removed(region_id: u64, peer_id: u64, mut cmd: PendingCmd<impl Snapshot>) {
    debug!(
        "region is removed, notify commands";
        "region_id" => region_id,
        "peer_id" => peer_id,
        "index" => cmd.index,
        "term" => cmd.term
    );
    notify_req_region_removed(region_id, cmd.cb.take().unwrap());
}

pub fn notify_req_region_removed(region_id: u64, cb: Callback<impl Snapshot>) {
    let region_not_found = Error::RegionNotFound(region_id);
    let resp = cmd_resp::new_error(region_not_found);
    cb.invoke_with_response(resp);
}

/// Calls the callback of `cmd` when it can not be processed further.
fn notify_stale_command(
    region_id: u64,
    peer_id: u64,
    term: u64,
    mut cmd: PendingCmd<impl Snapshot>,
) {
    info!(
        "command is stale, skip";
        "region_id" => region_id,
        "peer_id" => peer_id,
        "index" => cmd.index,
        "term" => cmd.term
    );
    notify_stale_req(term, cmd.cb.take().unwrap());
}

pub fn notify_stale_req(term: u64, cb: Callback<impl Snapshot>) {
    let resp = cmd_resp::err_resp(Error::StaleCommand, term);
    cb.invoke_with_response(resp);
}

/// Checks if a write is needed to be issued before handling the command.
fn should_write_to_engine(cmd: &RaftCmdRequest) -> bool {
    if cmd.has_admin_request() {
        match cmd.get_admin_request().get_cmd_type() {
            // ComputeHash require an up to date snapshot.
            AdminCmdType::ComputeHash |
            // Merge needs to get the latest apply index.
            AdminCmdType::CommitMerge |
            AdminCmdType::RollbackMerge => return true,
            _ => {}
        }
    }

    // Some commands may modify keys covered by the current write batch, so we
    // must write the current write batch to the engine first.
    for req in cmd.get_requests() {
        if req.has_delete_range() {
            return true;
        }
        if req.has_ingest_sst() {
            return true;
        }
    }

    false
}

/// Checks if a write has high-latency operation.
fn has_high_latency_operation(cmd: &RaftCmdRequest) -> bool {
    for req in cmd.get_requests() {
        if req.has_delete_range() {
            return true;
        }
        if req.has_ingest_sst() {
            return true;
        }
    }
    false
}

/// Checks if a write is needed to be issued after handling the command.
fn should_sync_log(cmd: &RaftCmdRequest) -> bool {
    if cmd.has_admin_request() {
        if cmd.get_admin_request().get_cmd_type() == AdminCmdType::CompactLog {
            // We do not need to sync WAL before compact log, because this request will send a msg to
            // raft_gc_log thread to delete the entries before this index instead of deleting them in
            // apply thread directly.
            return false;
        }
        return true;
    }

    for req in cmd.get_requests() {
        // After ingest sst, sst files are deleted quickly. As a result,
        // ingest sst command can not be handled again and must be synced.
        // See more in Cleanup worker.
        if req.has_ingest_sst() {
            return true;
        }
    }

    false
}

/// A struct that stores the state related to Merge.
///
/// When executing a `CommitMerge`, the source peer may have not applied
/// to the required index, so the target peer has to abort current execution
/// and wait for it asynchronously.
///
/// When rolling the stack, all states required to recover are stored in
/// this struct.
/// TODO: check whether generator/coroutine is a good choice in this case.
struct WaitSourceMergeState {
    /// A flag that indicates whether the source peer has applied to the required
    /// index. If the source peer is ready, this flag should be set to the region id
    /// of source peer.
    logs_up_to_date: Arc<AtomicU64>,
}

struct YieldState<EK>
where
    EK: KvEngine,
{
    /// All of the entries that need to continue to be applied after
    /// the source peer has applied its logs.
    pending_entries: Vec<Entry>,
    /// All of messages that need to continue to be handled after
    /// the source peer has applied its logs and pending entries
    /// are all handled.
    pending_msgs: Vec<Msg<EK>>,
}

impl<EK> Debug for YieldState<EK>
where
    EK: KvEngine,
{
    fn fmt(&self, f: &mut fmt::Formatter<'_>) -> fmt::Result {
        f.debug_struct("YieldState")
            .field("pending_entries", &self.pending_entries.len())
            .field("pending_msgs", &self.pending_msgs.len())
            .finish()
    }
}

impl Debug for WaitSourceMergeState {
    fn fmt(&self, f: &mut fmt::Formatter<'_>) -> fmt::Result {
        f.debug_struct("WaitSourceMergeState")
            .field("logs_up_to_date", &self.logs_up_to_date)
            .finish()
    }
}

#[derive(Debug, Clone)]
pub struct NewSplitPeer {
    pub peer_id: u64,
    // `None` => success,
    // `Some(s)` => fail due to `s`.
    pub result: Option<String>,
}

/// The apply delegate of a Region which is responsible for handling committed
/// raft log entries of a Region.
///
/// `Apply` is a term of Raft, which means executing the actual commands.
/// In Raft, once some log entries are committed, for every peer of the Raft
/// group will apply the logs one by one. For write commands, it does write or
/// delete to local engine; for admin commands, it does some meta change of the
/// Raft group.
///
/// `Delegate` is just a structure to congregate all apply related fields of a
/// Region. The apply worker receives all the apply tasks of different Regions
/// located at this store, and it will get the corresponding apply delegate to
/// handle the apply task to make the code logic more clear.
#[derive(Debug)]
pub struct ApplyDelegate<EK>
where
    EK: KvEngine,
{
    /// The ID of the peer.
    id: u64,
    /// The term of the Region.
    term: u64,
    /// The Region information of the peer.
    region: Region,
    /// Peer_tag, "[region region_id] peer_id".
    tag: String,

    /// If the delegate should be stopped from polling.
    /// A delegate can be stopped in conf change, merge or requested by destroy message.
    stopped: bool,
    /// The start time of the current round to execute commands.
    handle_start: Option<Instant>,
    /// Set to true when removing itself because of `ConfChangeType::RemoveNode`, and then
    /// any following committed logs in same Ready should be applied failed.
    pending_remove: bool,

    /// The commands waiting to be committed and applied
    pending_cmds: PendingCmdQueue<EK::Snapshot>,
    /// The counter of pending request snapshots. See more in `Peer`.
    pending_request_snapshot_count: Arc<AtomicUsize>,

    /// Indicates the peer is in merging, if that compact log won't be performed.
    is_merging: bool,
    /// Records the epoch version after the last merge.
    last_merge_version: u64,
    yield_state: Option<YieldState<EK>>,
    /// A temporary state that keeps track of the progress of the source peer state when
    /// CommitMerge is unable to be executed.
    wait_merge_state: Option<WaitSourceMergeState>,
    // ID of last region that reports ready.
    ready_source_region_id: u64,

    /// TiKV writes apply_state to KV RocksDB, in one write batch together with kv data.
    ///
    /// If we write it to Raft RocksDB, apply_state and kv data (Put, Delete) are in
    /// separate WAL file. When power failure, for current raft log, apply_index may synced
    /// to file, but KV data may not synced to file, so we will lose data.
    apply_state: RaftApplyState,
    /// The term of the raft log at applied index.
    applied_index_term: u64,
    /// The latest synced apply index.
    last_sync_apply_index: u64,

    /// Info about cmd observer.
    observe_cmd: ObserveCmd,

    /// The local metrics, and it will be flushed periodically.
    metrics: ApplyMetrics,

    /// Priority in batch system. When applying some commands which have high latency,
    /// we decrease the priority of current fsm to reduce the impact on other normal commands.
    priority: Priority,
}

impl<EK> ApplyDelegate<EK>
where
    EK: KvEngine,
{
    fn from_registration(reg: Registration) -> ApplyDelegate<EK> {
        ApplyDelegate {
            id: reg.id,
            tag: format!("[region {}] {}", reg.region.get_id(), reg.id),
            region: reg.region,
            pending_remove: false,
            last_sync_apply_index: reg.apply_state.get_applied_index(),
            apply_state: reg.apply_state,
            applied_index_term: reg.applied_index_term,
            term: reg.term,
            stopped: false,
            handle_start: None,
            ready_source_region_id: 0,
            yield_state: None,
            wait_merge_state: None,
            is_merging: reg.is_merging,
            pending_cmds: PendingCmdQueue::new(),
            metrics: Default::default(),
            last_merge_version: 0,
            pending_request_snapshot_count: reg.pending_request_snapshot_count,
<<<<<<< HEAD
            observe_cmd: ObserveCmd::default(),
=======
            observe_cmd: None,
            priority: Priority::Normal,
>>>>>>> 5305c108
        }
    }

    pub fn region_id(&self) -> u64 {
        self.region.get_id()
    }

    pub fn id(&self) -> u64 {
        self.id
    }

    /// Handles all the committed_entries, namely, applies the committed entries.
    fn handle_raft_committed_entries<W: WriteBatch<EK>>(
        &mut self,
        apply_ctx: &mut ApplyContext<EK, W>,
        mut committed_entries_drainer: Drain<Entry>,
    ) {
        if committed_entries_drainer.len() == 0 {
            return;
        }
        apply_ctx.prepare_for(self);
        // If we send multiple ConfChange commands, only first one will be proposed correctly,
        // others will be saved as a normal entry with no data, so we must re-propose these
        // commands again.
        apply_ctx.committed_count += committed_entries_drainer.len();
        let mut results = VecDeque::new();
        while let Some(entry) = committed_entries_drainer.next() {
            if self.pending_remove {
                // This peer is about to be destroyed, skip everything.
                break;
            }

            let expect_index = self.apply_state.get_applied_index() + 1;
            if expect_index != entry.get_index() {
                panic!(
                    "{} expect index {}, but got {}",
                    self.tag,
                    expect_index,
                    entry.get_index()
                );
            }

            // NOTE: before v5.0, `EntryType::EntryConfChangeV2` entry is handled by `unimplemented!()`,
            // which can break compatibility (i.e. old version tikv running on data written by new version tikv),
            // but PD will reject old version tikv join the cluster, so this should not happen.
            let res = match entry.get_entry_type() {
                EntryType::EntryNormal => self.handle_raft_entry_normal(apply_ctx, &entry),
                EntryType::EntryConfChange | EntryType::EntryConfChangeV2 => {
                    self.handle_raft_entry_conf_change(apply_ctx, &entry)
                }
            };

            match res {
                ApplyResult::None => {}
                ApplyResult::Res(res) => results.push_back(res),
                ApplyResult::Yield | ApplyResult::WaitMergeSource(_) => {
                    // Both cancel and merge will yield current processing.
                    apply_ctx.committed_count -= committed_entries_drainer.len() + 1;
                    let mut pending_entries =
                        Vec::with_capacity(committed_entries_drainer.len() + 1);
                    // Note that current entry is skipped when yield.
                    pending_entries.push(entry);
                    pending_entries.extend(committed_entries_drainer);
                    apply_ctx.finish_for(self, results);
                    self.yield_state = Some(YieldState {
                        pending_entries,
                        pending_msgs: Vec::default(),
                    });
                    if let ApplyResult::WaitMergeSource(logs_up_to_date) = res {
                        self.wait_merge_state = Some(WaitSourceMergeState { logs_up_to_date });
                    }
                    return;
                }
            }
        }
        apply_ctx.finish_for(self, results);

        if self.pending_remove {
            self.destroy(apply_ctx);
        }
    }

    fn update_metrics<W: WriteBatch<EK>>(&mut self, apply_ctx: &ApplyContext<EK, W>) {
        self.metrics.written_bytes += apply_ctx.delta_bytes();
        self.metrics.written_keys += apply_ctx.delta_keys();
    }

    fn write_apply_state<W: WriteBatch<EK>>(&self, wb: &mut W) {
        wb.put_msg_cf(
            CF_RAFT,
            &keys::apply_state_key(self.region.get_id()),
            &self.apply_state,
        )
        .unwrap_or_else(|e| {
            panic!(
                "{} failed to save apply state to write batch, error: {:?}",
                self.tag, e
            );
        });
    }

    fn handle_raft_entry_normal<W: WriteBatch<EK>>(
        &mut self,
        apply_ctx: &mut ApplyContext<EK, W>,
        entry: &Entry,
    ) -> ApplyResult<EK::Snapshot> {
        fail_point!("yield_apply_1000", self.region_id() == 1000, |_| {
            ApplyResult::Yield
        });

        let index = entry.get_index();
        let term = entry.get_term();
        let data = entry.get_data();

        if !data.is_empty() {
            let cmd = util::parse_data_at(data, index, &self.tag);

            if apply_ctx.yield_high_latency_operation && has_high_latency_operation(&cmd) {
                self.priority = Priority::Low;
                if apply_ctx.priority != Priority::Low {
                    apply_ctx.commit(self);
                    return ApplyResult::Yield;
                }
            }
            if should_write_to_engine(&cmd) || apply_ctx.kv_wb().should_write_to_engine() {
                apply_ctx.commit(self);
                if let Some(start) = self.handle_start.as_ref() {
                    if start.elapsed() >= apply_ctx.yield_duration {
                        return ApplyResult::Yield;
                    }
                }
            }

            return self.process_raft_cmd(apply_ctx, index, term, cmd);
        }
        // TOOD(cdc): should we observe empty cmd, aka leader change?

        self.apply_state.set_applied_index(index);
        self.applied_index_term = term;
        assert!(term > 0);

        // 1. When a peer become leader, it will send an empty entry.
        // 2. When a leader tries to read index during transferring leader,
        //    it will also propose an empty entry. But that entry will not contain
        //    any associated callback. So no need to clear callback.
        while let Some(mut cmd) = self.pending_cmds.pop_normal(std::u64::MAX, term - 1) {
            apply_ctx.cbs.last_mut().unwrap().push(
                cmd.cb.take(),
                Cmd::new(
                    cmd.index,
                    RaftCmdRequest::default(),
                    cmd_resp::err_resp(Error::StaleCommand, term),
                ),
            );
        }
        ApplyResult::None
    }

    fn handle_raft_entry_conf_change<W: WriteBatch<EK>>(
        &mut self,
        apply_ctx: &mut ApplyContext<EK, W>,
        entry: &Entry,
    ) -> ApplyResult<EK::Snapshot> {
        // Although conf change can't yield in normal case, it is convenient to
        // simulate yield before applying a conf change log.
        fail_point!("yield_apply_conf_change_3", self.id() == 3, |_| {
            ApplyResult::Yield
        });
        let (index, term) = (entry.get_index(), entry.get_term());
        let conf_change: ConfChangeV2 = match entry.get_entry_type() {
            EntryType::EntryConfChange => {
                let conf_change: ConfChange =
                    util::parse_data_at(entry.get_data(), index, &self.tag);
                conf_change.into_v2()
            }
            EntryType::EntryConfChangeV2 => util::parse_data_at(entry.get_data(), index, &self.tag),
            _ => unreachable!(),
        };
        let cmd = util::parse_data_at(conf_change.get_context(), index, &self.tag);
        match self.process_raft_cmd(apply_ctx, index, term, cmd) {
            ApplyResult::None => {
                // If failed, tell Raft that the `ConfChange` was aborted.
                ApplyResult::Res(ExecResult::ChangePeer(Default::default()))
            }
            ApplyResult::Res(mut res) => {
                if let ExecResult::ChangePeer(ref mut cp) = res {
                    cp.conf_change = conf_change;
                } else {
                    panic!(
                        "{} unexpected result {:?} for conf change {:?} at {}",
                        self.tag, res, conf_change, index
                    );
                }
                ApplyResult::Res(res)
            }
            ApplyResult::Yield | ApplyResult::WaitMergeSource(_) => unreachable!(),
        }
    }

    fn find_pending(
        &mut self,
        index: u64,
        term: u64,
        is_conf_change: bool,
    ) -> Option<Callback<EK::Snapshot>> {
        let (region_id, peer_id) = (self.region_id(), self.id());
        if is_conf_change {
            if let Some(mut cmd) = self.pending_cmds.take_conf_change() {
                if cmd.index == index && cmd.term == term {
                    return Some(cmd.cb.take().unwrap());
                } else {
                    notify_stale_command(region_id, peer_id, self.term, cmd);
                }
            }
            return None;
        }
        while let Some(mut head) = self.pending_cmds.pop_normal(index, term) {
            if head.term == term {
                if head.index == index {
                    return Some(head.cb.take().unwrap());
                } else {
                    panic!(
                        "{} unexpected callback at term {}, found index {}, expected {}",
                        self.tag, term, head.index, index
                    );
                }
            } else {
                // Because of the lack of original RaftCmdRequest, we skip calling
                // coprocessor here.
                notify_stale_command(region_id, peer_id, self.term, head);
            }
        }
        None
    }

    fn process_raft_cmd<W: WriteBatch<EK>>(
        &mut self,
        apply_ctx: &mut ApplyContext<EK, W>,
        index: u64,
        term: u64,
        cmd: RaftCmdRequest,
    ) -> ApplyResult<EK::Snapshot> {
        if index == 0 {
            panic!(
                "{} processing raft command needs a none zero index",
                self.tag
            );
        }

        // Set sync log hint if the cmd requires so.
        apply_ctx.sync_log_hint |= should_sync_log(&cmd);

        apply_ctx.host.pre_apply(&self.region, &cmd);
        let (mut resp, exec_result) = self.apply_raft_cmd(apply_ctx, index, term, &cmd);
        if let ApplyResult::WaitMergeSource(_) = exec_result {
            return exec_result;
        }

        debug!(
            "applied command";
            "region_id" => self.region_id(),
            "peer_id" => self.id(),
            "index" => index
        );

        // TODO: if we have exec_result, maybe we should return this callback too. Outer
        // store will call it after handing exec result.
        cmd_resp::bind_term(&mut resp, self.term);
        let cmd_cb = self.find_pending(index, term, is_conf_change_cmd(&cmd));
        let cmd = Cmd::new(index, cmd, resp);
        apply_ctx.host.on_apply_cmd(
            self.observe_cmd.cdc_id,
            self.observe_cmd.rts_id,
            self.region_id(),
            cmd.clone(),
        );

        apply_ctx.cbs.last_mut().unwrap().push(cmd_cb, cmd);

        exec_result
    }

    /// Applies raft command.
    ///
    /// An apply operation can fail in the following situations:
    ///   1. it encounters an error that will occur on all stores, it can continue
    /// applying next entry safely, like epoch not match for example;
    ///   2. it encounters an error that may not occur on all stores, in this case
    /// we should try to apply the entry again or panic. Considering that this
    /// usually due to disk operation fail, which is rare, so just panic is ok.
    fn apply_raft_cmd<W: WriteBatch<EK>>(
        &mut self,
        ctx: &mut ApplyContext<EK, W>,
        index: u64,
        term: u64,
        req: &RaftCmdRequest,
    ) -> (RaftCmdResponse, ApplyResult<EK::Snapshot>) {
        // if pending remove, apply should be aborted already.
        assert!(!self.pending_remove);

        ctx.exec_ctx = Some(self.new_ctx(index, term));
        ctx.kv_wb_mut().set_save_point();
        let mut origin_epoch = None;
        let (resp, exec_result) = match self.exec_raft_cmd(ctx, &req) {
            Ok(a) => {
                ctx.kv_wb_mut().pop_save_point().unwrap();
                if req.has_admin_request() {
                    origin_epoch = Some(self.region.get_region_epoch().clone());
                }
                a
            }
            Err(e) => {
                // clear dirty values.
                ctx.kv_wb_mut().rollback_to_save_point().unwrap();
                match e {
                    Error::EpochNotMatch(..) => debug!(
                        "epoch not match";
                        "region_id" => self.region_id(),
                        "peer_id" => self.id(),
                        "err" => ?e
                    ),
                    _ => error!(?e;
                        "execute raft command";
                        "region_id" => self.region_id(),
                        "peer_id" => self.id(),
                    ),
                }
                (cmd_resp::new_error(e), ApplyResult::None)
            }
        };
        if let ApplyResult::WaitMergeSource(_) = exec_result {
            return (resp, exec_result);
        }

        let mut exec_ctx = ctx.exec_ctx.take().unwrap();
        exec_ctx.apply_state.set_applied_index(index);

        self.apply_state = exec_ctx.apply_state;
        self.applied_index_term = term;

        if let ApplyResult::Res(ref exec_result) = exec_result {
            match *exec_result {
                ExecResult::ChangePeer(ref cp) => {
                    self.region = cp.region.clone();
                }
                ExecResult::ComputeHash { .. }
                | ExecResult::VerifyHash { .. }
                | ExecResult::CompactLog { .. }
                | ExecResult::DeleteRange { .. }
                | ExecResult::IngestSst { .. } => {}
                ExecResult::SplitRegion { ref derived, .. } => {
                    self.region = derived.clone();
                    self.metrics.size_diff_hint = 0;
                    self.metrics.delete_keys_hint = 0;
                }
                ExecResult::PrepareMerge { ref region, .. } => {
                    self.region = region.clone();
                    self.is_merging = true;
                }
                ExecResult::CommitMerge { ref region, .. } => {
                    self.region = region.clone();
                    self.last_merge_version = region.get_region_epoch().get_version();
                }
                ExecResult::RollbackMerge { ref region, .. } => {
                    self.region = region.clone();
                    self.is_merging = false;
                }
            }
        }
        if let Some(epoch) = origin_epoch {
            let cmd_type = req.get_admin_request().get_cmd_type();
            let epoch_state = *ADMIN_CMD_EPOCH_MAP.get(&cmd_type).unwrap();
            // The chenge-epoch behavior **MUST BE** equal to the settings in `ADMIN_CMD_EPOCH_MAP`
            if (epoch_state.change_ver
                && epoch.get_version() == self.region.get_region_epoch().get_version())
                || (epoch_state.change_conf_ver
                    && epoch.get_conf_ver() == self.region.get_region_epoch().get_conf_ver())
            {
                panic!(
                    "{} apply admin cmd {:?} but epoch change is not expected, epoch state {:?}, before {:?}, after {:?}",
                    self.tag,
                    req,
                    epoch_state,
                    epoch,
                    self.region.get_region_epoch()
                );
            }
        }

        (resp, exec_result)
    }

    fn destroy<W: WriteBatch<EK>>(&mut self, apply_ctx: &mut ApplyContext<EK, W>) {
        self.stopped = true;
        apply_ctx.router.close(self.region_id());
        for cmd in self.pending_cmds.normals.drain(..) {
            notify_region_removed(self.region.get_id(), self.id, cmd);
        }
        if let Some(cmd) = self.pending_cmds.conf_change.take() {
            notify_region_removed(self.region.get_id(), self.id, cmd);
        }
    }

    fn clear_all_commands_as_stale(&mut self) {
        let (region_id, peer_id) = (self.region_id(), self.id());
        for cmd in self.pending_cmds.normals.drain(..) {
            notify_stale_command(region_id, peer_id, self.term, cmd);
        }
        if let Some(cmd) = self.pending_cmds.conf_change.take() {
            notify_stale_command(region_id, peer_id, self.term, cmd);
        }
    }

    fn new_ctx(&self, index: u64, term: u64) -> ExecContext {
        ExecContext::new(self.apply_state.clone(), index, term)
    }
}

impl<EK> ApplyDelegate<EK>
where
    EK: KvEngine,
{
    // Only errors that will also occur on all other stores should be returned.
    fn exec_raft_cmd<W: WriteBatch<EK>>(
        &mut self,
        ctx: &mut ApplyContext<EK, W>,
        req: &RaftCmdRequest,
    ) -> Result<(RaftCmdResponse, ApplyResult<EK::Snapshot>)> {
        // Include region for epoch not match after merge may cause key not in range.
        let include_region =
            req.get_header().get_region_epoch().get_version() >= self.last_merge_version;
        check_region_epoch(req, &self.region, include_region)?;
        if req.has_admin_request() {
            self.exec_admin_cmd(ctx, req)
        } else {
            self.exec_write_cmd(ctx, req)
        }
    }

    fn exec_admin_cmd<W: WriteBatch<EK>>(
        &mut self,
        ctx: &mut ApplyContext<EK, W>,
        req: &RaftCmdRequest,
    ) -> Result<(RaftCmdResponse, ApplyResult<EK::Snapshot>)> {
        let request = req.get_admin_request();
        let cmd_type = request.get_cmd_type();
        if cmd_type != AdminCmdType::CompactLog && cmd_type != AdminCmdType::CommitMerge {
            info!(
                "execute admin command";
                "region_id" => self.region_id(),
                "peer_id" => self.id(),
                "term" => ctx.exec_ctx.as_ref().unwrap().term,
                "index" => ctx.exec_ctx.as_ref().unwrap().index,
                "command" => ?request,
            );
        }

        let (mut response, exec_result) = match cmd_type {
            AdminCmdType::ChangePeer => self.exec_change_peer(ctx, request),
            AdminCmdType::ChangePeerV2 => self.exec_change_peer_v2(ctx, request),
            AdminCmdType::Split => self.exec_split(ctx, request),
            AdminCmdType::BatchSplit => self.exec_batch_split(ctx, request),
            AdminCmdType::CompactLog => self.exec_compact_log(ctx, request),
            AdminCmdType::TransferLeader => Err(box_err!("transfer leader won't exec")),
            AdminCmdType::ComputeHash => self.exec_compute_hash(ctx, request),
            AdminCmdType::VerifyHash => self.exec_verify_hash(ctx, request),
            // TODO: is it backward compatible to add new cmd_type?
            AdminCmdType::PrepareMerge => self.exec_prepare_merge(ctx, request),
            AdminCmdType::CommitMerge => self.exec_commit_merge(ctx, request),
            AdminCmdType::RollbackMerge => self.exec_rollback_merge(ctx, request),
            AdminCmdType::InvalidAdmin => Err(box_err!("unsupported admin command type")),
        }?;
        response.set_cmd_type(cmd_type);

        let mut resp = RaftCmdResponse::default();
        if !req.get_header().get_uuid().is_empty() {
            let uuid = req.get_header().get_uuid().to_vec();
            resp.mut_header().set_uuid(uuid);
        }
        resp.set_admin_response(response);
        Ok((resp, exec_result))
    }

    fn exec_write_cmd<W: WriteBatch<EK>>(
        &mut self,
        ctx: &mut ApplyContext<EK, W>,
        req: &RaftCmdRequest,
    ) -> Result<(RaftCmdResponse, ApplyResult<EK::Snapshot>)> {
        fail_point!(
            "on_apply_write_cmd",
            cfg!(release) || self.id() == 3,
            |_| {
                unimplemented!();
            }
        );

        let requests = req.get_requests();
        let mut responses = Vec::with_capacity(requests.len());

        let mut ranges = vec![];
        let mut ssts = vec![];
        for req in requests {
            let cmd_type = req.get_cmd_type();
            let mut resp = match cmd_type {
                CmdType::Put => self.handle_put(ctx.kv_wb_mut(), req),
                CmdType::Delete => self.handle_delete(ctx.kv_wb_mut(), req),
                CmdType::DeleteRange => {
                    assert!(ctx.kv_wb.is_empty());
                    self.handle_delete_range(&ctx.engine, req, &mut ranges, ctx.use_delete_range)
                }
                CmdType::IngestSst => {
                    assert!(ctx.kv_wb.is_empty());
                    self.handle_ingest_sst(&ctx.importer, &ctx.engine, req, &mut ssts)
                }
                // Readonly commands are handled in raftstore directly.
                // Don't panic here in case there are old entries need to be applied.
                // It's also safe to skip them here, because a restart must have happened,
                // hence there is no callback to be called.
                CmdType::Snap | CmdType::Get => {
                    warn!(
                        "skip readonly command";
                        "region_id" => self.region_id(),
                        "peer_id" => self.id(),
                        "command" => ?req,
                    );
                    continue;
                }
                CmdType::Prewrite | CmdType::Invalid | CmdType::ReadIndex => {
                    Err(box_err!("invalid cmd type, message maybe corrupted"))
                }
            }?;

            resp.set_cmd_type(cmd_type);

            responses.push(resp);
        }

        let mut resp = RaftCmdResponse::default();
        if !req.get_header().get_uuid().is_empty() {
            let uuid = req.get_header().get_uuid().to_vec();
            resp.mut_header().set_uuid(uuid);
        }
        resp.set_responses(responses.into());

        assert!(ranges.is_empty() || ssts.is_empty());
        let exec_res = if !ranges.is_empty() {
            ApplyResult::Res(ExecResult::DeleteRange { ranges })
        } else if !ssts.is_empty() {
            #[cfg(feature = "failpoints")]
            {
                let mut dont_delete_ingested_sst_fp = || {
                    fail_point!("dont_delete_ingested_sst", |_| {
                        ssts.clear();
                    });
                };
                dont_delete_ingested_sst_fp();
            }
            ctx.delete_ssts.append(&mut ssts.clone());
            ApplyResult::Res(ExecResult::IngestSst { ssts })
        } else {
            ApplyResult::None
        };

        Ok((resp, exec_res))
    }
}

// Write commands related.
impl<EK> ApplyDelegate<EK>
where
    EK: KvEngine,
{
    fn handle_put<W: WriteBatch<EK>>(&mut self, wb: &mut W, req: &Request) -> Result<Response> {
        let (key, value) = (req.get_put().get_key(), req.get_put().get_value());
        // region key range has no data prefix, so we must use origin key to check.
        util::check_key_in_region(key, &self.region)?;

        let resp = Response::default();
        let key = keys::data_key(key);
        self.metrics.size_diff_hint += key.len() as i64;
        self.metrics.size_diff_hint += value.len() as i64;
        if !req.get_put().get_cf().is_empty() {
            let cf = req.get_put().get_cf();
            // TODO: don't allow write preseved cfs.
            if cf == CF_LOCK {
                self.metrics.lock_cf_written_bytes += key.len() as u64;
                self.metrics.lock_cf_written_bytes += value.len() as u64;
            }
            // TODO: check whether cf exists or not.
            wb.put_cf(cf, &key, value).unwrap_or_else(|e| {
                panic!(
                    "{} failed to write ({}, {}) to cf {}: {:?}",
                    self.tag,
                    log_wrappers::Value::key(&key),
                    log_wrappers::Value::value(&value),
                    cf,
                    e
                )
            });
        } else {
            wb.put(&key, value).unwrap_or_else(|e| {
                panic!(
                    "{} failed to write ({}, {}): {:?}",
                    self.tag,
                    log_wrappers::Value::key(&key),
                    log_wrappers::Value::value(&value),
                    e
                );
            });
        }
        Ok(resp)
    }

    fn handle_delete<W: WriteBatch<EK>>(&mut self, wb: &mut W, req: &Request) -> Result<Response> {
        let key = req.get_delete().get_key();
        // region key range has no data prefix, so we must use origin key to check.
        util::check_key_in_region(key, &self.region)?;

        let key = keys::data_key(key);
        // since size_diff_hint is not accurate, so we just skip calculate the value size.
        self.metrics.size_diff_hint -= key.len() as i64;
        let resp = Response::default();
        if !req.get_delete().get_cf().is_empty() {
            let cf = req.get_delete().get_cf();
            // TODO: check whether cf exists or not.
            wb.delete_cf(cf, &key).unwrap_or_else(|e| {
                panic!(
                    "{} failed to delete {}: {}",
                    self.tag,
                    log_wrappers::Value::key(&key),
                    e
                )
            });

            if cf == CF_LOCK {
                // delete is a kind of write for RocksDB.
                self.metrics.lock_cf_written_bytes += key.len() as u64;
            } else {
                self.metrics.delete_keys_hint += 1;
            }
        } else {
            wb.delete(&key).unwrap_or_else(|e| {
                panic!(
                    "{} failed to delete {}: {}",
                    self.tag,
                    log_wrappers::Value::key(&key),
                    e
                )
            });
            self.metrics.delete_keys_hint += 1;
        }

        Ok(resp)
    }

    fn handle_delete_range(
        &mut self,
        engine: &EK,
        req: &Request,
        ranges: &mut Vec<Range>,
        use_delete_range: bool,
    ) -> Result<Response> {
        let s_key = req.get_delete_range().get_start_key();
        let e_key = req.get_delete_range().get_end_key();
        let notify_only = req.get_delete_range().get_notify_only();
        if !e_key.is_empty() && s_key >= e_key {
            return Err(box_err!(
                "invalid delete range command, start_key: {:?}, end_key: {:?}",
                s_key,
                e_key
            ));
        }
        // region key range has no data prefix, so we must use origin key to check.
        util::check_key_in_region(s_key, &self.region)?;
        let end_key = keys::data_end_key(e_key);
        let region_end_key = keys::data_end_key(self.region.get_end_key());
        if end_key > region_end_key {
            return Err(Error::KeyNotInRegion(e_key.to_vec(), self.region.clone()));
        }

        let resp = Response::default();
        let mut cf = req.get_delete_range().get_cf();
        if cf.is_empty() {
            cf = CF_DEFAULT;
        }
        if !ALL_CFS.iter().any(|x| *x == cf) {
            return Err(box_err!("invalid delete range command, cf: {:?}", cf));
        }

        let start_key = keys::data_key(s_key);
        // Use delete_files_in_range to drop as many sst files as possible, this
        // is a way to reclaim disk space quickly after drop a table/index.
        if !notify_only {
            let range = vec![EngineRange::new(&start_key, &end_key)];
            let fail_f = |e: engine_traits::Error, strategy: DeleteStrategy| {
                panic!(
                    "{} failed to delete {:?} in ranges [{}, {}): {:?}",
                    self.tag,
                    strategy,
                    &log_wrappers::Value::key(&start_key),
                    &log_wrappers::Value::key(&end_key),
                    e
                )
            };
            engine
                .delete_ranges_cf(cf, DeleteStrategy::DeleteFiles, &range)
                .unwrap_or_else(|e| fail_f(e, DeleteStrategy::DeleteFiles));

            let strategy = if use_delete_range {
                DeleteStrategy::DeleteByRange
            } else {
                DeleteStrategy::DeleteByKey
            };
            // Delete all remaining keys.
            engine
                .delete_ranges_cf(cf, strategy.clone(), &range)
                .unwrap_or_else(move |e| fail_f(e, strategy));
            engine
                .delete_ranges_cf(cf, DeleteStrategy::DeleteBlobs, &range)
                .unwrap_or_else(move |e| fail_f(e, DeleteStrategy::DeleteBlobs));
        }

        // TODO: Should this be executed when `notify_only` is set?
        ranges.push(Range::new(cf.to_owned(), start_key, end_key));

        Ok(resp)
    }

    fn handle_ingest_sst(
        &mut self,
        importer: &Arc<SSTImporter>,
        engine: &EK,
        req: &Request,
        ssts: &mut Vec<SSTMetaInfo>,
    ) -> Result<Response> {
        let sst = req.get_ingest_sst().get_sst();

        if let Err(e) = check_sst_for_ingestion(sst, &self.region) {
            error!(?e;
                 "ingest fail";
                 "region_id" => self.region_id(),
                 "peer_id" => self.id(),
                 "sst" => ?sst,
                 "region" => ?&self.region,
            );
            // This file is not valid, we can delete it here.
            let _ = importer.delete(sst);
            return Err(e);
        }

        match importer.ingest(sst, engine) {
            Ok(meta_info) => ssts.push(meta_info),
            Err(e) => {
                // If this failed, it means that the file is corrupted or something
                // is wrong with the engine, but we can do nothing about that.
                panic!("{} ingest {:?}: {:?}", self.tag, sst, e);
            }
        };
        Ok(Response::default())
    }
}

mod confchange_cmd_metric {
    use super::*;

    fn write_metric(cct: ConfChangeType, kind: &str) {
        let metric = match cct {
            ConfChangeType::AddNode => "add_peer",
            ConfChangeType::RemoveNode => "remove_peer",
            ConfChangeType::AddLearnerNode => "add_learner",
        };
        PEER_ADMIN_CMD_COUNTER_VEC
            .with_label_values(&[metric, kind])
            .inc();
    }

    pub fn inc_all(cct: ConfChangeType) {
        write_metric(cct, "all")
    }

    pub fn inc_success(cct: ConfChangeType) {
        write_metric(cct, "success")
    }
}

// Admin commands related.
impl<EK> ApplyDelegate<EK>
where
    EK: KvEngine,
{
    fn exec_change_peer<W: WriteBatch<EK>>(
        &mut self,
        ctx: &mut ApplyContext<EK, W>,
        request: &AdminRequest,
    ) -> Result<(AdminResponse, ApplyResult<EK::Snapshot>)> {
        assert!(request.has_change_peer());
        let request = request.get_change_peer();
        let peer = request.get_peer();
        let store_id = peer.get_store_id();
        let change_type = request.get_change_type();
        let mut region = self.region.clone();

        fail_point!(
            "apply_on_conf_change_1_3_1",
            (self.id == 1 || self.id == 3) && self.region_id() == 1,
            |_| panic!("should not use return")
        );
        fail_point!(
            "apply_on_conf_change_3_1",
            self.id == 3 && self.region_id() == 1,
            |_| panic!("should not use return")
        );
        fail_point!(
            "apply_on_conf_change_all_1",
            self.region_id() == 1,
            |_| panic!("should not use return")
        );
        info!(
            "exec ConfChange";
            "region_id" => self.region_id(),
            "peer_id" => self.id(),
            "type" => util::conf_change_type_str(change_type),
            "epoch" => ?region.get_region_epoch(),
        );

        // TODO: we should need more check, like peer validation, duplicated id, etc.
        let conf_ver = region.get_region_epoch().get_conf_ver() + 1;
        region.mut_region_epoch().set_conf_ver(conf_ver);

        match change_type {
            ConfChangeType::AddNode => {
                let add_ndoe_fp = || {
                    fail_point!(
                        "apply_on_add_node_1_2",
                        self.id == 2 && self.region_id() == 1,
                        |_| {}
                    )
                };
                add_ndoe_fp();

                PEER_ADMIN_CMD_COUNTER_VEC
                    .with_label_values(&["add_peer", "all"])
                    .inc();

                let mut exists = false;
                if let Some(p) = util::find_peer_mut(&mut region, store_id) {
                    exists = true;
                    if !is_learner(p) || p.get_id() != peer.get_id() {
                        error!(
                            "can't add duplicated peer";
                            "region_id" => self.region_id(),
                            "peer_id" => self.id(),
                            "peer" => ?peer,
                            "region" => ?&self.region
                        );
                        return Err(box_err!(
                            "can't add duplicated peer {:?} to region {:?}",
                            peer,
                            self.region
                        ));
                    } else {
                        p.set_role(PeerRole::Voter);
                    }
                }
                if !exists {
                    // TODO: Do we allow adding peer in same node?
                    region.mut_peers().push(peer.clone());
                }

                PEER_ADMIN_CMD_COUNTER_VEC
                    .with_label_values(&["add_peer", "success"])
                    .inc();
                info!(
                    "add peer successfully";
                    "region_id" => self.region_id(),
                    "peer_id" => self.id(),
                    "peer" => ?peer,
                    "region" => ?&self.region
                );
            }
            ConfChangeType::RemoveNode => {
                PEER_ADMIN_CMD_COUNTER_VEC
                    .with_label_values(&["remove_peer", "all"])
                    .inc();

                if let Some(p) = util::remove_peer(&mut region, store_id) {
                    // Considering `is_learner` flag in `Peer` here is by design.
                    if &p != peer {
                        error!(
                            "ignore remove unmatched peer";
                            "region_id" => self.region_id(),
                            "peer_id" => self.id(),
                            "expect_peer" => ?peer,
                            "get_peeer" => ?p
                        );
                        return Err(box_err!(
                            "remove unmatched peer: expect: {:?}, get {:?}, ignore",
                            peer,
                            p
                        ));
                    }
                    if self.id == peer.get_id() {
                        // Remove ourself, we will destroy all region data later.
                        // So we need not to apply following logs.
                        self.stopped = true;
                        self.pending_remove = true;
                    }
                } else {
                    error!(
                        "remove missing peer";
                        "region_id" => self.region_id(),
                        "peer_id" => self.id(),
                        "peer" => ?peer,
                        "region" => ?&self.region
                    );
                    return Err(box_err!(
                        "remove missing peer {:?} from region {:?}",
                        peer,
                        self.region
                    ));
                }

                PEER_ADMIN_CMD_COUNTER_VEC
                    .with_label_values(&["remove_peer", "success"])
                    .inc();
                info!(
                    "remove peer successfully";
                    "region_id" => self.region_id(),
                    "peer_id" => self.id(),
                    "peer" => ?peer,
                    "region" => ?&self.region
                );
            }
            ConfChangeType::AddLearnerNode => {
                PEER_ADMIN_CMD_COUNTER_VEC
                    .with_label_values(&["add_learner", "all"])
                    .inc();

                if util::find_peer(&region, store_id).is_some() {
                    error!(
                        "can't add duplicated learner";
                        "region_id" => self.region_id(),
                        "peer_id" => self.id(),
                        "peer" => ?peer,
                        "region" => ?&self.region
                    );
                    return Err(box_err!(
                        "can't add duplicated learner {:?} to region {:?}",
                        peer,
                        self.region
                    ));
                }
                region.mut_peers().push(peer.clone());

                PEER_ADMIN_CMD_COUNTER_VEC
                    .with_label_values(&["add_learner", "success"])
                    .inc();
                info!(
                    "add learner successfully";
                    "region_id" => self.region_id(),
                    "peer_id" => self.id(),
                    "peer" => ?peer,
                    "region" => ?&self.region
                );
            }
        }

        let state = if self.pending_remove {
            PeerState::Tombstone
        } else {
            PeerState::Normal
        };
        if let Err(e) = write_peer_state(ctx.kv_wb_mut(), &region, state, None) {
            panic!("{} failed to update region state: {:?}", self.tag, e);
        }

        let mut resp = AdminResponse::default();
        resp.mut_change_peer().set_region(region.clone());

        Ok((
            resp,
            ApplyResult::Res(ExecResult::ChangePeer(ChangePeer {
                index: ctx.exec_ctx.as_ref().unwrap().index,
                conf_change: Default::default(),
                changes: vec![request.clone()],
                region,
            })),
        ))
    }

    fn exec_change_peer_v2<W: WriteBatch<EK>>(
        &mut self,
        ctx: &mut ApplyContext<EK, W>,
        request: &AdminRequest,
    ) -> Result<(AdminResponse, ApplyResult<EK::Snapshot>)> {
        assert!(request.has_change_peer_v2());
        let changes = request.get_change_peer_v2().get_change_peers().to_vec();

        info!(
            "exec ConfChangeV2";
            "region_id" => self.region_id(),
            "peer_id" => self.id(),
            "kind" => ?ConfChangeKind::confchange_kind(changes.len()),
            "epoch" => ?self.region.get_region_epoch(),
        );

        let region = match ConfChangeKind::confchange_kind(changes.len()) {
            ConfChangeKind::LeaveJoint => self.apply_leave_joint()?,
            kind => self.apply_conf_change(kind, changes.as_slice())?,
        };

        let state = if self.pending_remove {
            PeerState::Tombstone
        } else {
            PeerState::Normal
        };

        if let Err(e) = write_peer_state(ctx.kv_wb_mut(), &region, state, None) {
            panic!("{} failed to update region state: {:?}", self.tag, e);
        }

        let mut resp = AdminResponse::default();
        resp.mut_change_peer().set_region(region.clone());
        Ok((
            resp,
            ApplyResult::Res(ExecResult::ChangePeer(ChangePeer {
                index: ctx.exec_ctx.as_ref().unwrap().index,
                conf_change: Default::default(),
                changes,
                region,
            })),
        ))
    }

    fn apply_conf_change(
        &mut self,
        kind: ConfChangeKind,
        changes: &[ChangePeerRequest],
    ) -> Result<Region> {
        let mut region = self.region.clone();
        for cp in changes.iter() {
            let (change_type, peer) = (cp.get_change_type(), cp.get_peer());
            let store_id = peer.get_store_id();

            confchange_cmd_metric::inc_all(change_type);

            if let Some(exist_peer) = util::find_peer(&region, store_id) {
                let r = exist_peer.get_role();
                if r == PeerRole::IncomingVoter || r == PeerRole::DemotingVoter {
                    panic!(
                        "{} can't apply confchange because configuration is still in joint state, confchange: {:?}, region: {:?}",
                        self.tag, cp, self.region
                    );
                }
            }
            match (util::find_peer_mut(&mut region, store_id), change_type) {
                (None, ConfChangeType::AddNode) => {
                    let mut peer = peer.clone();
                    match kind {
                        ConfChangeKind::Simple => peer.set_role(PeerRole::Voter),
                        ConfChangeKind::EnterJoint => peer.set_role(PeerRole::IncomingVoter),
                        _ => unreachable!(),
                    }
                    region.mut_peers().push(peer);
                }
                (None, ConfChangeType::AddLearnerNode) => {
                    let mut peer = peer.clone();
                    peer.set_role(PeerRole::Learner);
                    region.mut_peers().push(peer);
                }
                (None, ConfChangeType::RemoveNode) => {
                    error!(
                        "remove missing peer";
                        "region_id" => self.region_id(),
                        "peer_id" => self.id(),
                        "peer" => ?peer,
                        "region" => ?&self.region,
                    );
                    return Err(box_err!(
                        "remove missing peer {:?} from region {:?}",
                        peer,
                        self.region
                    ));
                }
                // Add node
                (Some(exist_peer), ConfChangeType::AddNode)
                | (Some(exist_peer), ConfChangeType::AddLearnerNode) => {
                    let (role, exist_id, incoming_id) =
                        (exist_peer.get_role(), exist_peer.get_id(), peer.get_id());

                    if exist_id != incoming_id // Add peer with different id to the same store
                            // The peer is already the requested role
                            || (role, change_type) == (PeerRole::Voter, ConfChangeType::AddNode)
                            || (role, change_type) == (PeerRole::Learner, ConfChangeType::AddLearnerNode)
                    {
                        error!(
                            "can't add duplicated peer";
                            "region_id" => self.region_id(),
                            "peer_id" => self.id(),
                            "peer" => ?peer,
                            "exist peer" => ?exist_peer,
                            "confchnage type" => ?change_type,
                            "region" => ?&self.region
                        );
                        return Err(box_err!(
                            "can't add duplicated peer {:?} to region {:?}, duplicated with exist peer {:?}",
                            peer,
                            self.region,
                            exist_peer
                        ));
                    }
                    match (role, change_type) {
                        (PeerRole::Voter, ConfChangeType::AddLearnerNode) => match kind {
                            ConfChangeKind::Simple => exist_peer.set_role(PeerRole::Learner),
                            ConfChangeKind::EnterJoint => {
                                exist_peer.set_role(PeerRole::DemotingVoter)
                            }
                            _ => unreachable!(),
                        },
                        (PeerRole::Learner, ConfChangeType::AddNode) => match kind {
                            ConfChangeKind::Simple => exist_peer.set_role(PeerRole::Voter),
                            ConfChangeKind::EnterJoint => {
                                exist_peer.set_role(PeerRole::IncomingVoter)
                            }
                            _ => unreachable!(),
                        },
                        _ => unreachable!(),
                    }
                }
                // Remove node
                (Some(exist_peer), ConfChangeType::RemoveNode) => {
                    if kind == ConfChangeKind::EnterJoint
                        && exist_peer.get_role() == PeerRole::Voter
                    {
                        error!(
                            "can't remove voter directly";
                            "region_id" => self.region_id(),
                            "peer_id" => self.id(),
                            "peer" => ?peer,
                            "region" => ?&self.region
                        );
                        return Err(box_err!(
                            "can not remove voter {:?} directly from region {:?}",
                            peer,
                            self.region
                        ));
                    }
                    match util::remove_peer(&mut region, store_id) {
                        Some(p) => {
                            if &p != peer {
                                error!(
                                    "ignore remove unmatched peer";
                                    "region_id" => self.region_id(),
                                    "peer_id" => self.id(),
                                    "expect_peer" => ?peer,
                                    "get_peeer" => ?p
                                );
                                return Err(box_err!(
                                    "remove unmatched peer: expect: {:?}, get {:?}, ignore",
                                    peer,
                                    p
                                ));
                            }
                            if self.id == peer.get_id() {
                                // Remove ourself, we will destroy all region data later.
                                // So we need not to apply following logs.
                                self.stopped = true;
                                self.pending_remove = true;
                            }
                        }
                        None => unreachable!(),
                    }
                }
            }
            confchange_cmd_metric::inc_success(change_type);
        }
        let conf_ver = region.get_region_epoch().get_conf_ver() + changes.len() as u64;
        region.mut_region_epoch().set_conf_ver(conf_ver);
        info!(
            "conf change successfully";
            "region_id" => self.region_id(),
            "peer_id" => self.id(),
            "changes" => ?changes,
            "original region" => ?&self.region,
            "current region" => ?&region,
        );
        Ok(region)
    }

    fn apply_leave_joint(&self) -> Result<Region> {
        let mut region = self.region.clone();
        let mut change_num = 0;
        for peer in region.mut_peers().iter_mut() {
            match peer.get_role() {
                PeerRole::IncomingVoter => peer.set_role(PeerRole::Voter),
                PeerRole::DemotingVoter => peer.set_role(PeerRole::Learner),
                _ => continue,
            }
            change_num += 1;
        }
        if change_num == 0 {
            panic!(
                "{} can't leave a non-joint config, region: {:?}",
                self.tag, self.region
            );
        }
        let conf_ver = region.get_region_epoch().get_conf_ver() + change_num;
        region.mut_region_epoch().set_conf_ver(conf_ver);
        info!(
            "leave joint state successfully";
            "region_id" => self.region_id(),
            "peer_id" => self.id(),
            "region" => ?&region,
        );
        Ok(region)
    }

    fn exec_split<W: WriteBatch<EK>>(
        &mut self,
        ctx: &mut ApplyContext<EK, W>,
        req: &AdminRequest,
    ) -> Result<(AdminResponse, ApplyResult<EK::Snapshot>)> {
        info!(
            "split is deprecated, redirect to use batch split";
            "region_id" => self.region_id(),
            "peer_id" => self.id(),
        );
        let split = req.get_split().to_owned();
        let mut admin_req = AdminRequest::default();
        admin_req
            .mut_splits()
            .set_right_derive(split.get_right_derive());
        admin_req.mut_splits().mut_requests().push(split);
        // This method is executed only when there are unapplied entries after being restarted.
        // So there will be no callback, it's OK to return a response that does not matched
        // with its request.
        self.exec_batch_split(ctx, &admin_req)
    }

    fn exec_batch_split<W: WriteBatch<EK>>(
        &mut self,
        ctx: &mut ApplyContext<EK, W>,
        req: &AdminRequest,
    ) -> Result<(AdminResponse, ApplyResult<EK::Snapshot>)> {
        fail_point!("apply_before_split");
        fail_point!(
            "apply_before_split_1_3",
            self.id == 3 && self.region_id() == 1,
            |_| { unreachable!() }
        );

        PEER_ADMIN_CMD_COUNTER.batch_split.all.inc();

        let split_reqs = req.get_splits();
        let right_derive = split_reqs.get_right_derive();
        if split_reqs.get_requests().is_empty() {
            return Err(box_err!("missing split requests"));
        }
        let mut derived = self.region.clone();
        let new_region_cnt = split_reqs.get_requests().len();
        let mut regions = Vec::with_capacity(new_region_cnt + 1);
        let mut keys: VecDeque<Vec<u8>> = VecDeque::with_capacity(new_region_cnt + 1);
        for req in split_reqs.get_requests() {
            let split_key = req.get_split_key();
            if split_key.is_empty() {
                return Err(box_err!("missing split key"));
            }
            if split_key
                <= keys
                    .back()
                    .map_or_else(|| derived.get_start_key(), Vec::as_slice)
            {
                return Err(box_err!("invalid split request: {:?}", split_reqs));
            }
            if req.get_new_peer_ids().len() != derived.get_peers().len() {
                return Err(box_err!(
                    "invalid new peer id count, need {:?}, but got {:?}",
                    derived.get_peers(),
                    req.get_new_peer_ids()
                ));
            }
            keys.push_back(split_key.to_vec());
        }

        util::check_key_in_region(keys.back().unwrap(), &self.region)?;

        info!(
            "split region";
            "region_id" => self.region_id(),
            "peer_id" => self.id(),
            "region" => ?derived,
            "keys" => %KeysInfoFormatter(keys.iter()),
        );
        let new_version = derived.get_region_epoch().get_version() + new_region_cnt as u64;
        derived.mut_region_epoch().set_version(new_version);
        // Note that the split requests only contain ids for new regions, so we need
        // to handle new regions and old region separately.
        if right_derive {
            // So the range of new regions is [old_start_key, split_key1, ..., last_split_key].
            keys.push_front(derived.get_start_key().to_vec());
        } else {
            // So the range of new regions is [split_key1, ..., last_split_key, old_end_key].
            keys.push_back(derived.get_end_key().to_vec());
            derived.set_end_key(keys.front().unwrap().to_vec());
            regions.push(derived.clone());
        }

        let mut new_split_regions: HashMap<u64, NewSplitPeer> = HashMap::default();
        for req in split_reqs.get_requests() {
            let mut new_region = Region::default();
            new_region.set_id(req.get_new_region_id());
            new_region.set_region_epoch(derived.get_region_epoch().to_owned());
            new_region.set_start_key(keys.pop_front().unwrap());
            new_region.set_end_key(keys.front().unwrap().to_vec());
            new_region.set_peers(derived.get_peers().to_vec().into());
            for (peer, peer_id) in new_region
                .mut_peers()
                .iter_mut()
                .zip(req.get_new_peer_ids())
            {
                peer.set_id(*peer_id);
            }
            new_split_regions.insert(
                new_region.get_id(),
                NewSplitPeer {
                    peer_id: util::find_peer(&new_region, ctx.store_id).unwrap().get_id(),
                    result: None,
                },
            );
            regions.push(new_region);
        }

        if right_derive {
            derived.set_start_key(keys.pop_front().unwrap());
            regions.push(derived.clone());
        }

        let mut replace_regions = HashSet::default();
        {
            let mut pending_create_peers = ctx.pending_create_peers.lock().unwrap();
            for (region_id, new_split_peer) in new_split_regions.iter_mut() {
                match pending_create_peers.entry(*region_id) {
                    HashMapEntry::Occupied(mut v) => {
                        if *v.get() != (new_split_peer.peer_id, false) {
                            new_split_peer.result =
                                Some(format!("status {:?} is not expected", v.get()));
                        } else {
                            replace_regions.insert(*region_id);
                            v.insert((new_split_peer.peer_id, true));
                        }
                    }
                    HashMapEntry::Vacant(v) => {
                        v.insert((new_split_peer.peer_id, true));
                    }
                }
            }
        }

        // region_id -> peer_id
        let mut already_exist_regions = Vec::new();
        for (region_id, new_split_peer) in new_split_regions.iter_mut() {
            let region_state_key = keys::region_state_key(*region_id);
            match ctx
                .engine
                .get_msg_cf::<RegionLocalState>(CF_RAFT, &region_state_key)
            {
                Ok(None) => (),
                Ok(Some(state)) => {
                    if replace_regions.get(region_id).is_some() {
                        // This peer must be the first one on local store. So if this peer is created on the other side,
                        // it means no `RegionLocalState` in kv engine.
                        panic!(
                            "{} failed to replace region {} peer {} because state {:?} alread exist in kv engine",
                            self.tag, region_id, new_split_peer.peer_id, state
                        );
                    }
                    already_exist_regions.push((*region_id, new_split_peer.peer_id));
                    new_split_peer.result = Some(format!("state {:?} exist in kv engine", state));
                }
                e => panic!(
                    "{} failed to get regions state of {}: {:?}",
                    self.tag, region_id, e
                ),
            }
        }

        if !already_exist_regions.is_empty() {
            let mut pending_create_peers = ctx.pending_create_peers.lock().unwrap();
            for (region_id, peer_id) in &already_exist_regions {
                assert_eq!(
                    pending_create_peers.remove(region_id),
                    Some((*peer_id, true))
                );
            }
        }

        let kv_wb_mut = ctx.kv_wb_mut();
        for new_region in &regions {
            if new_region.get_id() == derived.get_id() {
                continue;
            }
            let new_split_peer = new_split_regions.get(&new_region.get_id()).unwrap();
            if let Some(ref r) = new_split_peer.result {
                warn!(
                    "new region from splitting already exists";
                    "new_region_id" => new_region.get_id(),
                    "new_peer_id" => new_split_peer.peer_id,
                    "reason" => r,
                    "region_id" => self.region_id(),
                    "peer_id" => self.id(),
                );
                continue;
            }
            write_peer_state(kv_wb_mut, new_region, PeerState::Normal, None)
                .and_then(|_| write_initial_apply_state(kv_wb_mut, new_region.get_id()))
                .unwrap_or_else(|e| {
                    panic!(
                        "{} fails to save split region {:?}: {:?}",
                        self.tag, new_region, e
                    )
                });
        }
        write_peer_state(kv_wb_mut, &derived, PeerState::Normal, None).unwrap_or_else(|e| {
            panic!("{} fails to update region {:?}: {:?}", self.tag, derived, e)
        });
        let mut resp = AdminResponse::default();
        resp.mut_splits().set_regions(regions.clone().into());
        PEER_ADMIN_CMD_COUNTER.batch_split.success.inc();

        fail_point!(
            "apply_after_split_1_3",
            self.id == 3 && self.region_id() == 1,
            |_| { unreachable!() }
        );

        Ok((
            resp,
            ApplyResult::Res(ExecResult::SplitRegion {
                regions,
                derived,
                new_split_regions,
            }),
        ))
    }

    fn exec_prepare_merge<W: WriteBatch<EK>>(
        &mut self,
        ctx: &mut ApplyContext<EK, W>,
        req: &AdminRequest,
    ) -> Result<(AdminResponse, ApplyResult<EK::Snapshot>)> {
        fail_point!("apply_before_prepare_merge");

        PEER_ADMIN_CMD_COUNTER.prepare_merge.all.inc();

        let prepare_merge = req.get_prepare_merge();
        let index = prepare_merge.get_min_index();
        let exec_ctx = ctx.exec_ctx.as_ref().unwrap();
        let first_index = peer_storage::first_index(&exec_ctx.apply_state);
        if index < first_index {
            // We filter `CompactLog` command before.
            panic!(
                "{} first index {} > min_index {}, skip pre merge",
                self.tag, first_index, index
            );
        }
        let mut region = self.region.clone();
        let region_version = region.get_region_epoch().get_version() + 1;
        region.mut_region_epoch().set_version(region_version);
        // In theory conf version should not be increased when executing prepare_merge.
        // However, we don't want to do conf change after prepare_merge is committed.
        // This can also be done by iterating all proposal to find if prepare_merge is
        // proposed before proposing conf change, but it make things complicated.
        // Another way is make conf change also check region version, but this is not
        // backward compatible.
        let conf_version = region.get_region_epoch().get_conf_ver() + 1;
        region.mut_region_epoch().set_conf_ver(conf_version);
        let mut merging_state = MergeState::default();
        merging_state.set_min_index(index);
        merging_state.set_target(prepare_merge.get_target().to_owned());
        merging_state.set_commit(exec_ctx.index);
        write_peer_state(
            ctx.kv_wb_mut(),
            &region,
            PeerState::Merging,
            Some(merging_state.clone()),
        )
        .unwrap_or_else(|e| {
            panic!(
                "{} failed to save merging state {:?} for region {:?}: {:?}",
                self.tag, merging_state, region, e
            )
        });
        fail_point!("apply_after_prepare_merge");
        PEER_ADMIN_CMD_COUNTER.prepare_merge.success.inc();

        Ok((
            AdminResponse::default(),
            ApplyResult::Res(ExecResult::PrepareMerge {
                region,
                state: merging_state,
            }),
        ))
    }

    // The target peer should send missing log entries to the source peer.
    //
    // So, the merge process order would be:
    // 1.   `exec_commit_merge` in target apply fsm and send `CatchUpLogs` to source peer fsm
    // 2.   `on_catch_up_logs_for_merge` in source peer fsm
    // 3.   if the source peer has already executed the corresponding `on_ready_prepare_merge`, set pending_remove and jump to step 6
    // 4.   ... (raft append and apply logs)
    // 5.   `on_ready_prepare_merge` in source peer fsm and set pending_remove (means source region has finished applying all logs)
    // 6.   `logs_up_to_date_for_merge` in source apply fsm (destroy its apply fsm and send Noop to trigger the target apply fsm)
    // 7.   resume `exec_commit_merge` in target apply fsm
    // 8.   `on_ready_commit_merge` in target peer fsm and send `MergeResult` to source peer fsm
    // 9.   `on_merge_result` in source peer fsm (destroy itself)
    fn exec_commit_merge<W: WriteBatch<EK>>(
        &mut self,
        ctx: &mut ApplyContext<EK, W>,
        req: &AdminRequest,
    ) -> Result<(AdminResponse, ApplyResult<EK::Snapshot>)> {
        {
            fail_point!("apply_before_commit_merge");
            let apply_before_commit_merge = || {
                fail_point!(
                    "apply_before_commit_merge_except_1_4",
                    self.region_id() == 1 && self.id != 4,
                    |_| {}
                );
            };
            apply_before_commit_merge();
        }

        PEER_ADMIN_CMD_COUNTER.commit_merge.all.inc();

        let merge = req.get_commit_merge();
        let source_region = merge.get_source();
        let source_region_id = source_region.get_id();

        // No matter whether the source peer has applied to the required index,
        // it's a race to write apply state in both source delegate and target
        // delegate. So asking the source delegate to stop first.
        if self.ready_source_region_id != source_region_id {
            if self.ready_source_region_id != 0 {
                panic!(
                    "{} unexpected ready source region {}, expecting {}",
                    self.tag, self.ready_source_region_id, source_region_id
                );
            }
            info!(
                "asking delegate to stop";
                "region_id" => self.region_id(),
                "peer_id" => self.id(),
                "source_region_id" => source_region_id
            );
            fail_point!("before_handle_catch_up_logs_for_merge");
            // Sends message to the source peer fsm and pause `exec_commit_merge` process
            let logs_up_to_date = Arc::new(AtomicU64::new(0));
            let msg = SignificantMsg::CatchUpLogs(CatchUpLogs {
                target_region_id: self.region_id(),
                merge: merge.to_owned(),
                logs_up_to_date: logs_up_to_date.clone(),
            });
            ctx.notifier
                .notify_one(source_region_id, PeerMsg::SignificantMsg(msg));
            return Ok((
                AdminResponse::default(),
                ApplyResult::WaitMergeSource(logs_up_to_date),
            ));
        }

        info!(
            "execute CommitMerge";
            "region_id" => self.region_id(),
            "peer_id" => self.id(),
            "commit" => merge.get_commit(),
            "entries" => merge.get_entries().len(),
            "term" => ctx.exec_ctx.as_ref().unwrap().term,
            "index" => ctx.exec_ctx.as_ref().unwrap().index,
            "source_region" => ?source_region
        );

        self.ready_source_region_id = 0;

        let region_state_key = keys::region_state_key(source_region_id);
        let state: RegionLocalState = match ctx.engine.get_msg_cf(CF_RAFT, &region_state_key) {
            Ok(Some(s)) => s,
            e => panic!(
                "{} failed to get regions state of {:?}: {:?}",
                self.tag, source_region, e
            ),
        };
        if state.get_state() != PeerState::Merging {
            panic!(
                "{} unexpected state of merging region {:?}",
                self.tag, state
            );
        }
        let exist_region = state.get_region().to_owned();
        if *source_region != exist_region {
            panic!(
                "{} source_region {:?} not match exist region {:?}",
                self.tag, source_region, exist_region
            );
        }
        let mut region = self.region.clone();
        // Use a max value so that pd can ensure overlapped region has a priority.
        let version = cmp::max(
            source_region.get_region_epoch().get_version(),
            region.get_region_epoch().get_version(),
        ) + 1;
        region.mut_region_epoch().set_version(version);
        if keys::enc_end_key(&region) == keys::enc_start_key(source_region) {
            region.set_end_key(source_region.get_end_key().to_vec());
        } else {
            region.set_start_key(source_region.get_start_key().to_vec());
        }
        let kv_wb_mut = ctx.kv_wb_mut();
        write_peer_state(kv_wb_mut, &region, PeerState::Normal, None)
            .and_then(|_| {
                // TODO: maybe all information needs to be filled?
                let mut merging_state = MergeState::default();
                merging_state.set_target(self.region.clone());
                write_peer_state(
                    kv_wb_mut,
                    source_region,
                    PeerState::Tombstone,
                    Some(merging_state),
                )
            })
            .unwrap_or_else(|e| {
                panic!(
                    "{} failed to save merge region {:?}: {:?}",
                    self.tag, region, e
                )
            });

        PEER_ADMIN_CMD_COUNTER.commit_merge.success.inc();

        let resp = AdminResponse::default();
        Ok((
            resp,
            ApplyResult::Res(ExecResult::CommitMerge {
                region,
                source: source_region.to_owned(),
            }),
        ))
    }

    fn exec_rollback_merge<W: WriteBatch<EK>>(
        &mut self,
        ctx: &mut ApplyContext<EK, W>,
        req: &AdminRequest,
    ) -> Result<(AdminResponse, ApplyResult<EK::Snapshot>)> {
        fail_point!("apply_before_rollback_merge");

        PEER_ADMIN_CMD_COUNTER.rollback_merge.all.inc();
        let region_state_key = keys::region_state_key(self.region_id());
        let state: RegionLocalState = match ctx.engine.get_msg_cf(CF_RAFT, &region_state_key) {
            Ok(Some(s)) => s,
            e => panic!("{} failed to get regions state: {:?}", self.tag, e),
        };
        assert_eq!(state.get_state(), PeerState::Merging, "{}", self.tag);
        let rollback = req.get_rollback_merge();
        assert_eq!(
            state.get_merge_state().get_commit(),
            rollback.get_commit(),
            "{}",
            self.tag
        );
        let mut region = self.region.clone();
        let version = region.get_region_epoch().get_version();
        // Update version to avoid duplicated rollback requests.
        region.mut_region_epoch().set_version(version + 1);
        write_peer_state(ctx.kv_wb_mut(), &region, PeerState::Normal, None).unwrap_or_else(|e| {
            panic!(
                "{} failed to rollback merge {:?}: {:?}",
                self.tag, rollback, e
            )
        });

        PEER_ADMIN_CMD_COUNTER.rollback_merge.success.inc();
        let resp = AdminResponse::default();
        Ok((
            resp,
            ApplyResult::Res(ExecResult::RollbackMerge {
                region,
                commit: rollback.get_commit(),
            }),
        ))
    }

    fn exec_compact_log<W: WriteBatch<EK>>(
        &mut self,
        ctx: &mut ApplyContext<EK, W>,
        req: &AdminRequest,
    ) -> Result<(AdminResponse, ApplyResult<EK::Snapshot>)> {
        PEER_ADMIN_CMD_COUNTER.compact.all.inc();

        let compact_index = req.get_compact_log().get_compact_index();
        let resp = AdminResponse::default();
        let apply_state = &mut ctx.exec_ctx.as_mut().unwrap().apply_state;
        let first_index = peer_storage::first_index(apply_state);
        if compact_index <= first_index {
            debug!(
                "compact index <= first index, no need to compact";
                "region_id" => self.region_id(),
                "peer_id" => self.id(),
                "compact_index" => compact_index,
                "first_index" => first_index,
            );
            return Ok((resp, ApplyResult::None));
        }
        if self.is_merging {
            info!(
                "in merging mode, skip compact";
                "region_id" => self.region_id(),
                "peer_id" => self.id(),
                "compact_index" => compact_index
            );
            return Ok((resp, ApplyResult::None));
        }

        let compact_term = req.get_compact_log().get_compact_term();
        // TODO: add unit tests to cover all the message integrity checks.
        if compact_term == 0 {
            info!(
                "compact term missing, skip";
                "region_id" => self.region_id(),
                "peer_id" => self.id(),
                "command" => ?req.get_compact_log()
            );
            // old format compact log command, safe to ignore.
            return Err(box_err!(
                "command format is outdated, please upgrade leader"
            ));
        }

        // compact failure is safe to be omitted, no need to assert.
        compact_raft_log(&self.tag, apply_state, compact_index, compact_term)?;

        PEER_ADMIN_CMD_COUNTER.compact.success.inc();

        Ok((
            resp,
            ApplyResult::Res(ExecResult::CompactLog {
                state: apply_state.get_truncated_state().clone(),
                first_index,
            }),
        ))
    }

    fn exec_compute_hash<W: WriteBatch<EK>>(
        &self,
        ctx: &ApplyContext<EK, W>,
        req: &AdminRequest,
    ) -> Result<(AdminResponse, ApplyResult<EK::Snapshot>)> {
        let resp = AdminResponse::default();
        Ok((
            resp,
            ApplyResult::Res(ExecResult::ComputeHash {
                region: self.region.clone(),
                index: ctx.exec_ctx.as_ref().unwrap().index,
                context: req.get_compute_hash().get_context().to_vec(),
                // This snapshot may be held for a long time, which may cause too many
                // open files in rocksdb.
                // TODO: figure out another way to do consistency check without snapshot
                // or short life snapshot.
                snap: ctx.engine.snapshot(),
            }),
        ))
    }

    fn exec_verify_hash<W: WriteBatch<EK>>(
        &self,
        _: &ApplyContext<EK, W>,
        req: &AdminRequest,
    ) -> Result<(AdminResponse, ApplyResult<EK::Snapshot>)> {
        let verify_req = req.get_verify_hash();
        let index = verify_req.get_index();
        let context = verify_req.get_context().to_vec();
        let hash = verify_req.get_hash().to_vec();
        let resp = AdminResponse::default();
        Ok((
            resp,
            ApplyResult::Res(ExecResult::VerifyHash {
                index,
                context,
                hash,
            }),
        ))
    }
}

pub fn is_conf_change_cmd(msg: &RaftCmdRequest) -> bool {
    if !msg.has_admin_request() {
        return false;
    }
    let req = msg.get_admin_request();
    req.has_change_peer() || req.has_change_peer_v2()
}

fn check_sst_for_ingestion(sst: &SstMeta, region: &Region) -> Result<()> {
    let uuid = sst.get_uuid();
    if let Err(e) = UuidBuilder::from_slice(uuid) {
        return Err(box_err!("invalid uuid {:?}: {:?}", uuid, e));
    }

    let cf_name = sst.get_cf_name();
    if cf_name != CF_DEFAULT && cf_name != CF_WRITE {
        return Err(box_err!("invalid cf name {}", cf_name));
    }

    let region_id = sst.get_region_id();
    if region_id != region.get_id() {
        return Err(Error::RegionNotFound(region_id));
    }

    let epoch = sst.get_region_epoch();
    let region_epoch = region.get_region_epoch();
    if epoch.get_conf_ver() != region_epoch.get_conf_ver()
        || epoch.get_version() != region_epoch.get_version()
    {
        let error = format!("{:?} != {:?}", epoch, region_epoch);
        return Err(Error::EpochNotMatch(error, vec![region.clone()]));
    }

    let range = sst.get_range();
    util::check_key_in_region(range.get_start(), region)?;
    util::check_key_in_region(range.get_end(), region)?;

    Ok(())
}

/// Updates the `state` with given `compact_index` and `compact_term`.
///
/// Remember the Raft log is not deleted here.
pub fn compact_raft_log(
    tag: &str,
    state: &mut RaftApplyState,
    compact_index: u64,
    compact_term: u64,
) -> Result<()> {
    debug!("{} compact log entries to prior to {}", tag, compact_index);

    if compact_index <= state.get_truncated_state().get_index() {
        return Err(box_err!("try to truncate compacted entries"));
    } else if compact_index > state.get_applied_index() {
        return Err(box_err!(
            "compact index {} > applied index {}",
            compact_index,
            state.get_applied_index()
        ));
    }

    // we don't actually delete the logs now, we add an async task to do it.

    state.mut_truncated_state().set_index(compact_index);
    state.mut_truncated_state().set_term(compact_term);

    Ok(())
}

pub struct Apply<S>
where
    S: Snapshot,
{
    pub peer_id: u64,
    pub region_id: u64,
    pub term: u64,
    pub entries: Vec<Entry>,
    pub cbs: Vec<Proposal<S>>,
    entries_mem_size: i64,
    entries_count: i64,
}

impl<S: Snapshot> Apply<S> {
    pub(crate) fn new(
        peer_id: u64,
        region_id: u64,
        term: u64,
        entries: Vec<Entry>,
        cbs: Vec<Proposal<S>>,
    ) -> Apply<S> {
        let entries_mem_size =
            (ENTRY_MEM_SIZE * entries.capacity()) as i64 + get_entries_mem_size(&entries);
        APPLY_PENDING_BYTES_GAUGE.add(entries_mem_size);
        let entries_count = entries.len() as i64;
        APPLY_PENDING_ENTRIES_GAUGE.add(entries_count);
        Apply {
            peer_id,
            region_id,
            term,
            entries,
            cbs,
            entries_mem_size,
            entries_count,
        }
    }
}

impl<S: Snapshot> Drop for Apply<S> {
    fn drop(&mut self) {
        APPLY_PENDING_BYTES_GAUGE.sub(self.entries_mem_size);
        APPLY_PENDING_ENTRIES_GAUGE.sub(self.entries_count);
    }
}

fn get_entries_mem_size(entries: &[Entry]) -> i64 {
    if entries.is_empty() {
        return 0;
    }
    let data_size: i64 = entries
        .iter()
        .map(|e| (e.data.capacity() + e.context.capacity()) as i64)
        .sum();
    data_size
}

#[derive(Default, Clone)]
pub struct Registration {
    pub id: u64,
    pub term: u64,
    pub apply_state: RaftApplyState,
    pub applied_index_term: u64,
    pub region: Region,
    pub pending_request_snapshot_count: Arc<AtomicUsize>,
    pub is_merging: bool,
}

impl Registration {
    pub fn new<EK: KvEngine, ER: RaftEngine>(peer: &Peer<EK, ER>) -> Registration {
        Registration {
            id: peer.peer_id(),
            term: peer.term(),
            apply_state: peer.get_store().apply_state().clone(),
            applied_index_term: peer.get_store().applied_index_term(),
            region: peer.region().clone(),
            pending_request_snapshot_count: peer.pending_request_snapshot_count.clone(),
            is_merging: peer.pending_merge_state.is_some(),
        }
    }
}

pub struct Proposal<S>
where
    S: Snapshot,
{
    pub is_conf_change: bool,
    pub index: u64,
    pub term: u64,
    pub cb: Callback<S>,
    /// `renew_lease_time` contains the last time when a peer starts to renew lease.
    pub renew_lease_time: Option<Timespec>,
    pub must_pass_epoch_check: bool,
}

pub struct Destroy {
    region_id: u64,
    merge_from_snapshot: bool,
}

/// A message that asks the delegate to apply to the given logs and then reply to
/// target mailbox.
#[derive(Default, Debug)]
pub struct CatchUpLogs {
    /// The target region to be notified when given logs are applied.
    pub target_region_id: u64,
    /// Merge request that contains logs to be applied.
    pub merge: CommitMergeRequest,
    /// A flag indicate that all source region's logs are applied.
    ///
    /// This is still necessary although we have a mailbox field already.
    /// Mailbox is used to notify target region, and trigger a round of polling.
    /// But due to the FIFO natural of channel, we need a flag to check if it's
    /// ready when polling.
    pub logs_up_to_date: Arc<AtomicU64>,
}

pub struct GenSnapTask {
    pub(crate) region_id: u64,
    snap_notifier: SyncSender<RaftSnapshot>,
    // indicates whether the snapshot is triggered due to load balance
    for_balance: bool,
}

impl GenSnapTask {
    pub fn new(region_id: u64, snap_notifier: SyncSender<RaftSnapshot>) -> GenSnapTask {
        GenSnapTask {
            region_id,
            snap_notifier,
            for_balance: false,
        }
    }

    pub fn set_for_balance(&mut self) {
        self.for_balance = true;
    }

    pub fn generate_and_schedule_snapshot<EK>(
        self,
        kv_snap: EK::Snapshot,
        last_applied_index_term: u64,
        last_applied_state: RaftApplyState,
        region_sched: &Scheduler<RegionTask<EK::Snapshot>>,
    ) -> Result<()>
    where
        EK: KvEngine,
    {
        let snapshot = RegionTask::Gen {
            region_id: self.region_id,
            notifier: self.snap_notifier,
            for_balance: self.for_balance,
            last_applied_index_term,
            last_applied_state,
            // This snapshot may be held for a long time, which may cause too many
            // open files in rocksdb.
            kv_snap,
        };
        box_try!(region_sched.schedule(snapshot));
        Ok(())
    }
}

impl Debug for GenSnapTask {
    fn fmt(&self, f: &mut fmt::Formatter<'_>) -> fmt::Result {
        f.debug_struct("GenSnapTask")
            .field("region_id", &self.region_id)
            .finish()
    }
}

static OBSERVE_ID_ALLOC: AtomicUsize = AtomicUsize::new(0);

/// A unique identifier for checking stale observed commands.
#[derive(Clone, Copy, Debug, Eq, PartialEq, Ord, PartialOrd, Hash)]
pub struct ObserveID(usize);

impl ObserveID {
    pub fn new() -> ObserveID {
        ObserveID(OBSERVE_ID_ALLOC.fetch_add(1, Ordering::SeqCst))
    }
}

struct ObserveCmd {
    // TODO: Add flags to disable observing.
    cdc_id: ObserveID,
    rts_id: ObserveID,
}

impl Debug for ObserveCmd {
    fn fmt(&self, f: &mut Formatter<'_>) -> fmt::Result {
        f.debug_struct("ObserveCmd")
            .field("cdc_id", &self.cdc_id)
            .field("rts_id", &self.rts_id)
            .finish()
    }
}

impl Default for ObserveCmd {
    fn default() -> Self {
        Self {
            cdc_id: ObserveID(0),
            rts_id: ObserveID(0),
        }
    }
}

#[derive(Debug)]
pub struct ChangeObserver {
    cdc_id: Option<ObserveID>,
    rts_id: Option<ObserveID>,
    region_id: u64,
}

impl ChangeObserver {
    pub fn from_cdc(region_id: u64, id: ObserveID) -> Self {
        Self {
            cdc_id: Some(id),
            rts_id: None,
            region_id,
        }
    }

    pub fn from_rts(region_id: u64, id: ObserveID) -> Self {
        Self {
            cdc_id: None,
            rts_id: Some(id),
            region_id,
        }
    }
}

pub enum Msg<EK>
where
    EK: KvEngine,
{
    Apply {
        start: Instant,
        apply: Apply<EK::Snapshot>,
    },
    Registration(Registration),
    LogsUpToDate(CatchUpLogs),
    Noop,
    Destroy(Destroy),
    Snapshot(GenSnapTask),
    Change {
        cmd: ChangeObserver,
        region_epoch: RegionEpoch,
        cb: Callback<EK::Snapshot>,
    },
    #[cfg(any(test, feature = "testexport"))]
    #[allow(clippy::type_complexity)]
    Validate(u64, Box<dyn FnOnce(*const u8) + Send>),
}

impl<EK> Msg<EK>
where
    EK: KvEngine,
{
    pub fn apply(apply: Apply<EK::Snapshot>) -> Msg<EK> {
        Msg::Apply {
            start: Instant::now(),
            apply,
        }
    }

    pub fn register<ER: RaftEngine>(peer: &Peer<EK, ER>) -> Msg<EK> {
        Msg::Registration(Registration::new(peer))
    }

    pub fn destroy(region_id: u64, merge_from_snapshot: bool) -> Msg<EK> {
        Msg::Destroy(Destroy {
            region_id,
            merge_from_snapshot,
        })
    }
}

impl<EK> Debug for Msg<EK>
where
    EK: KvEngine,
{
    fn fmt(&self, f: &mut Formatter<'_>) -> fmt::Result {
        match self {
            Msg::Apply { apply, .. } => write!(f, "[region {}] async apply", apply.region_id),
            Msg::Registration(ref r) => {
                write!(f, "[region {}] Reg {:?}", r.region.get_id(), r.apply_state)
            }
            Msg::LogsUpToDate(_) => write!(f, "logs are updated"),
            Msg::Noop => write!(f, "noop"),
            Msg::Destroy(ref d) => write!(f, "[region {}] destroy", d.region_id),
            Msg::Snapshot(GenSnapTask { region_id, .. }) => {
                write!(f, "[region {}] requests a snapshot", region_id)
            }
            Msg::Change {
                cmd: ChangeObserver { region_id, .. },
                ..
            } => write!(f, "[region {}] change cmd", region_id),
            #[cfg(any(test, feature = "testexport"))]
            Msg::Validate(region_id, _) => write!(f, "[region {}] validate", region_id),
        }
    }
}

#[derive(Default, Clone, Debug, PartialEq)]
pub struct ApplyMetrics {
    /// an inaccurate difference in region size since last reset.
    pub size_diff_hint: i64,
    /// delete keys' count since last reset.
    pub delete_keys_hint: u64,

    pub written_bytes: u64,
    pub written_keys: u64,
    pub lock_cf_written_bytes: u64,
}

#[derive(Debug)]
pub struct ApplyRes<S>
where
    S: Snapshot,
{
    pub region_id: u64,
    pub apply_state: RaftApplyState,
    pub applied_index_term: u64,
    pub exec_res: VecDeque<ExecResult<S>>,
    pub metrics: ApplyMetrics,
}

#[derive(Debug)]
pub enum TaskRes<S>
where
    S: Snapshot,
{
    Apply(ApplyRes<S>),
    Destroy {
        // ID of region that has been destroyed.
        region_id: u64,
        // ID of peer that has been destroyed.
        peer_id: u64,
        // Whether destroy request is from its target region's snapshot
        merge_from_snapshot: bool,
    },
}

pub struct ApplyFsm<EK>
where
    EK: KvEngine,
{
    delegate: ApplyDelegate<EK>,
    receiver: Receiver<Msg<EK>>,
    mailbox: Option<BasicMailbox<ApplyFsm<EK>>>,
}

impl<EK> ApplyFsm<EK>
where
    EK: KvEngine,
{
    fn from_peer<ER: RaftEngine>(
        peer: &Peer<EK, ER>,
    ) -> (LooseBoundedSender<Msg<EK>>, Box<ApplyFsm<EK>>) {
        let reg = Registration::new(peer);
        ApplyFsm::from_registration(reg)
    }

    fn from_registration(reg: Registration) -> (LooseBoundedSender<Msg<EK>>, Box<ApplyFsm<EK>>) {
        let (tx, rx) = loose_bounded(usize::MAX);
        let delegate = ApplyDelegate::from_registration(reg);
        (
            tx,
            Box::new(ApplyFsm {
                delegate,
                receiver: rx,
                mailbox: None,
            }),
        )
    }

    /// Handles peer registration. When a peer is created, it will register an apply delegate.
    fn handle_registration(&mut self, reg: Registration) {
        info!(
            "re-register to apply delegates";
            "region_id" => self.delegate.region_id(),
            "peer_id" => self.delegate.id(),
            "term" => reg.term
        );
        assert_eq!(self.delegate.id, reg.id);
        self.delegate.term = reg.term;
        self.delegate.clear_all_commands_as_stale();
        self.delegate = ApplyDelegate::from_registration(reg);
    }

    /// Handles apply tasks, and uses the apply delegate to handle the committed entries.
    fn handle_apply<W: WriteBatch<EK>>(
        &mut self,
        apply_ctx: &mut ApplyContext<EK, W>,
        mut apply: Apply<EK::Snapshot>,
    ) {
        if apply_ctx.timer.is_none() {
            apply_ctx.timer = Some(Instant::now_coarse());
        }

        fail_point!("on_handle_apply_1003", self.delegate.id() == 1003, |_| {});
        fail_point!("on_handle_apply_2", self.delegate.id() == 2, |_| {});
        fail_point!("on_handle_apply", |_| {});

        if apply.entries.is_empty() || self.delegate.pending_remove || self.delegate.stopped {
            return;
        }

        self.delegate.metrics = ApplyMetrics::default();
        self.delegate.term = apply.term;
        if let Some(entry) = apply.entries.last() {
            let prev_state = (
                self.delegate.apply_state.get_commit_index(),
                self.delegate.apply_state.get_commit_term(),
            );
            let cur_state = (entry.get_index(), entry.get_term());
            if prev_state.0 > cur_state.0 || prev_state.1 > cur_state.1 {
                panic!(
                    "{} commit state jump backward {:?} -> {:?}",
                    self.delegate.tag, prev_state, cur_state
                );
            }
            self.delegate.apply_state.set_commit_index(cur_state.0);
            self.delegate.apply_state.set_commit_term(cur_state.1);
        }

        self.append_proposal(apply.cbs.drain(..));
        self.delegate
            .handle_raft_committed_entries(apply_ctx, apply.entries.drain(..));
        fail_point!("post_handle_apply_1003", self.delegate.id() == 1003, |_| {});
    }

    /// Handles proposals, and appends the commands to the apply delegate.
    fn append_proposal(&mut self, props_drainer: Drain<Proposal<EK::Snapshot>>) {
        let (region_id, peer_id) = (self.delegate.region_id(), self.delegate.id());
        let propose_num = props_drainer.len();
        if self.delegate.stopped {
            for p in props_drainer {
                let cmd = PendingCmd::<EK::Snapshot>::new(p.index, p.term, p.cb);
                notify_stale_command(region_id, peer_id, self.delegate.term, cmd);
            }
            return;
        }
        for p in props_drainer {
            let cmd = PendingCmd::new(p.index, p.term, p.cb);
            if p.is_conf_change {
                if let Some(cmd) = self.delegate.pending_cmds.take_conf_change() {
                    // if it loses leadership before conf change is replicated, there may be
                    // a stale pending conf change before next conf change is applied. If it
                    // becomes leader again with the stale pending conf change, will enter
                    // this block, so we notify leadership may have been changed.
                    notify_stale_command(region_id, peer_id, self.delegate.term, cmd);
                }
                self.delegate.pending_cmds.set_conf_change(cmd);
            } else {
                self.delegate.pending_cmds.append_normal(cmd);
            }
        }
        // TODO: observe it in batch.
        APPLY_PROPOSAL.observe(propose_num as f64);
    }

    fn destroy<W: WriteBatch<EK>>(&mut self, ctx: &mut ApplyContext<EK, W>) {
        let region_id = self.delegate.region_id();
        if ctx.apply_res.iter().any(|res| res.region_id == region_id) {
            // Flush before destroying to avoid reordering messages.
            ctx.flush();
        }
        fail_point!(
            "before_peer_destroy_1003",
            self.delegate.id() == 1003,
            |_| {}
        );
        info!(
            "remove delegate from apply delegates";
            "region_id" => self.delegate.region_id(),
            "peer_id" => self.delegate.id(),
        );
        self.delegate.destroy(ctx);
    }

    /// Handles peer destroy. When a peer is destroyed, the corresponding apply delegate should be removed too.
    fn handle_destroy<W: WriteBatch<EK>>(&mut self, ctx: &mut ApplyContext<EK, W>, d: Destroy) {
        assert_eq!(d.region_id, self.delegate.region_id());
        if d.merge_from_snapshot {
            assert_eq!(self.delegate.stopped, false);
        }
        if !self.delegate.stopped {
            self.destroy(ctx);
            ctx.notifier.notify_one(
                self.delegate.region_id(),
                PeerMsg::ApplyRes {
                    res: TaskRes::Destroy {
                        region_id: self.delegate.region_id(),
                        peer_id: self.delegate.id,
                        merge_from_snapshot: d.merge_from_snapshot,
                    },
                },
            );
        }
    }

    fn resume_pending<W: WriteBatch<EK>>(&mut self, ctx: &mut ApplyContext<EK, W>) {
        if let Some(ref state) = self.delegate.wait_merge_state {
            let source_region_id = state.logs_up_to_date.load(Ordering::SeqCst);
            if source_region_id == 0 {
                return;
            }
            self.delegate.ready_source_region_id = source_region_id;
        }
        self.delegate.wait_merge_state = None;

        let mut state = self.delegate.yield_state.take().unwrap();

        if ctx.timer.is_none() {
            ctx.timer = Some(Instant::now_coarse());
        }
        if !state.pending_entries.is_empty() {
            self.delegate
                .handle_raft_committed_entries(ctx, state.pending_entries.drain(..));
            if let Some(ref mut s) = self.delegate.yield_state {
                // So the delegate is expected to yield the CPU.
                // It can either be executing another `CommitMerge` in pending_msgs
                // or has been written too much data.
                s.pending_msgs = state.pending_msgs;
                return;
            }
        }

        if !state.pending_msgs.is_empty() {
            self.handle_tasks(ctx, &mut state.pending_msgs);
        }
    }

    fn logs_up_to_date_for_merge<W: WriteBatch<EK>>(
        &mut self,
        ctx: &mut ApplyContext<EK, W>,
        catch_up_logs: CatchUpLogs,
    ) {
        fail_point!("after_handle_catch_up_logs_for_merge");
        fail_point!(
            "after_handle_catch_up_logs_for_merge_1003",
            self.delegate.id() == 1003,
            |_| {}
        );

        let region_id = self.delegate.region_id();
        info!(
            "source logs are all applied now";
            "region_id" => region_id,
            "peer_id" => self.delegate.id(),
        );
        // The source peer fsm will be destroyed when the target peer executes `on_ready_commit_merge`
        // and sends `merge result` to the source peer fsm.
        self.destroy(ctx);
        catch_up_logs
            .logs_up_to_date
            .store(region_id, Ordering::SeqCst);
        // To trigger the target apply fsm
        if let Some(mailbox) = ctx.router.mailbox(catch_up_logs.target_region_id) {
            let _ = mailbox.force_send(Msg::Noop);
        } else {
            error!(
                "failed to get mailbox, are we shutting down?";
                "region_id" => region_id,
                "peer_id" => self.delegate.id(),
            );
        }
    }

    #[allow(unused_mut)]
    fn handle_snapshot<W: WriteBatch<EK>>(
        &mut self,
        apply_ctx: &mut ApplyContext<EK, W>,
        snap_task: GenSnapTask,
    ) {
        if self.delegate.pending_remove || self.delegate.stopped {
            return;
        }
        let applied_index = self.delegate.apply_state.get_applied_index();
        let mut need_sync = apply_ctx
            .apply_res
            .iter()
            .any(|res| res.region_id == self.delegate.region_id())
            && self.delegate.last_sync_apply_index != applied_index;
        #[cfg(feature = "failpoint")]
        (|| fail_point!("apply_on_handle_snapshot_sync", |_| { need_sync = true }))();
        if need_sync {
            if apply_ctx.timer.is_none() {
                apply_ctx.timer = Some(Instant::now_coarse());
            }
            self.delegate.write_apply_state(apply_ctx.kv_wb_mut());
            fail_point!(
                "apply_on_handle_snapshot_1_1",
                self.delegate.id == 1 && self.delegate.region_id() == 1,
                |_| unimplemented!()
            );

            apply_ctx.flush();
            // For now, it's more like last_flush_apply_index.
            // TODO: Update it only when `flush()` returns true.
            self.delegate.last_sync_apply_index = applied_index;
        }

        if let Err(e) = snap_task.generate_and_schedule_snapshot::<EK>(
            apply_ctx.engine.snapshot(),
            self.delegate.applied_index_term,
            self.delegate.apply_state.clone(),
            &apply_ctx.region_scheduler,
        ) {
            error!(
                "schedule snapshot failed";
                "error" => ?e,
                "region_id" => self.delegate.region_id(),
                "peer_id" => self.delegate.id()
            );
        }
        self.delegate
            .pending_request_snapshot_count
            .fetch_sub(1, Ordering::SeqCst);
        fail_point!(
            "apply_on_handle_snapshot_finish_1_1",
            self.delegate.id == 1 && self.delegate.region_id() == 1,
            |_| unimplemented!()
        );
    }

    fn handle_change<W: WriteBatch<EK>>(
        &mut self,
        apply_ctx: &mut ApplyContext<EK, W>,
        cmd: ChangeObserver,
        region_epoch: RegionEpoch,
        cb: Callback<EK::Snapshot>,
    ) {
        let ChangeObserver {
            cdc_id,
            rts_id,
            region_id,
        } = cmd;

        if let Some(id) = cdc_id {
            if self.delegate.observe_cmd.cdc_id > id {
                notify_stale_req(self.delegate.term, cb);
                return;
            }
        }

        if let Some(id) = rts_id {
            if self.delegate.observe_cmd.rts_id > id {
                notify_stale_req(self.delegate.term, cb);
                return;
            }
        }

        assert_eq!(self.delegate.region_id(), region_id);
        let resp = match compare_region_epoch(
            &region_epoch,
            &self.delegate.region,
            false, /* check_conf_ver */
            true,  /* check_ver */
            true,  /* include_region */
        ) {
            Ok(()) => {
                // Commit the writebatch for ensuring the following snapshot can get all previous writes.
                if apply_ctx.kv_wb().count() > 0 {
                    apply_ctx.commit(&mut self.delegate);
                }
                ReadResponse {
                    response: Default::default(),
                    snapshot: Some(RegionSnapshot::from_snapshot(
                        Arc::new(apply_ctx.engine.snapshot()),
                        Arc::new(self.delegate.region.clone()),
                    )),
                    txn_extra_op: TxnExtraOp::Noop,
                }
            }
            Err(e) => {
                // Return error if epoch not match
                cb.invoke_read(ReadResponse {
                    response: cmd_resp::new_error(e),
                    snapshot: None,
                    txn_extra_op: TxnExtraOp::Noop,
                });
                return;
            }
        };

        if let Some(id) = cdc_id {
            self.delegate.observe_cmd.cdc_id = id;
        }
        if let Some(id) = rts_id {
            self.delegate.observe_cmd.rts_id = id;
        }

        cb.invoke_read(resp);
    }

    fn handle_tasks<W: WriteBatch<EK>>(
        &mut self,
        apply_ctx: &mut ApplyContext<EK, W>,
        msgs: &mut Vec<Msg<EK>>,
    ) {
        let mut drainer = msgs.drain(..);
        loop {
            match drainer.next() {
                Some(Msg::Apply { start, apply }) => {
                    APPLY_TASK_WAIT_TIME_HISTOGRAM.observe(start.elapsed_secs());
                    // If there is any apply task, we change this fsm to normal-priority.
                    // When it meets a ingest-request or a delete-range request, it will change to
                    // low-priority.
                    self.delegate.priority = Priority::Normal;
                    self.handle_apply(apply_ctx, apply);
                    if let Some(ref mut state) = self.delegate.yield_state {
                        state.pending_msgs = drainer.collect();
                        break;
                    }
                }
                Some(Msg::Registration(reg)) => self.handle_registration(reg),
                Some(Msg::Destroy(d)) => self.handle_destroy(apply_ctx, d),
                Some(Msg::LogsUpToDate(cul)) => self.logs_up_to_date_for_merge(apply_ctx, cul),
                Some(Msg::Noop) => {}
                Some(Msg::Snapshot(snap_task)) => self.handle_snapshot(apply_ctx, snap_task),
                Some(Msg::Change {
                    cmd,
                    region_epoch,
                    cb,
                }) => self.handle_change(apply_ctx, cmd, region_epoch, cb),
                #[cfg(any(test, feature = "testexport"))]
                Some(Msg::Validate(_, f)) => {
                    let delegate: *const u8 = unsafe { std::mem::transmute(&self.delegate) };
                    f(delegate)
                }
                None => break,
            }
        }
    }
}

impl<EK> Fsm for ApplyFsm<EK>
where
    EK: KvEngine,
{
    type Message = Msg<EK>;

    #[inline]
    fn is_stopped(&self) -> bool {
        self.delegate.stopped
    }

    #[inline]
    fn set_mailbox(&mut self, mailbox: Cow<'_, BasicMailbox<Self>>)
    where
        Self: Sized,
    {
        self.mailbox = Some(mailbox.into_owned());
    }

    #[inline]
    fn take_mailbox(&mut self) -> Option<BasicMailbox<Self>>
    where
        Self: Sized,
    {
        self.mailbox.take()
    }

    #[inline]
    fn get_priority(&self) -> Priority {
        self.delegate.priority
    }
}

impl<EK> Drop for ApplyFsm<EK>
where
    EK: KvEngine,
{
    fn drop(&mut self) {
        self.delegate.clear_all_commands_as_stale();
    }
}

pub struct ControlMsg;

pub struct ControlFsm;

impl Fsm for ControlFsm {
    type Message = ControlMsg;

    #[inline]
    fn is_stopped(&self) -> bool {
        true
    }
}

pub struct ApplyPoller<EK, W>
where
    EK: KvEngine,
    W: WriteBatch<EK>,
{
    msg_buf: Vec<Msg<EK>>,
    apply_ctx: ApplyContext<EK, W>,
    messages_per_tick: usize,
    cfg_tracker: Tracker<Config>,
}

impl<EK, W> PollHandler<ApplyFsm<EK>, ControlFsm> for ApplyPoller<EK, W>
where
    EK: KvEngine,
    W: WriteBatch<EK>,
{
    fn begin(&mut self, _batch_size: usize) {
        if let Some(incoming) = self.cfg_tracker.any_new() {
            match Ord::cmp(&incoming.messages_per_tick, &self.messages_per_tick) {
                CmpOrdering::Greater => {
                    self.msg_buf.reserve(incoming.messages_per_tick);
                    self.messages_per_tick = incoming.messages_per_tick;
                }
                CmpOrdering::Less => {
                    self.msg_buf.shrink_to(incoming.messages_per_tick);
                    self.messages_per_tick = incoming.messages_per_tick;
                }
                _ => {}
            }
        }
        self.apply_ctx.perf_context.start_observe();
    }

    /// There is no control fsm in apply poller.
    fn handle_control(&mut self, _: &mut ControlFsm) -> Option<usize> {
        unimplemented!()
    }

    fn handle_normal(&mut self, normal: &mut ApplyFsm<EK>) -> Option<usize> {
        let mut expected_msg_count = None;
        normal.delegate.handle_start = Some(Instant::now_coarse());
        if normal.delegate.yield_state.is_some() {
            if normal.delegate.wait_merge_state.is_some() {
                // We need to query the length first, otherwise there is a race
                // condition that new messages are queued after resuming and before
                // query the length.
                expected_msg_count = Some(normal.receiver.len());
            }
            normal.resume_pending(&mut self.apply_ctx);
            if normal.delegate.wait_merge_state.is_some() {
                // Yield due to applying CommitMerge, this fsm can be released if its
                // channel msg count equals to expected_msg_count because it will receive
                // a new message if its source region has applied all needed logs.
                return expected_msg_count;
            } else if normal.delegate.yield_state.is_some() {
                // Yield due to other reasons, this fsm must not be released because
                // it's possible that no new message will be sent to itself.
                // The remaining messages will be handled in next rounds.
                return None;
            }
            expected_msg_count = None;
        }
        fail_point!("before_handle_normal_3", normal.delegate.id() == 3, |_| {
            None
        });
        fail_point!(
            "before_handle_normal_1003",
            normal.delegate.id() == 1003,
            |_| { None }
        );
        while self.msg_buf.len() < self.messages_per_tick {
            match normal.receiver.try_recv() {
                Ok(msg) => self.msg_buf.push(msg),
                Err(TryRecvError::Empty) => {
                    expected_msg_count = Some(0);
                    break;
                }
                Err(TryRecvError::Disconnected) => {
                    normal.delegate.stopped = true;
                    expected_msg_count = Some(0);
                    break;
                }
            }
        }
        normal.handle_tasks(&mut self.apply_ctx, &mut self.msg_buf);
        if normal.delegate.wait_merge_state.is_some() {
            // Check it again immediately as catching up logs can be very fast.
            expected_msg_count = Some(0);
        } else if normal.delegate.yield_state.is_some() {
            // Let it continue to run next time.
            expected_msg_count = None;
        }
        expected_msg_count
    }

    fn end(&mut self, fsms: &mut [Box<ApplyFsm<EK>>]) {
        let is_synced = self.apply_ctx.flush();
        if is_synced {
            for fsm in fsms {
                fsm.delegate.last_sync_apply_index = fsm.delegate.apply_state.get_applied_index();
            }
        }
    }

    fn get_priority(&self) -> Priority {
        self.apply_ctx.priority
    }
}

pub struct Builder<EK: KvEngine, W: WriteBatch<EK>> {
    tag: String,
    cfg: Arc<VersionTrack<Config>>,
    coprocessor_host: CoprocessorHost<EK>,
    importer: Arc<SSTImporter>,
    region_scheduler: Scheduler<RegionTask<<EK as KvEngine>::Snapshot>>,
    engine: EK,
    sender: Box<dyn Notifier<EK>>,
    router: ApplyRouter<EK>,
    _phantom: PhantomData<W>,
    store_id: u64,
    pending_create_peers: Arc<Mutex<HashMap<u64, (u64, bool)>>>,
}

impl<EK: KvEngine, W> Builder<EK, W>
where
    W: WriteBatch<EK>,
{
    pub fn new<T, ER: RaftEngine>(
        builder: &RaftPollerBuilder<EK, ER, T>,
        sender: Box<dyn Notifier<EK>>,
        router: ApplyRouter<EK>,
    ) -> Builder<EK, W> {
        Builder {
            tag: format!("[store {}]", builder.store.get_id()),
            cfg: builder.cfg.clone(),
            coprocessor_host: builder.coprocessor_host.clone(),
            importer: builder.importer.clone(),
            region_scheduler: builder.region_scheduler.clone(),
            engine: builder.engines.kv.clone(),
            _phantom: PhantomData,
            sender,
            router,
            store_id: builder.store.get_id(),
            pending_create_peers: builder.pending_create_peers.clone(),
        }
    }
}

impl<EK, W> HandlerBuilder<ApplyFsm<EK>, ControlFsm> for Builder<EK, W>
where
    EK: KvEngine,
    W: WriteBatch<EK>,
{
    type Handler = ApplyPoller<EK, W>;

    fn build(&mut self, priority: Priority) -> ApplyPoller<EK, W> {
        let cfg = self.cfg.value();
        ApplyPoller {
            msg_buf: Vec::with_capacity(cfg.messages_per_tick),
            apply_ctx: ApplyContext::new(
                self.tag.clone(),
                self.coprocessor_host.clone(),
                self.importer.clone(),
                self.region_scheduler.clone(),
                self.engine.clone(),
                self.router.clone(),
                self.sender.clone_box(),
                &cfg,
                self.store_id,
                self.pending_create_peers.clone(),
                priority,
            ),
            messages_per_tick: cfg.messages_per_tick,
            cfg_tracker: self.cfg.clone().tracker(self.tag.clone()),
        }
    }
}

#[derive(Clone)]
pub struct ApplyRouter<EK>
where
    EK: KvEngine,
{
    pub router: BatchRouter<ApplyFsm<EK>, ControlFsm>,
}

impl<EK> Deref for ApplyRouter<EK>
where
    EK: KvEngine,
{
    type Target = BatchRouter<ApplyFsm<EK>, ControlFsm>;

    fn deref(&self) -> &BatchRouter<ApplyFsm<EK>, ControlFsm> {
        &self.router
    }
}

impl<EK> DerefMut for ApplyRouter<EK>
where
    EK: KvEngine,
{
    fn deref_mut(&mut self) -> &mut BatchRouter<ApplyFsm<EK>, ControlFsm> {
        &mut self.router
    }
}

impl<EK> ApplyRouter<EK>
where
    EK: KvEngine,
{
    pub fn schedule_task(&self, region_id: u64, msg: Msg<EK>) {
        let reg = match self.try_send(region_id, msg) {
            Either::Left(Ok(())) => return,
            Either::Left(Err(TrySendError::Disconnected(msg))) | Either::Right(msg) => match msg {
                Msg::Registration(reg) => reg,
                Msg::Apply { mut apply, .. } => {
                    info!(
                        "target region is not found, drop proposals";
                        "region_id" => region_id
                    );
                    for p in apply.cbs.drain(..) {
                        let cmd = PendingCmd::<EK::Snapshot>::new(p.index, p.term, p.cb);
                        notify_region_removed(apply.region_id, apply.peer_id, cmd);
                    }
                    return;
                }
                Msg::Destroy(_) | Msg::Noop => {
                    info!(
                        "target region is not found, drop messages";
                        "region_id" => region_id
                    );
                    return;
                }
                Msg::Snapshot(_) => {
                    warn!(
                        "region is removed before taking snapshot, are we shutting down?";
                        "region_id" => region_id
                    );
                    return;
                }
                Msg::LogsUpToDate(cul) => {
                    warn!(
                        "region is removed before merged, are we shutting down?";
                        "region_id" => region_id,
                        "merge" => ?cul.merge,
                    );
                    return;
                }
                Msg::Change {
                    cmd: ChangeObserver { region_id, .. },
                    cb,
                    ..
                } => {
                    warn!("target region is not found";
                            "region_id" => region_id);
                    let resp = ReadResponse {
                        response: cmd_resp::new_error(Error::RegionNotFound(region_id)),
                        snapshot: None,
                        txn_extra_op: TxnExtraOp::Noop,
                    };
                    cb.invoke_read(resp);
                    return;
                }
                #[cfg(any(test, feature = "testexport"))]
                Msg::Validate(..) => return,
            },
            Either::Left(Err(TrySendError::Full(_))) => unreachable!(),
        };

        // Messages in one region are sent in sequence, so there is no race here.
        // However, this can't be handled inside control fsm, as messages can be
        // queued inside both queue of control fsm and normal fsm, which can reorder
        // messages.
        let (sender, apply_fsm) = ApplyFsm::from_registration(reg);
        let mailbox = BasicMailbox::new(sender, apply_fsm);
        self.register(region_id, mailbox);
    }
}

pub struct ApplyBatchSystem<EK: KvEngine> {
    system: BatchSystem<ApplyFsm<EK>, ControlFsm>,
}

impl<EK: KvEngine> Deref for ApplyBatchSystem<EK> {
    type Target = BatchSystem<ApplyFsm<EK>, ControlFsm>;

    fn deref(&self) -> &BatchSystem<ApplyFsm<EK>, ControlFsm> {
        &self.system
    }
}

impl<EK: KvEngine> DerefMut for ApplyBatchSystem<EK> {
    fn deref_mut(&mut self) -> &mut BatchSystem<ApplyFsm<EK>, ControlFsm> {
        &mut self.system
    }
}

impl<EK: KvEngine> ApplyBatchSystem<EK> {
    pub fn schedule_all<'a, ER: RaftEngine>(&self, peers: impl Iterator<Item = &'a Peer<EK, ER>>) {
        let mut mailboxes = Vec::with_capacity(peers.size_hint().0);
        for peer in peers {
            let (tx, fsm) = ApplyFsm::from_peer(peer);
            mailboxes.push((peer.region().get_id(), BasicMailbox::new(tx, fsm)));
        }
        self.router().register_all(mailboxes);
    }
}

pub fn create_apply_batch_system<EK: KvEngine>(
    cfg: &Config,
) -> (ApplyRouter<EK>, ApplyBatchSystem<EK>) {
    let (tx, _) = loose_bounded(usize::MAX);
    let (router, system) =
        batch_system::create_system(&cfg.apply_batch_system, tx, Box::new(ControlFsm));
    (ApplyRouter { router }, ApplyBatchSystem { system })
}

#[cfg(test)]
mod tests {
    use std::cell::RefCell;
    use std::rc::Rc;
    use std::sync::atomic::*;
    use std::sync::*;
    use std::thread;
    use std::time::*;

    use crate::coprocessor::*;
    use crate::store::msg::WriteResponse;
    use crate::store::peer_storage::RAFT_INIT_LOG_INDEX;
    use crate::store::util::{new_learner_peer, new_peer};
    use engine_test::kv::{new_engine, KvTestEngine, KvTestSnapshot, KvTestWriteBatch};
    use engine_traits::{Peekable as PeekableTrait, WriteBatchExt};
    use kvproto::metapb::{self, RegionEpoch};
    use kvproto::raft_cmdpb::*;
    use protobuf::Message;
    use tempfile::{Builder, TempDir};
    use uuid::Uuid;

    use crate::store::{Config, RegionTask};
    use test_sst_importer::*;
    use tikv_util::config::VersionTrack;
    use tikv_util::worker::dummy_scheduler;

    use super::*;

    pub fn create_tmp_engine(path: &str) -> (TempDir, KvTestEngine) {
        let path = Builder::new().prefix(path).tempdir().unwrap();
        let engine = new_engine(
            path.path().join("db").to_str().unwrap(),
            None,
            ALL_CFS,
            None,
        )
        .unwrap();
        (path, engine)
    }

    pub fn create_tmp_importer(path: &str) -> (TempDir, Arc<SSTImporter>) {
        let dir = Builder::new().prefix(path).tempdir().unwrap();
        let importer = Arc::new(SSTImporter::new(dir.path(), None).unwrap());
        (dir, importer)
    }

    pub fn new_entry(term: u64, index: u64, set_data: bool) -> Entry {
        let mut e = Entry::default();
        e.set_index(index);
        e.set_term(term);
        if set_data {
            let mut cmd = Request::default();
            cmd.set_cmd_type(CmdType::Put);
            cmd.mut_put().set_key(b"key".to_vec());
            cmd.mut_put().set_value(b"value".to_vec());
            let mut req = RaftCmdRequest::default();
            req.mut_requests().push(cmd);
            e.set_data(req.write_to_bytes().unwrap())
        }
        e
    }

    #[derive(Clone)]
    pub struct TestNotifier<EK: KvEngine> {
        tx: Sender<PeerMsg<EK>>,
    }

    impl<EK: KvEngine> Notifier<EK> for TestNotifier<EK> {
        fn notify(&self, apply_res: Vec<ApplyRes<EK::Snapshot>>) {
            for r in apply_res {
                let res = TaskRes::Apply(r);
                let _ = self.tx.send(PeerMsg::ApplyRes { res });
            }
        }
        fn notify_one(&self, _: u64, msg: PeerMsg<EK>) {
            let _ = self.tx.send(msg);
        }
        fn clone_box(&self) -> Box<dyn Notifier<EK>> {
            Box::new(self.clone())
        }
    }

    #[test]
    fn test_should_sync_log() {
        // Admin command
        let mut req = RaftCmdRequest::default();
        req.mut_admin_request()
            .set_cmd_type(AdminCmdType::ComputeHash);
        assert_eq!(should_sync_log(&req), true);

        // IngestSst command
        let mut req = Request::default();
        req.set_cmd_type(CmdType::IngestSst);
        req.set_ingest_sst(IngestSstRequest::default());
        let mut cmd = RaftCmdRequest::default();
        cmd.mut_requests().push(req);
        assert_eq!(should_write_to_engine(&cmd), true);
        assert_eq!(should_sync_log(&cmd), true);

        // Normal command
        let req = RaftCmdRequest::default();
        assert_eq!(should_sync_log(&req), false);
    }

    #[test]
    fn test_should_write_to_engine() {
        // ComputeHash command
        let mut req = RaftCmdRequest::default();
        req.mut_admin_request()
            .set_cmd_type(AdminCmdType::ComputeHash);
        assert_eq!(should_write_to_engine(&req), true);

        // IngestSst command
        let mut req = Request::default();
        req.set_cmd_type(CmdType::IngestSst);
        req.set_ingest_sst(IngestSstRequest::default());
        let mut cmd = RaftCmdRequest::default();
        cmd.mut_requests().push(req);
        assert_eq!(should_write_to_engine(&cmd), true);
    }

    fn validate<F, E>(router: &ApplyRouter<E>, region_id: u64, validate: F)
    where
        F: FnOnce(&ApplyDelegate<E>) + Send + 'static,
        E: KvEngine,
    {
        let (validate_tx, validate_rx) = mpsc::channel();
        router.schedule_task(
            region_id,
            Msg::Validate(
                region_id,
                Box::new(move |delegate: *const u8| {
                    let delegate = unsafe { &*(delegate as *const ApplyDelegate<E>) };
                    validate(delegate);
                    validate_tx.send(()).unwrap();
                }),
            ),
        );
        validate_rx.recv_timeout(Duration::from_secs(3)).unwrap();
    }

    // Make sure msgs are handled in the same batch.
    fn batch_messages<E>(router: &ApplyRouter<E>, region_id: u64, msgs: Vec<Msg<E>>)
    where
        E: KvEngine,
    {
        let (notify1, wait1) = mpsc::channel();
        let (notify2, wait2) = mpsc::channel();
        router.schedule_task(
            region_id,
            Msg::Validate(
                region_id,
                Box::new(move |_| {
                    notify1.send(()).unwrap();
                    wait2.recv().unwrap();
                }),
            ),
        );
        wait1.recv().unwrap();

        for msg in msgs {
            router.schedule_task(region_id, msg);
        }

        notify2.send(()).unwrap();
    }

    fn fetch_apply_res<E>(
        receiver: &::std::sync::mpsc::Receiver<PeerMsg<E>>,
    ) -> ApplyRes<E::Snapshot>
    where
        E: KvEngine,
    {
        match receiver.recv_timeout(Duration::from_secs(3)) {
            Ok(PeerMsg::ApplyRes {
                res: TaskRes::Apply(res),
                ..
            }) => res,
            e => panic!("unexpected res {:?}", e),
        }
    }

    fn proposal<S: Snapshot>(
        is_conf_change: bool,
        index: u64,
        term: u64,
        cb: Callback<S>,
    ) -> Proposal<S> {
        Proposal {
            is_conf_change,
            index,
            term,
            cb,
            renew_lease_time: None,
            must_pass_epoch_check: false,
        }
    }

    fn apply<S: Snapshot>(
        peer_id: u64,
        region_id: u64,
        term: u64,
        entries: Vec<Entry>,
        cbs: Vec<Proposal<S>>,
    ) -> Apply<S> {
        Apply::new(peer_id, region_id, term, entries, cbs)
    }

    #[test]
    fn test_basic_flow() {
        let (tx, rx) = mpsc::channel();
        let sender = Box::new(TestNotifier { tx });
        let (_tmp, engine) = create_tmp_engine("apply-basic");
        let (_dir, importer) = create_tmp_importer("apply-basic");
        let (region_scheduler, mut snapshot_rx) = dummy_scheduler();
        let cfg = Arc::new(VersionTrack::new(Config::default()));
        let (router, mut system) = create_apply_batch_system(&cfg.value());
        let pending_create_peers = Arc::new(Mutex::new(HashMap::default()));
        let builder = super::Builder::<KvTestEngine, KvTestWriteBatch> {
            tag: "test-store".to_owned(),
            cfg,
            coprocessor_host: CoprocessorHost::<KvTestEngine>::default(),
            importer,
            region_scheduler,
            sender,
            engine,
            router: router.clone(),
            _phantom: Default::default(),
            store_id: 1,
            pending_create_peers,
        };
        system.spawn("test-basic".to_owned(), builder);

        let mut reg = Registration {
            id: 1,
            term: 4,
            applied_index_term: 5,
            ..Default::default()
        };
        reg.region.set_id(2);
        reg.apply_state.set_applied_index(3);
        router.schedule_task(2, Msg::Registration(reg.clone()));
        validate(&router, 2, move |delegate| {
            assert_eq!(delegate.id, 1);
            assert_eq!(delegate.tag, "[region 2] 1");
            assert_eq!(delegate.region, reg.region);
            assert!(!delegate.pending_remove);
            assert_eq!(delegate.apply_state, reg.apply_state);
            assert_eq!(delegate.term, reg.term);
            assert_eq!(delegate.applied_index_term, reg.applied_index_term);
        });

        let (resp_tx, resp_rx) = mpsc::channel();
        let p = proposal(
            false,
            1,
            0,
            Callback::write(Box::new(move |resp: WriteResponse| {
                resp_tx.send(resp.response).unwrap();
            })),
        );
        router.schedule_task(
            1,
            Msg::apply(apply(1, 1, 0, vec![new_entry(0, 1, true)], vec![p])),
        );
        // unregistered region should be ignored and notify failed.
        let resp = resp_rx.recv_timeout(Duration::from_secs(3)).unwrap();
        assert!(resp.get_header().get_error().has_region_not_found());
        assert!(rx.try_recv().is_err());

        let (cc_tx, cc_rx) = mpsc::channel();
        let pops = vec![
            proposal(
                false,
                4,
                4,
                Callback::write(Box::new(move |write: WriteResponse| {
                    cc_tx.send(write.response).unwrap();
                })),
            ),
            proposal(false, 4, 5, Callback::None),
        ];
        router.schedule_task(
            2,
            Msg::apply(apply(1, 2, 11, vec![new_entry(5, 4, true)], pops)),
        );
        // proposal with not commit entry should be ignore
        validate(&router, 2, move |delegate| {
            assert_eq!(delegate.term, 11);
        });
        let cc_resp = cc_rx.try_recv().unwrap();
        assert!(cc_resp.get_header().get_error().has_stale_command());
        assert!(rx.recv_timeout(Duration::from_secs(3)).is_ok());

        // Make sure Apply and Snapshot are in the same batch.
        let (snap_tx, _) = mpsc::sync_channel(0);
        batch_messages(
            &router,
            2,
            vec![
                Msg::apply(apply(1, 2, 11, vec![new_entry(5, 5, false)], vec![])),
                Msg::Snapshot(GenSnapTask::new(2, snap_tx)),
            ],
        );
        let apply_res = match rx.recv_timeout(Duration::from_secs(3)) {
            Ok(PeerMsg::ApplyRes {
                res: TaskRes::Apply(res),
                ..
            }) => res,
            e => panic!("unexpected apply result: {:?}", e),
        };
        let apply_state_key = keys::apply_state_key(2);
        let apply_state = match snapshot_rx.recv_timeout(Duration::from_secs(3)) {
            Ok(Some(RegionTask::Gen { kv_snap, .. })) => kv_snap
                .get_msg_cf(CF_RAFT, &apply_state_key)
                .unwrap()
                .unwrap(),
            e => panic!("unexpected apply result: {:?}", e),
        };
        assert_eq!(apply_res.region_id, 2);
        assert_eq!(apply_res.apply_state, apply_state);
        assert_eq!(apply_res.apply_state.get_applied_index(), 5);
        assert!(apply_res.exec_res.is_empty());
        // empty entry will make applied_index step forward and should write apply state to engine.
        assert_eq!(apply_res.metrics.written_keys, 1);
        assert_eq!(apply_res.applied_index_term, 5);
        validate(&router, 2, |delegate| {
            assert_eq!(delegate.term, 11);
            assert_eq!(delegate.applied_index_term, 5);
            assert_eq!(delegate.apply_state.get_applied_index(), 5);
            assert_eq!(
                delegate.apply_state.get_applied_index(),
                delegate.last_sync_apply_index
            );
        });

        router.schedule_task(2, Msg::destroy(2, false));
        let (region_id, peer_id) = match rx.recv_timeout(Duration::from_secs(3)) {
            Ok(PeerMsg::ApplyRes {
                res: TaskRes::Destroy {
                    region_id, peer_id, ..
                },
                ..
            }) => (region_id, peer_id),
            e => panic!("expected destroy result, but got {:?}", e),
        };
        assert_eq!(peer_id, 1);
        assert_eq!(region_id, 2);

        // Stopped peer should be removed.
        let (resp_tx, resp_rx) = mpsc::channel();
        let p = proposal(
            false,
            1,
            0,
            Callback::write(Box::new(move |resp: WriteResponse| {
                resp_tx.send(resp.response).unwrap();
            })),
        );
        router.schedule_task(
            2,
            Msg::apply(apply(1, 1, 0, vec![new_entry(0, 1, true)], vec![p])),
        );
        // unregistered region should be ignored and notify failed.
        let resp = resp_rx.recv_timeout(Duration::from_secs(3)).unwrap();
        assert!(
            resp.get_header().get_error().has_region_not_found(),
            "{:?}",
            resp
        );
        assert!(rx.try_recv().is_err());

        system.shutdown();
    }

    fn cb<S: Snapshot>(idx: u64, term: u64, tx: Sender<RaftCmdResponse>) -> Proposal<S> {
        proposal(
            false,
            idx,
            term,
            Callback::write(Box::new(move |resp: WriteResponse| {
                tx.send(resp.response).unwrap();
            })),
        )
    }

    struct EntryBuilder {
        entry: Entry,
        req: RaftCmdRequest,
    }

    impl EntryBuilder {
        fn new(index: u64, term: u64) -> EntryBuilder {
            let req = RaftCmdRequest::default();
            let mut entry = Entry::default();
            entry.set_index(index);
            entry.set_term(term);
            EntryBuilder { entry, req }
        }

        fn epoch(mut self, conf_ver: u64, version: u64) -> EntryBuilder {
            let mut epoch = RegionEpoch::default();
            epoch.set_version(version);
            epoch.set_conf_ver(conf_ver);
            self.req.mut_header().set_region_epoch(epoch);
            self
        }

        fn put(self, key: &[u8], value: &[u8]) -> EntryBuilder {
            self.add_put_req(None, key, value)
        }

        fn put_cf(self, cf: &str, key: &[u8], value: &[u8]) -> EntryBuilder {
            self.add_put_req(Some(cf), key, value)
        }

        fn add_put_req(mut self, cf: Option<&str>, key: &[u8], value: &[u8]) -> EntryBuilder {
            let mut cmd = Request::default();
            cmd.set_cmd_type(CmdType::Put);
            if let Some(cf) = cf {
                cmd.mut_put().set_cf(cf.to_owned());
            }
            cmd.mut_put().set_key(key.to_vec());
            cmd.mut_put().set_value(value.to_vec());
            self.req.mut_requests().push(cmd);
            self
        }

        fn delete(self, key: &[u8]) -> EntryBuilder {
            self.add_delete_req(None, key)
        }

        fn delete_cf(self, cf: &str, key: &[u8]) -> EntryBuilder {
            self.add_delete_req(Some(cf), key)
        }

        fn delete_range(self, start_key: &[u8], end_key: &[u8]) -> EntryBuilder {
            self.add_delete_range_req(None, start_key, end_key)
        }

        fn delete_range_cf(self, cf: &str, start_key: &[u8], end_key: &[u8]) -> EntryBuilder {
            self.add_delete_range_req(Some(cf), start_key, end_key)
        }

        fn add_delete_req(mut self, cf: Option<&str>, key: &[u8]) -> EntryBuilder {
            let mut cmd = Request::default();
            cmd.set_cmd_type(CmdType::Delete);
            if let Some(cf) = cf {
                cmd.mut_delete().set_cf(cf.to_owned());
            }
            cmd.mut_delete().set_key(key.to_vec());
            self.req.mut_requests().push(cmd);
            self
        }

        fn add_delete_range_req(
            mut self,
            cf: Option<&str>,
            start_key: &[u8],
            end_key: &[u8],
        ) -> EntryBuilder {
            let mut cmd = Request::default();
            cmd.set_cmd_type(CmdType::DeleteRange);
            if let Some(cf) = cf {
                cmd.mut_delete_range().set_cf(cf.to_owned());
            }
            cmd.mut_delete_range().set_start_key(start_key.to_vec());
            cmd.mut_delete_range().set_end_key(end_key.to_vec());
            self.req.mut_requests().push(cmd);
            self
        }

        fn ingest_sst(mut self, meta: &SstMeta) -> EntryBuilder {
            let mut cmd = Request::default();
            cmd.set_cmd_type(CmdType::IngestSst);
            cmd.mut_ingest_sst().set_sst(meta.clone());
            self.req.mut_requests().push(cmd);
            self
        }

        fn split(mut self, splits: BatchSplitRequest) -> EntryBuilder {
            let mut req = AdminRequest::default();
            req.set_cmd_type(AdminCmdType::BatchSplit);
            req.set_splits(splits);
            self.req.set_admin_request(req);
            self
        }

        fn build(mut self) -> Entry {
            self.entry.set_data(self.req.write_to_bytes().unwrap());
            self.entry
        }
    }

    #[derive(Clone, Default)]
    struct ApplyObserver {
        pre_admin_count: Arc<AtomicUsize>,
        pre_query_count: Arc<AtomicUsize>,
        post_admin_count: Arc<AtomicUsize>,
        post_query_count: Arc<AtomicUsize>,
        cmd_batches: RefCell<Vec<CmdBatch>>,
        cmd_sink: Option<Arc<Mutex<Sender<CmdBatch>>>>,
    }

    impl Coprocessor for ApplyObserver {}

    impl QueryObserver for ApplyObserver {
        fn pre_apply_query(&self, _: &mut ObserverContext<'_>, _: &[Request]) {
            self.pre_query_count.fetch_add(1, Ordering::SeqCst);
        }

        fn post_apply_query(&self, _: &mut ObserverContext<'_>, _: &mut Cmd) {
            self.post_query_count.fetch_add(1, Ordering::SeqCst);
        }
    }

    impl<E> CmdObserver<E> for ApplyObserver
    where
        E: KvEngine,
    {
        fn on_prepare_for_apply(&self, cdc_id: ObserveID, rts_id: ObserveID, region_id: u64) {
            self.cmd_batches
                .borrow_mut()
                .push(CmdBatch::new(cdc_id, rts_id, region_id));
        }

        fn on_apply_cmd(&self, cdc_id: ObserveID, rts_id: ObserveID, region_id: u64, cmd: Cmd) {
            self.cmd_batches
                .borrow_mut()
                .last_mut()
                .expect("should exist some cmd batch")
                .push(cdc_id, rts_id, region_id, cmd);
        }

        fn on_flush_apply(&self, _: E) {
            if !self.cmd_batches.borrow().is_empty() {
                let batches = self.cmd_batches.replace(Vec::default());
                for b in batches {
                    if b.is_empty() {
                        continue;
                    }
                    if let Some(sink) = self.cmd_sink.as_ref() {
                        sink.lock().unwrap().send(b).unwrap();
                    }
                }
            }
        }
    }

    #[test]
    fn test_handle_raft_committed_entries() {
        let (_path, engine) = create_tmp_engine("test-delegate");
        let (import_dir, importer) = create_tmp_importer("test-delegate");
        let obs = ApplyObserver::default();
        let mut host = CoprocessorHost::<KvTestEngine>::default();
        host.registry
            .register_query_observer(1, BoxQueryObserver::new(obs.clone()));

        let (tx, rx) = mpsc::channel();
        let (region_scheduler, _) = dummy_scheduler();
        let sender = Box::new(TestNotifier { tx });
        let cfg = Arc::new(VersionTrack::new(Config::default()));
        let (router, mut system) = create_apply_batch_system(&cfg.value());
        let pending_create_peers = Arc::new(Mutex::new(HashMap::default()));
        let builder = super::Builder::<KvTestEngine, KvTestWriteBatch> {
            tag: "test-store".to_owned(),
            cfg,
            sender,
            region_scheduler,
            coprocessor_host: host,
            importer: importer.clone(),
            engine: engine.clone(),
            router: router.clone(),
            _phantom: Default::default(),
            store_id: 1,
            pending_create_peers,
        };
        system.spawn("test-handle-raft".to_owned(), builder);

        let peer_id = 3;
        let mut reg = Registration {
            id: peer_id,
            ..Default::default()
        };
        reg.region.set_id(1);
        reg.region.mut_peers().push(new_peer(2, 3));
        reg.region.set_end_key(b"k5".to_vec());
        reg.region.mut_region_epoch().set_conf_ver(1);
        reg.region.mut_region_epoch().set_version(3);
        router.schedule_task(1, Msg::Registration(reg));

        let (capture_tx, capture_rx) = mpsc::channel();
        let put_entry = EntryBuilder::new(1, 1)
            .put(b"k1", b"v1")
            .put(b"k2", b"v1")
            .put(b"k3", b"v1")
            .epoch(1, 3)
            .build();
        router.schedule_task(
            1,
            Msg::apply(apply(
                peer_id,
                1,
                1,
                vec![put_entry],
                vec![cb(1, 1, capture_tx.clone())],
            )),
        );
        let resp = capture_rx.recv_timeout(Duration::from_secs(3)).unwrap();
        assert!(!resp.get_header().has_error(), "{:?}", resp);
        assert_eq!(resp.get_responses().len(), 3);
        let dk_k1 = keys::data_key(b"k1");
        let dk_k2 = keys::data_key(b"k2");
        let dk_k3 = keys::data_key(b"k3");
        assert_eq!(engine.get_value(&dk_k1).unwrap().unwrap(), b"v1");
        assert_eq!(engine.get_value(&dk_k2).unwrap().unwrap(), b"v1");
        assert_eq!(engine.get_value(&dk_k3).unwrap().unwrap(), b"v1");
        validate(&router, 1, |delegate| {
            assert_eq!(delegate.applied_index_term, 1);
            assert_eq!(delegate.apply_state.get_applied_index(), 1);
        });
        fetch_apply_res(&rx);

        let put_entry = EntryBuilder::new(2, 2)
            .put_cf(CF_LOCK, b"k1", b"v1")
            .epoch(1, 3)
            .build();
        router.schedule_task(1, Msg::apply(apply(peer_id, 1, 2, vec![put_entry], vec![])));
        let apply_res = fetch_apply_res(&rx);
        assert_eq!(apply_res.region_id, 1);
        assert_eq!(apply_res.apply_state.get_applied_index(), 2);
        assert_eq!(apply_res.applied_index_term, 2);
        assert!(apply_res.exec_res.is_empty());
        assert!(apply_res.metrics.written_bytes >= 5);
        assert_eq!(apply_res.metrics.written_keys, 2);
        assert_eq!(apply_res.metrics.size_diff_hint, 5);
        assert_eq!(apply_res.metrics.lock_cf_written_bytes, 5);
        assert_eq!(
            engine.get_value_cf(CF_LOCK, &dk_k1).unwrap().unwrap(),
            b"v1"
        );

        let put_entry = EntryBuilder::new(3, 2)
            .put(b"k2", b"v2")
            .epoch(1, 1)
            .build();
        router.schedule_task(
            1,
            Msg::apply(apply(
                peer_id,
                1,
                2,
                vec![put_entry],
                vec![cb(3, 2, capture_tx.clone())],
            )),
        );
        let resp = capture_rx.recv_timeout(Duration::from_secs(3)).unwrap();
        assert!(resp.get_header().get_error().has_epoch_not_match());
        let apply_res = fetch_apply_res(&rx);
        assert_eq!(apply_res.applied_index_term, 2);
        assert_eq!(apply_res.apply_state.get_applied_index(), 3);

        let put_entry = EntryBuilder::new(4, 2)
            .put(b"k3", b"v3")
            .put(b"k5", b"v5")
            .epoch(1, 3)
            .build();
        router.schedule_task(
            1,
            Msg::apply(apply(
                peer_id,
                1,
                2,
                vec![put_entry],
                vec![cb(4, 2, capture_tx.clone())],
            )),
        );
        let resp = capture_rx.recv_timeout(Duration::from_secs(3)).unwrap();
        assert!(resp.get_header().get_error().has_key_not_in_region());
        let apply_res = fetch_apply_res(&rx);
        assert_eq!(apply_res.applied_index_term, 2);
        assert_eq!(apply_res.apply_state.get_applied_index(), 4);
        // a writebatch should be atomic.
        assert_eq!(engine.get_value(&dk_k3).unwrap().unwrap(), b"v1");

        let put_entry = EntryBuilder::new(5, 3)
            .delete(b"k1")
            .delete_cf(CF_LOCK, b"k1")
            .delete_cf(CF_WRITE, b"k1")
            .epoch(1, 3)
            .build();
        router.schedule_task(
            1,
            Msg::apply(apply(
                peer_id,
                1,
                3,
                vec![put_entry],
                vec![cb(5, 2, capture_tx.clone()), cb(5, 3, capture_tx.clone())],
            )),
        );
        let resp = capture_rx.recv_timeout(Duration::from_secs(3)).unwrap();
        // stale command should be cleared.
        assert!(resp.get_header().get_error().has_stale_command());
        let resp = capture_rx.recv_timeout(Duration::from_secs(3)).unwrap();
        assert!(!resp.get_header().has_error(), "{:?}", resp);
        assert!(engine.get_value(&dk_k1).unwrap().is_none());
        let apply_res = fetch_apply_res(&rx);
        assert_eq!(apply_res.metrics.lock_cf_written_bytes, 3);
        assert_eq!(apply_res.metrics.delete_keys_hint, 2);
        assert_eq!(apply_res.metrics.size_diff_hint, -9);

        let delete_entry = EntryBuilder::new(6, 3).delete(b"k5").epoch(1, 3).build();
        router.schedule_task(
            1,
            Msg::apply(apply(
                peer_id,
                1,
                3,
                vec![delete_entry],
                vec![cb(6, 3, capture_tx.clone())],
            )),
        );
        let resp = capture_rx.recv_timeout(Duration::from_secs(3)).unwrap();
        assert!(resp.get_header().get_error().has_key_not_in_region());
        fetch_apply_res(&rx);

        let delete_range_entry = EntryBuilder::new(7, 3)
            .delete_range(b"", b"")
            .epoch(1, 3)
            .build();
        router.schedule_task(
            1,
            Msg::apply(apply(
                peer_id,
                1,
                3,
                vec![delete_range_entry],
                vec![cb(7, 3, capture_tx.clone())],
            )),
        );
        let resp = capture_rx.recv_timeout(Duration::from_secs(3)).unwrap();
        assert!(resp.get_header().get_error().has_key_not_in_region());
        assert_eq!(engine.get_value(&dk_k3).unwrap().unwrap(), b"v1");
        fetch_apply_res(&rx);

        let delete_range_entry = EntryBuilder::new(8, 3)
            .delete_range_cf(CF_DEFAULT, b"", b"k5")
            .delete_range_cf(CF_LOCK, b"", b"k5")
            .delete_range_cf(CF_WRITE, b"", b"k5")
            .epoch(1, 3)
            .build();
        router.schedule_task(
            1,
            Msg::apply(apply(
                peer_id,
                1,
                3,
                vec![delete_range_entry],
                vec![cb(8, 3, capture_tx.clone())],
            )),
        );
        let resp = capture_rx.recv_timeout(Duration::from_secs(3)).unwrap();
        assert!(!resp.get_header().has_error(), "{:?}", resp);
        assert!(engine.get_value(&dk_k1).unwrap().is_none());
        assert!(engine.get_value(&dk_k2).unwrap().is_none());
        assert!(engine.get_value(&dk_k3).unwrap().is_none());
        // The region will be rescheduled from normal-priority handler to
        // low-priority, so the first apple_res.exec_res should be empty.
        let apply_res = fetch_apply_res(&rx);
        assert!(apply_res.exec_res.is_empty());
        fetch_apply_res(&rx);

        // UploadSST
        let sst_path = import_dir.path().join("test.sst");
        let mut sst_epoch = RegionEpoch::default();
        sst_epoch.set_conf_ver(1);
        sst_epoch.set_version(3);
        let sst_range = (0, 100);
        let (mut meta1, data1) = gen_sst_file(&sst_path, sst_range);
        meta1.set_region_id(1);
        meta1.set_region_epoch(sst_epoch);
        let mut file1 = importer.create(&meta1).unwrap();
        file1.append(&data1).unwrap();
        file1.finish().unwrap();
        let (mut meta2, data2) = gen_sst_file(&sst_path, sst_range);
        meta2.set_region_id(1);
        meta2.mut_region_epoch().set_conf_ver(1);
        meta2.mut_region_epoch().set_version(1234);
        let mut file2 = importer.create(&meta2).unwrap();
        file2.append(&data2).unwrap();
        file2.finish().unwrap();

        // IngestSst
        let put_ok = EntryBuilder::new(9, 3)
            .put(&[sst_range.0], &[sst_range.1])
            .epoch(0, 3)
            .build();
        // Add a put above to test flush before ingestion.
        let capture_tx_clone = capture_tx.clone();
        let ingest_ok = EntryBuilder::new(10, 3)
            .ingest_sst(&meta1)
            .epoch(0, 3)
            .build();
        let ingest_epoch_not_match = EntryBuilder::new(11, 3)
            .ingest_sst(&meta2)
            .epoch(0, 3)
            .build();
        let entries = vec![put_ok, ingest_ok, ingest_epoch_not_match];
        router.schedule_task(
            1,
            Msg::apply(apply(
                peer_id,
                1,
                3,
                entries,
                vec![
                    cb(9, 3, capture_tx.clone()),
                    proposal(
                        false,
                        10,
                        3,
                        Callback::write(Box::new(move |resp: WriteResponse| {
                            // Sleep until yield timeout.
                            thread::sleep(Duration::from_millis(500));
                            capture_tx_clone.send(resp.response).unwrap();
                        })),
                    ),
                    cb(11, 3, capture_tx.clone()),
                ],
            )),
        );
        let resp = capture_rx.recv_timeout(Duration::from_secs(3)).unwrap();
        assert!(!resp.get_header().has_error(), "{:?}", resp);
        let resp = capture_rx.recv_timeout(Duration::from_secs(3)).unwrap();
        assert!(!resp.get_header().has_error(), "{:?}", resp);
        check_db_range(&engine, sst_range);
        let resp = capture_rx.recv_timeout(Duration::from_secs(3)).unwrap();
        assert!(resp.get_header().has_error());
        let apply_res = fetch_apply_res(&rx);
        assert_eq!(apply_res.applied_index_term, 3);
        assert_eq!(apply_res.apply_state.get_applied_index(), 10);
        // The region will yield after timeout.
        let apply_res = fetch_apply_res(&rx);
        assert_eq!(apply_res.applied_index_term, 3);
        assert_eq!(apply_res.apply_state.get_applied_index(), 11);

        let write_batch_max_keys = <KvTestEngine as WriteBatchExt>::WRITE_BATCH_MAX_KEYS;

        let mut props = vec![];
        let mut entries = vec![];
        for i in 0..write_batch_max_keys {
            let put_entry = EntryBuilder::new(i as u64 + 12, 3)
                .put(b"k", b"v")
                .epoch(1, 3)
                .build();
            entries.push(put_entry);
            props.push(cb(i as u64 + 12, 3, capture_tx.clone()));
        }
        router.schedule_task(1, Msg::apply(apply(peer_id, 1, 3, entries, props)));
        for _ in 0..write_batch_max_keys {
            capture_rx.recv_timeout(Duration::from_secs(3)).unwrap();
        }
        let index = write_batch_max_keys + 11;
        let apply_res = fetch_apply_res(&rx);
        assert_eq!(apply_res.apply_state.get_applied_index(), index as u64);
        assert_eq!(obs.pre_query_count.load(Ordering::SeqCst), index);
        assert_eq!(obs.post_query_count.load(Ordering::SeqCst), index);

        system.shutdown();
    }

    #[test]
    fn test_cmd_observer() {
        let (_path, engine) = create_tmp_engine("test-delegate");
        let (_import_dir, importer) = create_tmp_importer("test-delegate");
        let mut host = CoprocessorHost::<KvTestEngine>::default();
        let mut obs = ApplyObserver::default();
        let (sink, cmdbatch_rx) = mpsc::channel();
        obs.cmd_sink = Some(Arc::new(Mutex::new(sink)));
        host.registry
            .register_cmd_observer(1, BoxCmdObserver::new(obs));

        let (tx, rx) = mpsc::channel();
        let (region_scheduler, _) = dummy_scheduler();
        let sender = Box::new(TestNotifier { tx });
        let cfg = Config::default();
        let (router, mut system) = create_apply_batch_system(&cfg);
        let pending_create_peers = Arc::new(Mutex::new(HashMap::default()));
        let builder = super::Builder::<KvTestEngine, KvTestWriteBatch> {
            tag: "test-store".to_owned(),
            cfg: Arc::new(VersionTrack::new(cfg)),
            sender,
            region_scheduler,
            coprocessor_host: host,
            importer,
            engine,
            router: router.clone(),
            _phantom: Default::default(),
            store_id: 1,
            pending_create_peers,
        };
        system.spawn("test-handle-raft".to_owned(), builder);

        let peer_id = 3;
        let mut reg = Registration {
            id: peer_id,
            ..Default::default()
        };
        reg.region.set_id(1);
        reg.region.mut_peers().push(new_peer(2, 3));
        reg.region.set_end_key(b"k5".to_vec());
        reg.region.mut_region_epoch().set_conf_ver(1);
        reg.region.mut_region_epoch().set_version(3);
        let region_epoch = reg.region.get_region_epoch().clone();
        router.schedule_task(1, Msg::Registration(reg));

        let put_entry = EntryBuilder::new(1, 1)
            .put(b"k1", b"v1")
            .put(b"k2", b"v1")
            .put(b"k3", b"v1")
            .epoch(1, 3)
            .build();
        router.schedule_task(1, Msg::apply(apply(peer_id, 1, 1, vec![put_entry], vec![])));
        fetch_apply_res(&rx);
        let cmd_batch = cmdbatch_rx.recv_timeout(Duration::from_secs(3)).unwrap();
        assert_eq!(cmd_batch.len(), 1);
        let (block_tx, block_rx) = mpsc::channel::<()>();
        router.schedule_task(
            1,
            Msg::Validate(
                1,
                Box::new(move |_| {
                    // Block the apply worker
                    block_rx.recv().unwrap();
                }),
            ),
        );
        let put_entry = EntryBuilder::new(2, 2)
            .put(b"k0", b"v0")
            .epoch(1, 3)
            .build();
        router.schedule_task(1, Msg::apply(apply(peer_id, 1, 2, vec![put_entry], vec![])));
        // Register cmd observer to region 1.
        let enabled = Arc::new(AtomicBool::new(true));
        let observe_id = ObserveID::new();
        router.schedule_task(
            1,
            Msg::Change {
                region_epoch: region_epoch.clone(),
                cmd: ChangeObserver {
                    cdc_id: Some(observe_id),
                    rts_id: Some(observe_id),
                    region_id: 1,
                },
                cb: Callback::Read(Box::new(|resp: ReadResponse<KvTestSnapshot>| {
                    assert!(!resp.response.get_header().has_error());
                    assert!(resp.snapshot.is_some());
                    let snap = resp.snapshot.unwrap();
                    assert_eq!(snap.get_value(b"k0").unwrap().unwrap(), b"v0");
                })),
            },
        );
        // Unblock the apply worker
        block_tx.send(()).unwrap();
        fetch_apply_res(&rx);
        let (capture_tx, capture_rx) = mpsc::channel();
        let put_entry = EntryBuilder::new(3, 2)
            .put_cf(CF_LOCK, b"k1", b"v1")
            .epoch(1, 3)
            .build();
        router.schedule_task(
            1,
            Msg::apply(apply(
                peer_id,
                1,
                2,
                vec![put_entry],
                vec![cb(3, 2, capture_tx)],
            )),
        );
        fetch_apply_res(&rx);
        let resp = capture_rx.recv_timeout(Duration::from_secs(3)).unwrap();
        assert!(!resp.get_header().has_error(), "{:?}", resp);
        assert_eq!(resp.get_responses().len(), 1);
        let cmd_batch = cmdbatch_rx.recv_timeout(Duration::from_secs(3)).unwrap();
        assert_eq!(resp, cmd_batch.into_iter(1).next().unwrap().response);

        let put_entry1 = EntryBuilder::new(4, 2)
            .put(b"k2", b"v2")
            .epoch(1, 3)
            .build();
        let put_entry2 = EntryBuilder::new(5, 2)
            .put(b"k2", b"v2")
            .epoch(1, 3)
            .build();
        router.schedule_task(
            1,
            Msg::apply(apply(peer_id, 1, 2, vec![put_entry1, put_entry2], vec![])),
        );
        let cmd_batch = cmdbatch_rx.recv_timeout(Duration::from_secs(3)).unwrap();
        assert_eq!(1, cmd_batch.len());

        // Stop observer regoin 1.
        enabled.store(false, Ordering::SeqCst);
        let put_entry = EntryBuilder::new(6, 2)
            .put(b"k2", b"v2")
            .epoch(1, 3)
            .build();
        router.schedule_task(1, Msg::apply(apply(peer_id, 1, 2, vec![put_entry], vec![])));

        // Must response a RegionNotFound error.
        router.schedule_task(
            2,
            Msg::Change {
                region_epoch,
                cmd: ChangeObserver {
                    cdc_id: Some(observe_id),
                    rts_id: Some(observe_id),
                    region_id: 2,
                },
                cb: Callback::Read(Box::new(|resp: ReadResponse<_>| {
                    assert!(
                        resp.response
                            .get_header()
                            .get_error()
                            .has_region_not_found()
                    );
                    assert!(resp.snapshot.is_none());
                })),
            },
        );

        system.shutdown();
    }

    #[test]
    fn test_check_sst_for_ingestion() {
        let mut sst = SstMeta::default();
        let mut region = Region::default();

        // Check uuid and cf name
        assert!(check_sst_for_ingestion(&sst, &region).is_err());
        sst.set_uuid(Uuid::new_v4().as_bytes().to_vec());
        sst.set_cf_name(CF_DEFAULT.to_owned());
        check_sst_for_ingestion(&sst, &region).unwrap();
        sst.set_cf_name("test".to_owned());
        assert!(check_sst_for_ingestion(&sst, &region).is_err());
        sst.set_cf_name(CF_WRITE.to_owned());
        check_sst_for_ingestion(&sst, &region).unwrap();

        // Check region id
        region.set_id(1);
        sst.set_region_id(2);
        assert!(check_sst_for_ingestion(&sst, &region).is_err());
        sst.set_region_id(1);
        check_sst_for_ingestion(&sst, &region).unwrap();

        // Check region epoch
        region.mut_region_epoch().set_conf_ver(1);
        assert!(check_sst_for_ingestion(&sst, &region).is_err());
        sst.mut_region_epoch().set_conf_ver(1);
        check_sst_for_ingestion(&sst, &region).unwrap();
        region.mut_region_epoch().set_version(1);
        assert!(check_sst_for_ingestion(&sst, &region).is_err());
        sst.mut_region_epoch().set_version(1);
        check_sst_for_ingestion(&sst, &region).unwrap();

        // Check region range
        region.set_start_key(vec![2]);
        region.set_end_key(vec![8]);
        sst.mut_range().set_start(vec![1]);
        sst.mut_range().set_end(vec![8]);
        assert!(check_sst_for_ingestion(&sst, &region).is_err());
        sst.mut_range().set_start(vec![2]);
        assert!(check_sst_for_ingestion(&sst, &region).is_err());
        sst.mut_range().set_end(vec![7]);
        check_sst_for_ingestion(&sst, &region).unwrap();
    }

    fn new_split_req(key: &[u8], id: u64, children: Vec<u64>) -> SplitRequest {
        let mut req = SplitRequest::default();
        req.set_split_key(key.to_vec());
        req.set_new_region_id(id);
        req.set_new_peer_ids(children);
        req
    }

    struct SplitResultChecker<'a, E>
    where
        E: KvEngine,
    {
        engine: E,
        origin_peers: &'a [metapb::Peer],
        epoch: Rc<RefCell<RegionEpoch>>,
    }

    impl<'a, E> SplitResultChecker<'a, E>
    where
        E: KvEngine,
    {
        fn check(&self, start: &[u8], end: &[u8], id: u64, children: &[u64], check_initial: bool) {
            let key = keys::region_state_key(id);
            let state: RegionLocalState = self.engine.get_msg_cf(CF_RAFT, &key).unwrap().unwrap();
            assert_eq!(state.get_state(), PeerState::Normal);
            assert_eq!(state.get_region().get_id(), id);
            assert_eq!(state.get_region().get_start_key(), start);
            assert_eq!(state.get_region().get_end_key(), end);
            let expect_peers: Vec<_> = self
                .origin_peers
                .iter()
                .zip(children)
                .map(|(p, new_id)| {
                    let mut new_peer = metapb::Peer::clone(p);
                    new_peer.set_id(*new_id);
                    new_peer
                })
                .collect();
            assert_eq!(state.get_region().get_peers(), expect_peers.as_slice());
            assert!(!state.has_merge_state(), "{:?}", state);
            let epoch = self.epoch.borrow();
            assert_eq!(*state.get_region().get_region_epoch(), *epoch);
            if !check_initial {
                return;
            }
            let key = keys::apply_state_key(id);
            let initial_state: RaftApplyState =
                self.engine.get_msg_cf(CF_RAFT, &key).unwrap().unwrap();
            assert_eq!(initial_state.get_applied_index(), RAFT_INIT_LOG_INDEX);
            assert_eq!(
                initial_state.get_truncated_state().get_index(),
                RAFT_INIT_LOG_INDEX
            );
            assert_eq!(
                initial_state.get_truncated_state().get_term(),
                RAFT_INIT_LOG_INDEX
            );
        }
    }

    fn error_msg(resp: &RaftCmdResponse) -> &str {
        resp.get_header().get_error().get_message()
    }

    #[test]
    fn test_split() {
        let (_path, engine) = create_tmp_engine("test-delegate");
        let (_import_dir, importer) = create_tmp_importer("test-delegate");
        let peer_id = 3;
        let mut reg = Registration {
            id: peer_id,
            term: 1,
            ..Default::default()
        };
        reg.region.set_id(1);
        reg.region.set_end_key(b"k5".to_vec());
        reg.region.mut_region_epoch().set_version(3);
        let region_epoch = reg.region.get_region_epoch().clone();
        let peers = vec![new_peer(2, 3), new_peer(4, 5), new_learner_peer(6, 7)];
        reg.region.set_peers(peers.clone().into());
        let (tx, _rx) = mpsc::channel();
        let sender = Box::new(TestNotifier { tx });
        let mut host = CoprocessorHost::<KvTestEngine>::default();
        let mut obs = ApplyObserver::default();
        let (sink, cmdbatch_rx) = mpsc::channel();
        obs.cmd_sink = Some(Arc::new(Mutex::new(sink)));
        host.registry
            .register_cmd_observer(1, BoxCmdObserver::new(obs));
        let (region_scheduler, _) = dummy_scheduler();
        let cfg = Arc::new(VersionTrack::new(Config::default()));
        let (router, mut system) = create_apply_batch_system(&cfg.value());
        let pending_create_peers = Arc::new(Mutex::new(HashMap::default()));
        let builder = super::Builder::<KvTestEngine, KvTestWriteBatch> {
            tag: "test-store".to_owned(),
            cfg,
            sender,
            importer,
            region_scheduler,
            coprocessor_host: host,
            engine: engine.clone(),
            router: router.clone(),
            _phantom: Default::default(),
            store_id: 2,
            pending_create_peers,
        };
        system.spawn("test-split".to_owned(), builder);

        router.schedule_task(1, Msg::Registration(reg.clone()));
        let enabled = Arc::new(AtomicBool::new(true));
        let observe_id = ObserveID::new();
        router.schedule_task(
            1,
            Msg::Change {
                region_epoch: region_epoch.clone(),
                cmd: ChangeObserver {
                    cdc_id: Some(observe_id),
                    rts_id: Some(observe_id),
                    region_id: 1,
                },
                cb: Callback::Read(Box::new(|resp: ReadResponse<_>| {
                    assert!(!resp.response.get_header().has_error(), "{:?}", resp);
                    assert!(resp.snapshot.is_some());
                })),
            },
        );

        let mut index_id = 1;
        let (capture_tx, capture_rx) = mpsc::channel();
        let epoch = Rc::new(RefCell::new(reg.region.get_region_epoch().to_owned()));
        let epoch_ = epoch.clone();
        let mut exec_split = |router: &ApplyRouter<KvTestEngine>, reqs| {
            let epoch = epoch_.borrow();
            let split = EntryBuilder::new(index_id, 1)
                .split(reqs)
                .epoch(epoch.get_conf_ver(), epoch.get_version())
                .build();
            router.schedule_task(
                1,
                Msg::apply(apply(
                    peer_id,
                    1,
                    1,
                    vec![split],
                    vec![cb(index_id, 1, capture_tx.clone())],
                )),
            );
            index_id += 1;
            capture_rx.recv_timeout(Duration::from_secs(3)).unwrap()
        };

        let mut splits = BatchSplitRequest::default();
        splits.set_right_derive(true);
        splits.mut_requests().push(new_split_req(b"k1", 8, vec![]));
        let resp = exec_split(&router, splits.clone());
        // 3 followers are required.
        assert!(error_msg(&resp).contains("id count"), "{:?}", resp);
        cmdbatch_rx.recv_timeout(Duration::from_secs(3)).unwrap();

        splits.mut_requests().clear();
        let resp = exec_split(&router, splits.clone());
        // Empty requests should be rejected.
        assert!(error_msg(&resp).contains("missing"), "{:?}", resp);

        splits
            .mut_requests()
            .push(new_split_req(b"k6", 8, vec![9, 10, 11]));
        let resp = exec_split(&router, splits.clone());
        // Out of range keys should be rejected.
        assert!(
            resp.get_header().get_error().has_key_not_in_region(),
            "{:?}",
            resp
        );

        splits
            .mut_requests()
            .push(new_split_req(b"", 8, vec![9, 10, 11]));
        let resp = exec_split(&router, splits.clone());
        // Empty key should be rejected.
        assert!(error_msg(&resp).contains("missing"), "{:?}", resp);

        splits.mut_requests().clear();
        splits
            .mut_requests()
            .push(new_split_req(b"k2", 8, vec![9, 10, 11]));
        splits
            .mut_requests()
            .push(new_split_req(b"k1", 8, vec![9, 10, 11]));
        let resp = exec_split(&router, splits.clone());
        // keys should be in ascend order.
        assert!(error_msg(&resp).contains("invalid"), "{:?}", resp);

        splits.mut_requests().clear();
        splits
            .mut_requests()
            .push(new_split_req(b"k1", 8, vec![9, 10, 11]));
        splits
            .mut_requests()
            .push(new_split_req(b"k2", 8, vec![9, 10]));
        let resp = exec_split(&router, splits.clone());
        // All requests should be checked.
        assert!(error_msg(&resp).contains("id count"), "{:?}", resp);
        let checker = SplitResultChecker {
            engine,
            origin_peers: &peers,
            epoch: epoch.clone(),
        };

        splits.mut_requests().clear();
        splits
            .mut_requests()
            .push(new_split_req(b"k1", 8, vec![9, 10, 11]));
        let resp = exec_split(&router, splits.clone());
        // Split should succeed.
        assert!(!resp.get_header().has_error(), "{:?}", resp);
        let mut new_version = epoch.borrow().get_version() + 1;
        epoch.borrow_mut().set_version(new_version);
        checker.check(b"", b"k1", 8, &[9, 10, 11], true);
        checker.check(b"k1", b"k5", 1, &[3, 5, 7], false);

        splits.mut_requests().clear();
        splits
            .mut_requests()
            .push(new_split_req(b"k4", 12, vec![13, 14, 15]));
        splits.set_right_derive(false);
        let resp = exec_split(&router, splits.clone());
        // Right derive should be respected.
        assert!(!resp.get_header().has_error(), "{:?}", resp);
        new_version = epoch.borrow().get_version() + 1;
        epoch.borrow_mut().set_version(new_version);
        checker.check(b"k4", b"k5", 12, &[13, 14, 15], true);
        checker.check(b"k1", b"k4", 1, &[3, 5, 7], false);

        splits.mut_requests().clear();
        splits
            .mut_requests()
            .push(new_split_req(b"k2", 16, vec![17, 18, 19]));
        splits
            .mut_requests()
            .push(new_split_req(b"k3", 20, vec![21, 22, 23]));
        splits.set_right_derive(true);
        let resp = exec_split(&router, splits.clone());
        // Right derive should be respected.
        assert!(!resp.get_header().has_error(), "{:?}", resp);
        new_version = epoch.borrow().get_version() + 2;
        epoch.borrow_mut().set_version(new_version);
        checker.check(b"k1", b"k2", 16, &[17, 18, 19], true);
        checker.check(b"k2", b"k3", 20, &[21, 22, 23], true);
        checker.check(b"k3", b"k4", 1, &[3, 5, 7], false);

        splits.mut_requests().clear();
        splits
            .mut_requests()
            .push(new_split_req(b"k31", 24, vec![25, 26, 27]));
        splits
            .mut_requests()
            .push(new_split_req(b"k32", 28, vec![29, 30, 31]));
        splits.set_right_derive(false);
        let resp = exec_split(&router, splits);
        // Right derive should be respected.
        assert!(!resp.get_header().has_error(), "{:?}", resp);
        new_version = epoch.borrow().get_version() + 2;
        epoch.borrow_mut().set_version(new_version);
        checker.check(b"k3", b"k31", 1, &[3, 5, 7], false);
        checker.check(b"k31", b"k32", 24, &[25, 26, 27], true);
        checker.check(b"k32", b"k4", 28, &[29, 30, 31], true);

        let (tx, rx) = mpsc::channel();
        enabled.store(false, Ordering::SeqCst);
        router.schedule_task(
            1,
            Msg::Change {
                region_epoch,
                cmd: ChangeObserver {
                    cdc_id: Some(observe_id),
                    rts_id: Some(observe_id),
                    region_id: 1,
                },
                cb: Callback::Read(Box::new(move |resp: ReadResponse<_>| {
                    assert!(
                        resp.response.get_header().get_error().has_epoch_not_match(),
                        "{:?}",
                        resp
                    );
                    assert!(resp.snapshot.is_none());
                    tx.send(()).unwrap();
                })),
            },
        );
        rx.recv_timeout(Duration::from_millis(500)).unwrap();

        system.shutdown();
    }

    #[test]
    fn pending_cmd_leak() {
        let res = panic_hook::recover_safe(|| {
            let _cmd = PendingCmd::<KvTestSnapshot>::new(1, 1, Callback::None);
        });
        res.unwrap_err();
    }

    #[test]
    fn pending_cmd_leak_dtor_not_abort() {
        let res = panic_hook::recover_safe(|| {
            let _cmd = PendingCmd::<KvTestSnapshot>::new(1, 1, Callback::None);
            panic!("Don't abort");
            // It would abort and fail if there was a double-panic in PendingCmd dtor.
        });
        res.unwrap_err();
    }
}<|MERGE_RESOLUTION|>--- conflicted
+++ resolved
@@ -840,12 +840,8 @@
             metrics: Default::default(),
             last_merge_version: 0,
             pending_request_snapshot_count: reg.pending_request_snapshot_count,
-<<<<<<< HEAD
             observe_cmd: ObserveCmd::default(),
-=======
-            observe_cmd: None,
             priority: Priority::Normal,
->>>>>>> 5305c108
         }
     }
 
