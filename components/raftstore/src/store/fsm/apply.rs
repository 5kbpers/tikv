// Copyright 2017 TiKV Project Authors. Licensed under Apache-2.0.

use std::borrow::Cow;
use std::cmp::{Ord, Ordering as CmpOrdering};
use std::collections::VecDeque;
use std::fmt::{self, Debug, Formatter};
use std::marker::PhantomData;
use std::ops::{Deref, DerefMut};
use std::sync::atomic::{AtomicBool, AtomicU64, AtomicUsize, Ordering};
#[cfg(test)]
use std::sync::mpsc::Sender;
use std::sync::mpsc::SyncSender;
use std::sync::Arc;
use std::{cmp, usize};

use batch_system::{BasicMailbox, BatchRouter, BatchSystem, Fsm, HandlerBuilder, PollHandler};
use crossbeam::channel::{TryRecvError, TrySendError};
use engine_rocks::{RocksEngine, RocksSnapshot};
use engine_traits::{KvEngine, MiscExt, Peekable, Snapshot, WriteBatch, WriteBatchVecExt};
use engine_traits::{ALL_CFS, CF_DEFAULT, CF_LOCK, CF_RAFT, CF_WRITE};
use kvproto::import_sstpb::SstMeta;
use kvproto::metapb::{Peer as PeerMeta, Region, RegionEpoch};
use kvproto::raft_cmdpb::{
    AdminCmdType, AdminRequest, AdminResponse, ChangePeerRequest, CmdType, CommitMergeRequest,
    RaftCmdRequest, RaftCmdResponse, Request, Response,
};
use kvproto::raft_serverpb::{
    MergeState, PeerState, RaftApplyState, RaftTruncatedState, RegionLocalState,
};
use raft::eraftpb::{ConfChange, ConfChangeType, Entry, EntryType, Snapshot as RaftSnapshot};
use uuid::Builder as UuidBuilder;

use crate::coprocessor::{Cmd, CoprocessorHost};
use crate::store::fsm::{RaftPollerBuilder, RaftRouter};
use crate::store::metrics::*;
use crate::store::msg::{Callback, PeerMsg, ReadResponse, SignificantMsg};
use crate::store::peer::Peer;
use crate::store::peer_storage::{self, write_initial_apply_state, write_peer_state};
use crate::store::util::KeysInfoFormatter;
use crate::store::util::{check_region_epoch, compare_region_epoch};
use crate::store::{cmd_resp, util, Config, RegionSnapshot};
use crate::{Error, Result};
use sst_importer::SSTImporter;
use tikv_util::config::{Tracker, VersionTrack};
use tikv_util::escape;
use tikv_util::mpsc::{loose_bounded, LooseBoundedSender, Receiver};
use tikv_util::time::{duration_to_sec, Instant};
use tikv_util::worker::Scheduler;
use tikv_util::Either;
use tikv_util::MustConsumeVec;

use super::metrics::*;

use super::super::RegionTask;

const DEFAULT_APPLY_WB_SIZE: usize = 4 * 1024;
const WRITE_BATCH_LIMIT: usize = 16;
const APPLY_WB_SHRINK_SIZE: usize = 1024 * 1024;
const SHRINK_PENDING_CMD_QUEUE_CAP: usize = 64;

pub struct PendingCmd {
    pub index: u64,
    pub term: u64,
    pub cb: Option<Callback<RocksEngine>>,
}

impl PendingCmd {
    fn new(index: u64, term: u64, cb: Callback<RocksEngine>) -> PendingCmd {
        PendingCmd {
            index,
            term,
            cb: Some(cb),
        }
    }
}

impl Drop for PendingCmd {
    fn drop(&mut self) {
        if self.cb.is_some() {
            safe_panic!(
                "callback of pending command at [index: {}, term: {}] is leak",
                self.index,
                self.term
            );
        }
    }
}

impl Debug for PendingCmd {
    fn fmt(&self, f: &mut Formatter<'_>) -> fmt::Result {
        write!(
            f,
            "PendingCmd [index: {}, term: {}, has_cb: {}]",
            self.index,
            self.term,
            self.cb.is_some()
        )
    }
}

/// Commands waiting to be committed and applied.
#[derive(Default, Debug)]
pub struct PendingCmdQueue {
    normals: VecDeque<PendingCmd>,
    conf_change: Option<PendingCmd>,
}

impl PendingCmdQueue {
    fn pop_normal(&mut self, index: u64, term: u64) -> Option<PendingCmd> {
        self.normals.pop_front().and_then(|cmd| {
            if self.normals.capacity() > SHRINK_PENDING_CMD_QUEUE_CAP
                && self.normals.len() < SHRINK_PENDING_CMD_QUEUE_CAP
            {
                self.normals.shrink_to_fit();
            }
            if (cmd.term, cmd.index) > (term, index) {
                self.normals.push_front(cmd);
                return None;
            }
            Some(cmd)
        })
    }

    fn append_normal(&mut self, cmd: PendingCmd) {
        self.normals.push_back(cmd);
    }

    fn take_conf_change(&mut self) -> Option<PendingCmd> {
        // conf change will not be affected when changing between follower and leader,
        // so there is no need to check term.
        self.conf_change.take()
    }

    // TODO: seems we don't need to separate conf change from normal entries.
    fn set_conf_change(&mut self, cmd: PendingCmd) {
        self.conf_change = Some(cmd);
    }
}

#[derive(Default, Debug)]
pub struct ChangePeer {
    pub index: u64,
    pub conf_change: ConfChange,
    pub peer: PeerMeta,
    pub region: Region,
}

#[derive(Debug)]
pub struct Range {
    pub cf: String,
    pub start_key: Vec<u8>,
    pub end_key: Vec<u8>,
}

impl Range {
    fn new(cf: String, start_key: Vec<u8>, end_key: Vec<u8>) -> Range {
        Range {
            cf,
            start_key,
            end_key,
        }
    }
}

#[derive(Debug)]
pub enum ExecResult {
    ChangePeer(ChangePeer),
    CompactLog {
        state: RaftTruncatedState,
        first_index: u64,
    },
    SplitRegion {
        regions: Vec<Region>,
        derived: Region,
    },
    PrepareMerge {
        region: Region,
        state: MergeState,
    },
    CommitMerge {
        region: Region,
        source: Region,
    },
    RollbackMerge {
        region: Region,
        commit: u64,
    },
    ComputeHash {
        region: Region,
        index: u64,
        snap: RocksSnapshot,
    },
    VerifyHash {
        index: u64,
        hash: Vec<u8>,
    },
    DeleteRange {
        ranges: Vec<Range>,
    },
    IngestSst {
        ssts: Vec<SstMeta>,
    },
}

/// The possible returned value when applying logs.
pub enum ApplyResult {
    None,
    Yield,
    /// Additional result that needs to be sent back to raftstore.
    Res(ExecResult),
    /// It is unable to apply the `CommitMerge` until the source peer
    /// has applied to the required position and sets the atomic boolean
    /// to true.
    WaitMergeSource(Arc<AtomicU64>),
}

struct ExecContext {
    apply_state: RaftApplyState,
    index: u64,
    term: u64,
}

impl ExecContext {
    pub fn new(apply_state: RaftApplyState, index: u64, term: u64) -> ExecContext {
        ExecContext {
            apply_state,
            index,
            term,
        }
    }
}

struct ApplyCallback {
    region: Region,
    cbs: Vec<(Option<Callback<RocksEngine>>, RaftCmdResponse)>,
}

impl ApplyCallback {
    fn new(region: Region) -> ApplyCallback {
        let cbs = vec![];
        ApplyCallback { region, cbs }
    }

    fn invoke_all(self, host: &CoprocessorHost) {
        for (cb, mut resp) in self.cbs {
            host.post_apply(&self.region, &mut resp);
            if let Some(cb) = cb {
                cb.invoke_with_response(resp)
            };
        }
    }

    fn push(&mut self, cb: Option<Callback<RocksEngine>>, resp: RaftCmdResponse) {
        self.cbs.push((cb, resp));
    }
}

#[derive(Clone)]
pub enum Notifier {
    Router(RaftRouter<RocksEngine>),
    #[cfg(test)]
    Sender(Sender<PeerMsg<RocksEngine>>),
}

impl Notifier {
    fn notify(&self, region_id: u64, msg: PeerMsg<RocksEngine>) {
        match *self {
            Notifier::Router(ref r) => {
                r.force_send(region_id, msg).unwrap();
            }
            #[cfg(test)]
            Notifier::Sender(ref s) => s.send(msg).unwrap(),
        }
    }
}

struct ApplyContext<W: WriteBatch + WriteBatchVecExt<RocksEngine>> {
    tag: String,
    timer: Option<Instant>,
    host: CoprocessorHost,
    importer: Arc<SSTImporter>,
    region_scheduler: Scheduler<RegionTask>,
    router: ApplyRouter,
    notifier: Notifier,
    engine: RocksEngine,
    cbs: MustConsumeVec<ApplyCallback>,
    apply_res: Vec<ApplyRes>,
    exec_ctx: Option<ExecContext>,

    kv_wb: Option<W>,
    kv_wb_last_bytes: u64,
    kv_wb_last_keys: u64,

    last_applied_index: u64,
    committed_count: usize,

    // Indicates that WAL can be synchronized when data is written to KV engine.
    enable_sync_log: bool,
    // Whether synchronize WAL is preferred.
    sync_log_hint: bool,
    // Whether to use the delete range API instead of deleting one by one.
    use_delete_range: bool,
}

impl<W: WriteBatch + WriteBatchVecExt<RocksEngine>> ApplyContext<W> {
    pub fn new(
        tag: String,
        host: CoprocessorHost,
        importer: Arc<SSTImporter>,
        region_scheduler: Scheduler<RegionTask>,
        engine: RocksEngine,
        router: ApplyRouter,
        notifier: Notifier,
        cfg: &Config,
    ) -> ApplyContext<W> {
        ApplyContext::<W> {
            tag,
            timer: None,
            host,
            importer,
            region_scheduler,
            engine,
            router,
            notifier,
            kv_wb: None,
            cbs: MustConsumeVec::new("callback of apply context"),
            apply_res: vec![],
            kv_wb_last_bytes: 0,
            kv_wb_last_keys: 0,
            last_applied_index: 0,
            committed_count: 0,
            enable_sync_log: cfg.sync_log,
            sync_log_hint: false,
            exec_ctx: None,
            use_delete_range: cfg.use_delete_range,
        }
    }

    /// Prepares for applying entries for `delegate`.
    ///
    /// A general apply progress for a delegate is:
    /// `prepare_for` -> `commit` [-> `commit` ...] -> `finish_for`.
    /// After all delegates are handled, `write_to_db` method should be called.
    pub fn prepare_for(&mut self, delegate: &mut ApplyDelegate) {
        self.prepare_write_batch();
        self.cbs.push(ApplyCallback::new(delegate.region.clone()));
        self.last_applied_index = delegate.apply_state.get_applied_index();

        if let Some(observe_cmd) = &delegate.observe_cmd {
            let region_id = delegate.region_id();
            if observe_cmd.enabled.load(Ordering::Acquire) {
                self.host.prepare_for_apply(observe_cmd.id, region_id);
            } else {
                info!("region is no longer observerd";
                    "region_id" => region_id);
                delegate.observe_cmd.take();
            }
        }
    }

    /// Prepares WriteBatch.
    ///
    /// If `enable_multi_batch_write` was set true, we create `RocksWriteBatchVec`.
    /// Otherwise create `RocksWriteBatch`.
    pub fn prepare_write_batch(&mut self) {
        if self.kv_wb.is_none() {
            let kv_wb = W::write_batch_vec(&self.engine, WRITE_BATCH_LIMIT, DEFAULT_APPLY_WB_SIZE);
            self.kv_wb = Some(kv_wb);
            self.kv_wb_last_bytes = 0;
            self.kv_wb_last_keys = 0;
        }
    }

    /// Commits all changes have done for delegate. `persistent` indicates whether
    /// write the changes into rocksdb.
    ///
    /// This call is valid only when it's between a `prepare_for` and `finish_for`.
    pub fn commit(&mut self, delegate: &mut ApplyDelegate) {
        if self.last_applied_index < delegate.apply_state.get_applied_index() {
            delegate.write_apply_state(self.kv_wb.as_mut().unwrap());
        }
        // last_applied_index doesn't need to be updated, set persistent to true will
        // force it call `prepare_for` automatically.
        self.commit_opt(delegate, true);
    }

    fn commit_opt(&mut self, delegate: &mut ApplyDelegate, persistent: bool) {
        delegate.update_metrics(self);
        if persistent {
            self.write_to_db();
            self.prepare_for(delegate);
        }
        self.kv_wb_last_bytes = self.kv_wb().data_size() as u64;
        self.kv_wb_last_keys = self.kv_wb().count() as u64;
    }

    /// Writes all the changes into RocksDB.
    /// If it returns true, all pending writes are persisted in engines.
    pub fn write_to_db(&mut self) -> bool {
        let need_sync = self.enable_sync_log && self.sync_log_hint;
        if self.kv_wb.as_ref().map_or(false, |wb| !wb.is_empty()) {
            let mut write_opts = engine_traits::WriteOptions::new();
            write_opts.set_sync(need_sync);
            self.kv_wb()
                .write_to_engine(&self.engine, &write_opts)
                .unwrap_or_else(|e| {
                    panic!("failed to write to engine: {:?}", e);
                });
            self.sync_log_hint = false;
            let data_size = self.kv_wb().data_size();
            if data_size > APPLY_WB_SHRINK_SIZE {
                // Control the memory usage for the WriteBatch.
                let kv_wb =
                    W::write_batch_vec(&self.engine, WRITE_BATCH_LIMIT, DEFAULT_APPLY_WB_SIZE);
                self.kv_wb = Some(kv_wb);
            } else {
                // Clear data, reuse the WriteBatch, this can reduce memory allocations and deallocations.
                self.kv_wb_mut().clear();
            }
            self.kv_wb_last_bytes = 0;
            self.kv_wb_last_keys = 0;
        }
        // Call it before invoking callback for preventing Commit is executed before Prewrite is observed.
        self.host.on_flush_apply();

        for cbs in self.cbs.drain(..) {
            cbs.invoke_all(&self.host);
        }
        need_sync
    }

    /// Finishes `Apply`s for the delegate.
    pub fn finish_for(&mut self, delegate: &mut ApplyDelegate, results: VecDeque<ExecResult>) {
        if !delegate.pending_remove {
            delegate.write_apply_state(self.kv_wb.as_mut().unwrap());
        }
        self.commit_opt(delegate, false);
        self.apply_res.push(ApplyRes {
            region_id: delegate.region_id(),
            apply_state: delegate.apply_state.clone(),
            exec_res: results,
            metrics: delegate.metrics.clone(),
            applied_index_term: delegate.applied_index_term,
        });
    }

    pub fn delta_bytes(&self) -> u64 {
        self.kv_wb().data_size() as u64 - self.kv_wb_last_bytes
    }

    pub fn delta_keys(&self) -> u64 {
        self.kv_wb().count() as u64 - self.kv_wb_last_keys
    }

    #[inline]
    pub fn kv_wb(&self) -> &W {
        self.kv_wb.as_ref().unwrap()
    }

    #[inline]
    pub fn kv_wb_mut(&mut self) -> &mut W {
        self.kv_wb.as_mut().unwrap()
    }

    /// Flush all pending writes to engines.
    /// If it returns true, all pending writes are persisted in engines.
    pub fn flush(&mut self) -> bool {
        // TODO: this check is too hacky, need to be more verbose and less buggy.
        let t = match self.timer.take() {
            Some(t) => t,
            None => return false,
        };

        // Write to engine
        // raftstore.sync-log = true means we need prevent data loss when power failure.
        // take raft log gc for example, we write kv WAL first, then write raft WAL,
        // if power failure happen, raft WAL may synced to disk, but kv WAL may not.
        // so we use sync-log flag here.
        let is_synced = self.write_to_db();

        if !self.apply_res.is_empty() {
            for res in self.apply_res.drain(..) {
                self.notifier.notify(
                    res.region_id,
                    PeerMsg::ApplyRes {
                        res: TaskRes::Apply(res),
                    },
                );
            }
        }

        let elapsed = t.elapsed();
        STORE_APPLY_LOG_HISTOGRAM.observe(duration_to_sec(elapsed) as f64);

        slow_log!(
            elapsed,
            "{} handle ready {} committed entries",
            self.tag,
            self.committed_count
        );
        self.committed_count = 0;
        is_synced
    }
}

/// Calls the callback of `cmd` when the Region is removed.
fn notify_region_removed(region_id: u64, peer_id: u64, mut cmd: PendingCmd) {
    debug!(
        "region is removed, notify commands";
        "region_id" => region_id,
        "peer_id" => peer_id,
        "index" => cmd.index,
        "term" => cmd.term
    );
    notify_req_region_removed(region_id, cmd.cb.take().unwrap());
}

pub fn notify_req_region_removed(region_id: u64, cb: Callback<RocksEngine>) {
    let region_not_found = Error::RegionNotFound(region_id);
    let resp = cmd_resp::new_error(region_not_found);
    cb.invoke_with_response(resp);
}

/// Calls the callback of `cmd` when it can not be processed further.
fn notify_stale_command(region_id: u64, peer_id: u64, term: u64, mut cmd: PendingCmd) {
    info!(
        "command is stale, skip";
        "region_id" => region_id,
        "peer_id" => peer_id,
        "index" => cmd.index,
        "term" => cmd.term
    );
    notify_stale_req(term, cmd.cb.take().unwrap());
}

pub fn notify_stale_req(term: u64, cb: Callback<RocksEngine>) {
    let resp = cmd_resp::err_resp(Error::StaleCommand, term);
    cb.invoke_with_response(resp);
}

/// Checks if a write is needed to be issued before handling the command.
fn should_write_to_engine(cmd: &RaftCmdRequest) -> bool {
    if cmd.has_admin_request() {
        match cmd.get_admin_request().get_cmd_type() {
            // ComputeHash require an up to date snapshot.
            AdminCmdType::ComputeHash |
            // Merge needs to get the latest apply index.
            AdminCmdType::CommitMerge |
            AdminCmdType::RollbackMerge => return true,
            _ => {}
        }
    }

    // Some commands may modify keys covered by the current write batch, so we
    // must write the current write batch to the engine first.
    for req in cmd.get_requests() {
        if req.has_delete_range() {
            return true;
        }
        if req.has_ingest_sst() {
            return true;
        }
    }

    false
}

/// Checks if a write is needed to be issued after handling the command.
fn should_sync_log(cmd: &RaftCmdRequest) -> bool {
    if cmd.has_admin_request() {
        return true;
    }

    for req in cmd.get_requests() {
        // After ingest sst, sst files are deleted quickly. As a result,
        // ingest sst command can not be handled again and must be synced.
        // See more in Cleanup worker.
        if req.has_ingest_sst() {
            return true;
        }
    }

    false
}

/// A struct that stores the state related to Merge.
///
/// When executing a `CommitMerge`, the source peer may have not applied
/// to the required index, so the target peer has to abort current execution
/// and wait for it asynchronously.
///
/// When rolling the stack, all states required to recover are stored in
/// this struct.
/// TODO: check whether generator/coroutine is a good choice in this case.
struct WaitSourceMergeState {
    /// A flag that indicates whether the source peer has applied to the required
    /// index. If the source peer is ready, this flag should be set to the region id
    /// of source peer.
    logs_up_to_date: Arc<AtomicU64>,
}

struct YieldState {
    /// All of the entries that need to continue to be applied after
    /// the source peer has applied its logs.
    pending_entries: Vec<Entry>,
    /// All of messages that need to continue to be handled after
    /// the source peer has applied its logs and pending entries
    /// are all handled.
    pending_msgs: Vec<Msg>,
}

impl Debug for YieldState {
    fn fmt(&self, f: &mut fmt::Formatter<'_>) -> fmt::Result {
        f.debug_struct("YieldState")
            .field("pending_entries", &self.pending_entries.len())
            .field("pending_msgs", &self.pending_msgs.len())
            .finish()
    }
}

impl Debug for WaitSourceMergeState {
    fn fmt(&self, f: &mut fmt::Formatter<'_>) -> fmt::Result {
        f.debug_struct("WaitSourceMergeState")
            .field("logs_up_to_date", &self.logs_up_to_date)
            .finish()
    }
}

/// The apply delegate of a Region which is responsible for handling committed
/// raft log entries of a Region.
///
/// `Apply` is a term of Raft, which means executing the actual commands.
/// In Raft, once some log entries are committed, for every peer of the Raft
/// group will apply the logs one by one. For write commands, it does write or
/// delete to local engine; for admin commands, it does some meta change of the
/// Raft group.
///
/// `Delegate` is just a structure to congregate all apply related fields of a
/// Region. The apply worker receives all the apply tasks of different Regions
/// located at this store, and it will get the corresponding apply delegate to
/// handle the apply task to make the code logic more clear.
#[derive(Debug)]
pub struct ApplyDelegate {
    /// The ID of the peer.
    id: u64,
    /// The term of the Region.
    term: u64,
    /// The Region information of the peer.
    region: Region,
    /// Peer_tag, "[region region_id] peer_id".
    tag: String,

    /// If the delegate should be stopped from polling.
    /// A delegate can be stopped in conf change, merge or requested by destroy message.
    stopped: bool,
    written: bool,
    /// Set to true when removing itself because of `ConfChangeType::RemoveNode`, and then
    /// any following committed logs in same Ready should be applied failed.
    pending_remove: bool,

    /// The commands waiting to be committed and applied
    pending_cmds: PendingCmdQueue,
    /// The counter of pending request snapshots. See more in `Peer`.
    pending_request_snapshot_count: Arc<AtomicUsize>,

    /// Indicates the peer is in merging, if that compact log won't be performed.
    is_merging: bool,
    /// Records the epoch version after the last merge.
    last_merge_version: u64,
    yield_state: Option<YieldState>,
    /// A temporary state that keeps track of the progress of the source peer state when
    /// CommitMerge is unable to be executed.
    wait_merge_state: Option<WaitSourceMergeState>,
    // ID of last region that reports ready.
    ready_source_region_id: u64,

    /// TiKV writes apply_state to KV RocksDB, in one write batch together with kv data.
    ///
    /// If we write it to Raft RocksDB, apply_state and kv data (Put, Delete) are in
    /// separate WAL file. When power failure, for current raft log, apply_index may synced
    /// to file, but KV data may not synced to file, so we will lose data.
    apply_state: RaftApplyState,
    /// The term of the raft log at applied index.
    applied_index_term: u64,
    /// The latest synced apply index.
    last_sync_apply_index: u64,

    /// Info about cmd observer.
    observe_cmd: Option<ObserveCmd>,

    /// The local metrics, and it will be flushed periodically.
    metrics: ApplyMetrics,
}

impl ApplyDelegate {
    fn from_registration(reg: Registration) -> ApplyDelegate {
        ApplyDelegate {
            id: reg.id,
            tag: format!("[region {}] {}", reg.region.get_id(), reg.id),
            region: reg.region,
            pending_remove: false,
            last_sync_apply_index: reg.apply_state.get_applied_index(),
            apply_state: reg.apply_state,
            applied_index_term: reg.applied_index_term,
            term: reg.term,
            stopped: false,
            written: false,
            ready_source_region_id: 0,
            yield_state: None,
            wait_merge_state: None,
            is_merging: reg.is_merging,
            pending_cmds: Default::default(),
            metrics: Default::default(),
            last_merge_version: 0,
            pending_request_snapshot_count: reg.pending_request_snapshot_count,
            observe_cmd: None,
        }
    }

    pub fn region_id(&self) -> u64 {
        self.region.get_id()
    }

    pub fn id(&self) -> u64 {
        self.id
    }

    /// Handles all the committed_entries, namely, applies the committed entries.
    fn handle_raft_committed_entries<W: WriteBatch + WriteBatchVecExt<RocksEngine>>(
        &mut self,
        apply_ctx: &mut ApplyContext<W>,
        mut committed_entries: Vec<Entry>,
    ) {
        if committed_entries.is_empty() {
            return;
        }
        apply_ctx.prepare_for(self);
        // If we send multiple ConfChange commands, only first one will be proposed correctly,
        // others will be saved as a normal entry with no data, so we must re-propose these
        // commands again.
        apply_ctx.committed_count += committed_entries.len();
        let mut drainer = committed_entries.drain(..);
        let mut results = VecDeque::new();
        while let Some(entry) = drainer.next() {
            if self.pending_remove {
                // This peer is about to be destroyed, skip everything.
                break;
            }

            let expect_index = self.apply_state.get_applied_index() + 1;
            if expect_index != entry.get_index() {
                // Msg::CatchUpLogs may have arrived before Msg::Apply.
                if expect_index > entry.get_index() && self.is_merging {
                    info!(
                        "skip log as it's already applied";
                        "region_id" => self.region_id(),
                        "peer_id" => self.id(),
                        "index" => entry.get_index()
                    );
                    continue;
                }
                panic!(
                    "{} expect index {}, but got {}",
                    self.tag,
                    expect_index,
                    entry.get_index()
                );
            }

            let res = match entry.get_entry_type() {
                EntryType::EntryNormal => self.handle_raft_entry_normal(apply_ctx, &entry),
                EntryType::EntryConfChange => self.handle_raft_entry_conf_change(apply_ctx, &entry),
                EntryType::EntryConfChangeV2 => unimplemented!(),
            };

            match res {
                ApplyResult::None => {}
                ApplyResult::Res(res) => results.push_back(res),
                _ => {
                    // Both cancel and merge will yield current processing.
                    apply_ctx.committed_count -= drainer.len() + 1;
                    let mut pending_entries = Vec::with_capacity(drainer.len() + 1);
                    // Note that current entry is skipped when yield.
                    pending_entries.push(entry);
                    pending_entries.extend(drainer);
                    apply_ctx.finish_for(self, results);
                    self.yield_state = Some(YieldState {
                        pending_entries,
                        pending_msgs: Vec::default(),
                    });
                    if let ApplyResult::WaitMergeSource(logs_up_to_date) = res {
                        self.wait_merge_state = Some(WaitSourceMergeState { logs_up_to_date });
                    }
                    return;
                }
            }
        }

        apply_ctx.finish_for(self, results);

        if self.pending_remove {
            self.destroy(apply_ctx);
        }
    }

    fn update_metrics<W: WriteBatch + WriteBatchVecExt<RocksEngine>>(
        &mut self,
        apply_ctx: &ApplyContext<W>,
    ) {
        self.metrics.written_bytes += apply_ctx.delta_bytes();
        self.metrics.written_keys += apply_ctx.delta_keys();
    }

    fn write_apply_state<W: WriteBatch + WriteBatchVecExt<RocksEngine>>(&self, wb: &mut W) {
        wb.put_msg_cf(
            CF_RAFT,
            &keys::apply_state_key(self.region.get_id()),
            &self.apply_state,
        )
        .unwrap_or_else(|e| {
            panic!(
                "{} failed to save apply state to write batch, error: {:?}",
                self.tag, e
            );
        });
    }

    fn handle_raft_entry_normal<W: WriteBatch + WriteBatchVecExt<RocksEngine>>(
        &mut self,
        apply_ctx: &mut ApplyContext<W>,
        entry: &Entry,
    ) -> ApplyResult {
        fail_point!("yield_apply_1000", self.region_id() == 1000, |_| {
            ApplyResult::Yield
        });

        let index = entry.get_index();
        let term = entry.get_term();
        let data = entry.get_data();

        if !data.is_empty() {
            let cmd = util::parse_data_at(data, index, &self.tag);

            if should_write_to_engine(&cmd) || apply_ctx.kv_wb().should_write_to_engine() {
                apply_ctx.commit(self);
                if self.written {
                    return ApplyResult::Yield;
                }
                self.written = true;
            }

            return self.process_raft_cmd(apply_ctx, index, term, cmd);
        }
        // TOOD(cdc): should we observe empty cmd, aka leader change?

        self.apply_state.set_applied_index(index);
        self.applied_index_term = term;
        assert!(term > 0);

        // 1. When a peer become leader, it will send an empty entry.
        // 2. When a leader tries to read index during transferring leader,
        //    it will also propose an empty entry. But that entry will not contain
        //    any associated callback. So no need to clear callback.
        while let Some(mut cmd) = self.pending_cmds.pop_normal(std::u64::MAX, term - 1) {
            apply_ctx
                .cbs
                .last_mut()
                .unwrap()
                .push(cmd.cb.take(), cmd_resp::err_resp(Error::StaleCommand, term));
        }
        ApplyResult::None
    }

    fn handle_raft_entry_conf_change<W: WriteBatch + WriteBatchVecExt<RocksEngine>>(
        &mut self,
        apply_ctx: &mut ApplyContext<W>,
        entry: &Entry,
    ) -> ApplyResult {
        // Although conf change can't yield in normal case, it is convenient to
        // simulate yield before applying a conf change log.
        fail_point!("yield_apply_conf_change_3", self.id() == 3, |_| {
            ApplyResult::Yield
        });
        let index = entry.get_index();
        let term = entry.get_term();
        let conf_change: ConfChange = util::parse_data_at(entry.get_data(), index, &self.tag);
        let cmd = util::parse_data_at(conf_change.get_context(), index, &self.tag);
        match self.process_raft_cmd(apply_ctx, index, term, cmd) {
            ApplyResult::None => {
                // If failed, tell Raft that the `ConfChange` was aborted.
                ApplyResult::Res(ExecResult::ChangePeer(Default::default()))
            }
            ApplyResult::Res(mut res) => {
                if let ExecResult::ChangePeer(ref mut cp) = res {
                    cp.conf_change = conf_change;
                } else {
                    panic!(
                        "{} unexpected result {:?} for conf change {:?} at {}",
                        self.tag, res, conf_change, index
                    );
                }
                ApplyResult::Res(res)
            }
            ApplyResult::Yield | ApplyResult::WaitMergeSource(_) => unreachable!(),
        }
    }

    fn find_cb(
        &mut self,
        index: u64,
        term: u64,
        is_conf_change: bool,
    ) -> Option<Callback<RocksEngine>> {
        let (region_id, peer_id) = (self.region_id(), self.id());
        if is_conf_change {
            if let Some(mut cmd) = self.pending_cmds.take_conf_change() {
                if cmd.index == index && cmd.term == term {
                    return Some(cmd.cb.take().unwrap());
                } else {
                    notify_stale_command(region_id, peer_id, self.term, cmd);
                }
            }
            return None;
        }
        while let Some(mut head) = self.pending_cmds.pop_normal(index, term) {
            if head.term == term {
                if head.index == index {
                    return Some(head.cb.take().unwrap());
                } else {
                    panic!(
                        "{} unexpected callback at term {}, found index {}, expected {}",
                        self.tag, term, head.index, index
                    );
                }
            } else {
                // Because of the lack of original RaftCmdRequest, we skip calling
                // coprocessor here.
                notify_stale_command(region_id, peer_id, self.term, head);
            }
        }
        None
    }

    fn process_raft_cmd<W: WriteBatch + WriteBatchVecExt<RocksEngine>>(
        &mut self,
        apply_ctx: &mut ApplyContext<W>,
        index: u64,
        term: u64,
        cmd: RaftCmdRequest,
    ) -> ApplyResult {
        if index == 0 {
            panic!(
                "{} processing raft command needs a none zero index",
                self.tag
            );
        }

        // Set sync log hint if the cmd requires so.
        apply_ctx.sync_log_hint |= should_sync_log(&cmd);

        let is_conf_change = get_change_peer_cmd(&cmd).is_some();
        apply_ctx.host.pre_apply(&self.region, &cmd);
        let (mut resp, exec_result) = self.apply_raft_cmd(apply_ctx, index, term, &cmd);
        if let ApplyResult::WaitMergeSource(_) = exec_result {
            return exec_result;
        }

        debug!(
            "applied command";
            "region_id" => self.region_id(),
            "peer_id" => self.id(),
            "index" => index
        );

        // TODO: if we have exec_result, maybe we should return this callback too. Outer
        // store will call it after handing exec result.
        cmd_resp::bind_term(&mut resp, self.term);
        let cmd_cb = self.find_cb(index, term, is_conf_change);
        if let Some(observe_cmd) = self.observe_cmd.as_ref() {
            let cmd = Cmd::new(index, cmd, resp.clone());
            apply_ctx
                .host
                .on_apply_cmd(observe_cmd.id, self.region_id(), cmd);
        }

        apply_ctx.cbs.last_mut().unwrap().push(cmd_cb, resp);

        exec_result
    }

    /// Applies raft command.
    ///
    /// An apply operation can fail in the following situations:
    ///   1. it encounters an error that will occur on all stores, it can continue
    /// applying next entry safely, like epoch not match for example;
    ///   2. it encounters an error that may not occur on all stores, in this case
    /// we should try to apply the entry again or panic. Considering that this
    /// usually due to disk operation fail, which is rare, so just panic is ok.
    fn apply_raft_cmd<W: WriteBatch + WriteBatchVecExt<RocksEngine>>(
        &mut self,
        ctx: &mut ApplyContext<W>,
        index: u64,
        term: u64,
        req: &RaftCmdRequest,
    ) -> (RaftCmdResponse, ApplyResult) {
        // if pending remove, apply should be aborted already.
        assert!(!self.pending_remove);

        ctx.exec_ctx = Some(self.new_ctx(index, term));
        ctx.kv_wb_mut().set_save_point();
        let (resp, exec_result) = match self.exec_raft_cmd(ctx, &req) {
            Ok(a) => {
                ctx.kv_wb_mut().pop_save_point().unwrap();
                a
            }
            Err(e) => {
                // clear dirty values.
                ctx.kv_wb_mut().rollback_to_save_point().unwrap();
                match e {
                    Error::EpochNotMatch(..) => debug!(
                        "epoch not match";
                        "region_id" => self.region_id(),
                        "peer_id" => self.id(),
                        "err" => ?e
                    ),
                    _ => error!(
                        "execute raft command";
                        "region_id" => self.region_id(),
                        "peer_id" => self.id(),
                        "err" => ?e
                    ),
                }
                (cmd_resp::new_error(e), ApplyResult::None)
            }
        };
        if let ApplyResult::WaitMergeSource(_) = exec_result {
            return (resp, exec_result);
        }

        let mut exec_ctx = ctx.exec_ctx.take().unwrap();
        exec_ctx.apply_state.set_applied_index(index);

        self.apply_state = exec_ctx.apply_state;
        self.applied_index_term = term;

        if let ApplyResult::Res(ref exec_result) = exec_result {
            match *exec_result {
                ExecResult::ChangePeer(ref cp) => {
                    self.region = cp.region.clone();
                }
                ExecResult::ComputeHash { .. }
                | ExecResult::VerifyHash { .. }
                | ExecResult::CompactLog { .. }
                | ExecResult::DeleteRange { .. }
                | ExecResult::IngestSst { .. } => {}
                ExecResult::SplitRegion { ref derived, .. } => {
                    self.region = derived.clone();
                    self.metrics.size_diff_hint = 0;
                    self.metrics.delete_keys_hint = 0;
                }
                ExecResult::PrepareMerge { ref region, .. } => {
                    self.region = region.clone();
                    self.is_merging = true;
                }
                ExecResult::CommitMerge { ref region, .. } => {
                    self.region = region.clone();
                    self.last_merge_version = region.get_region_epoch().get_version();
                }
                ExecResult::RollbackMerge { ref region, .. } => {
                    self.region = region.clone();
                    self.is_merging = false;
                }
            }
        }

        (resp, exec_result)
    }

    fn destroy<W: WriteBatch + WriteBatchVecExt<RocksEngine>>(
        &mut self,
        apply_ctx: &mut ApplyContext<W>,
    ) {
        self.stopped = true;
        apply_ctx.router.close(self.region_id());
        for cmd in self.pending_cmds.normals.drain(..) {
            notify_region_removed(self.region.get_id(), self.id, cmd);
        }
        if let Some(cmd) = self.pending_cmds.conf_change.take() {
            notify_region_removed(self.region.get_id(), self.id, cmd);
        }
    }

    fn clear_all_commands_as_stale(&mut self) {
        let (region_id, peer_id) = (self.region_id(), self.id());
        for cmd in self.pending_cmds.normals.drain(..) {
            notify_stale_command(region_id, peer_id, self.term, cmd);
        }
        if let Some(cmd) = self.pending_cmds.conf_change.take() {
            notify_stale_command(region_id, peer_id, self.term, cmd);
        }
    }

    fn new_ctx(&self, index: u64, term: u64) -> ExecContext {
        ExecContext::new(self.apply_state.clone(), index, term)
    }
}

impl ApplyDelegate {
    // Only errors that will also occur on all other stores should be returned.
    fn exec_raft_cmd<W: WriteBatch + WriteBatchVecExt<RocksEngine>>(
        &mut self,
        ctx: &mut ApplyContext<W>,
        req: &RaftCmdRequest,
    ) -> Result<(RaftCmdResponse, ApplyResult)> {
        // Include region for epoch not match after merge may cause key not in range.
        let include_region =
            req.get_header().get_region_epoch().get_version() >= self.last_merge_version;
        check_region_epoch(req, &self.region, include_region)?;
        if req.has_admin_request() {
            self.exec_admin_cmd(ctx, req)
        } else {
            self.exec_write_cmd(ctx, req)
        }
    }

    fn exec_admin_cmd<W: WriteBatch + WriteBatchVecExt<RocksEngine>>(
        &mut self,
        ctx: &mut ApplyContext<W>,
        req: &RaftCmdRequest,
    ) -> Result<(RaftCmdResponse, ApplyResult)> {
        let request = req.get_admin_request();
        let cmd_type = request.get_cmd_type();
        if cmd_type != AdminCmdType::CompactLog && cmd_type != AdminCmdType::CommitMerge {
            info!(
                "execute admin command";
                "region_id" => self.region_id(),
                "peer_id" => self.id(),
                "term" => ctx.exec_ctx.as_ref().unwrap().term,
                "index" => ctx.exec_ctx.as_ref().unwrap().index,
                "command" => ?request
            );
        }

        let (mut response, exec_result) = match cmd_type {
            AdminCmdType::ChangePeer => self.exec_change_peer(ctx, request),
            AdminCmdType::Split => self.exec_split(ctx, request),
            AdminCmdType::BatchSplit => self.exec_batch_split(ctx, request),
            AdminCmdType::CompactLog => self.exec_compact_log(ctx, request),
            AdminCmdType::TransferLeader => Err(box_err!("transfer leader won't exec")),
            AdminCmdType::ComputeHash => self.exec_compute_hash(ctx, request),
            AdminCmdType::VerifyHash => self.exec_verify_hash(ctx, request),
            // TODO: is it backward compatible to add new cmd_type?
            AdminCmdType::PrepareMerge => self.exec_prepare_merge(ctx, request),
            AdminCmdType::CommitMerge => self.exec_commit_merge(ctx, request),
            AdminCmdType::RollbackMerge => self.exec_rollback_merge(ctx, request),
            AdminCmdType::InvalidAdmin => Err(box_err!("unsupported admin command type")),
        }?;
        response.set_cmd_type(cmd_type);

        let mut resp = RaftCmdResponse::default();
        if !req.get_header().get_uuid().is_empty() {
            let uuid = req.get_header().get_uuid().to_vec();
            resp.mut_header().set_uuid(uuid);
        }
        resp.set_admin_response(response);
        Ok((resp, exec_result))
    }

    fn exec_write_cmd<W: WriteBatch + WriteBatchVecExt<RocksEngine>>(
        &mut self,
        ctx: &mut ApplyContext<W>,
        req: &RaftCmdRequest,
    ) -> Result<(RaftCmdResponse, ApplyResult)> {
        fail_point!(
            "on_apply_write_cmd",
            cfg!(release) || self.id() == 3,
            |_| {
                unimplemented!();
            }
        );

        let requests = req.get_requests();
        let mut responses = Vec::with_capacity(requests.len());

        let mut ranges = vec![];
        let mut ssts = vec![];
        for req in requests {
            let cmd_type = req.get_cmd_type();
            let mut resp = match cmd_type {
                CmdType::Put => self.handle_put(ctx.kv_wb_mut(), req),
                CmdType::Delete => self.handle_delete(ctx.kv_wb_mut(), req),
                CmdType::DeleteRange => {
                    self.handle_delete_range(&ctx.engine, req, &mut ranges, ctx.use_delete_range)
                }
                CmdType::IngestSst => {
                    self.handle_ingest_sst(&ctx.importer, &ctx.engine, req, &mut ssts)
                }
                // Readonly commands are handled in raftstore directly.
                // Don't panic here in case there are old entries need to be applied.
                // It's also safe to skip them here, because a restart must have happened,
                // hence there is no callback to be called.
                CmdType::Snap | CmdType::Get => {
                    warn!(
                        "skip readonly command";
                        "region_id" => self.region_id(),
                        "peer_id" => self.id(),
                        "command" => ?req
                    );
                    continue;
                }
                CmdType::Prewrite | CmdType::Invalid | CmdType::ReadIndex => {
                    Err(box_err!("invalid cmd type, message maybe corrupted"))
                }
            }?;

            resp.set_cmd_type(cmd_type);

            responses.push(resp);
        }

        let mut resp = RaftCmdResponse::default();
        if !req.get_header().get_uuid().is_empty() {
            let uuid = req.get_header().get_uuid().to_vec();
            resp.mut_header().set_uuid(uuid);
        }
        resp.set_responses(responses.into());

        assert!(ranges.is_empty() || ssts.is_empty());
        let exec_res = if !ranges.is_empty() {
            ApplyResult::Res(ExecResult::DeleteRange { ranges })
        } else if !ssts.is_empty() {
            ApplyResult::Res(ExecResult::IngestSst { ssts })
        } else {
            ApplyResult::None
        };

        Ok((resp, exec_res))
    }
}

// Write commands related.
impl ApplyDelegate {
    fn handle_put<W: WriteBatch>(&mut self, wb: &mut W, req: &Request) -> Result<Response> {
        let (key, value) = (req.get_put().get_key(), req.get_put().get_value());
        // region key range has no data prefix, so we must use origin key to check.
        util::check_key_in_region(key, &self.region)?;

        let resp = Response::default();
        let key = keys::data_key(key);
        self.metrics.size_diff_hint += key.len() as i64;
        self.metrics.size_diff_hint += value.len() as i64;
        if !req.get_put().get_cf().is_empty() {
            let cf = req.get_put().get_cf();
            // TODO: don't allow write preseved cfs.
            if cf == CF_LOCK {
                self.metrics.lock_cf_written_bytes += key.len() as u64;
                self.metrics.lock_cf_written_bytes += value.len() as u64;
            }
            // TODO: check whether cf exists or not.
            wb.put_cf(cf, &key, value).unwrap_or_else(|e| {
                panic!(
                    "{} failed to write ({}, {}) to cf {}: {:?}",
                    self.tag,
                    hex::encode_upper(&key),
                    escape(value),
                    cf,
                    e
                )
            });
        } else {
            wb.put(&key, value).unwrap_or_else(|e| {
                panic!(
                    "{} failed to write ({}, {}): {:?}",
                    self.tag,
                    hex::encode_upper(&key),
                    escape(value),
                    e
                );
            });
        }
        Ok(resp)
    }

    fn handle_delete<W: WriteBatch>(&mut self, wb: &mut W, req: &Request) -> Result<Response> {
        let key = req.get_delete().get_key();
        // region key range has no data prefix, so we must use origin key to check.
        util::check_key_in_region(key, &self.region)?;

        let key = keys::data_key(key);
        // since size_diff_hint is not accurate, so we just skip calculate the value size.
        self.metrics.size_diff_hint -= key.len() as i64;
        let resp = Response::default();
        if !req.get_delete().get_cf().is_empty() {
            let cf = req.get_delete().get_cf();
            // TODO: check whether cf exists or not.
            wb.delete_cf(cf, &key).unwrap_or_else(|e| {
                panic!(
                    "{} failed to delete {}: {}",
                    self.tag,
                    hex::encode_upper(&key),
                    e
                )
            });

            if cf == CF_LOCK {
                // delete is a kind of write for RocksDB.
                self.metrics.lock_cf_written_bytes += key.len() as u64;
            } else {
                self.metrics.delete_keys_hint += 1;
            }
        } else {
            wb.delete(&key).unwrap_or_else(|e| {
                panic!(
                    "{} failed to delete {}: {}",
                    self.tag,
                    hex::encode_upper(&key),
                    e
                )
            });
            self.metrics.delete_keys_hint += 1;
        }

        Ok(resp)
    }

    fn handle_delete_range(
        &mut self,
        engine: &RocksEngine,
        req: &Request,
        ranges: &mut Vec<Range>,
        use_delete_range: bool,
    ) -> Result<Response> {
        let s_key = req.get_delete_range().get_start_key();
        let e_key = req.get_delete_range().get_end_key();
        let notify_only = req.get_delete_range().get_notify_only();
        if !e_key.is_empty() && s_key >= e_key {
            return Err(box_err!(
                "invalid delete range command, start_key: {:?}, end_key: {:?}",
                s_key,
                e_key
            ));
        }
        // region key range has no data prefix, so we must use origin key to check.
        util::check_key_in_region(s_key, &self.region)?;
        let end_key = keys::data_end_key(e_key);
        let region_end_key = keys::data_end_key(self.region.get_end_key());
        if end_key > region_end_key {
            return Err(Error::KeyNotInRegion(e_key.to_vec(), self.region.clone()));
        }

        let resp = Response::default();
        let mut cf = req.get_delete_range().get_cf();
        if cf.is_empty() {
            cf = CF_DEFAULT;
        }
        if ALL_CFS.iter().find(|x| **x == cf).is_none() {
            return Err(box_err!("invalid delete range command, cf: {:?}", cf));
        }

        let start_key = keys::data_key(s_key);
        // Use delete_files_in_range to drop as many sst files as possible, this
        // is a way to reclaim disk space quickly after drop a table/index.
        if !notify_only {
            engine
                .delete_files_in_range_cf(cf, &start_key, &end_key, /* include_end */ false)
                .unwrap_or_else(|e| {
                    panic!(
                        "{} failed to delete files in range [{}, {}): {:?}",
                        self.tag,
                        hex::encode_upper(&start_key),
                        hex::encode_upper(&end_key),
                        e
                    )
                });

            // Delete all remaining keys.
            engine
                .delete_all_in_range_cf(cf, &start_key, &end_key, use_delete_range)
                .unwrap_or_else(|e| {
                    panic!(
                        "{} failed to delete all in range [{}, {}), cf: {}, err: {:?}",
                        self.tag,
                        hex::encode_upper(&start_key),
                        hex::encode_upper(&end_key),
                        cf,
                        e
                    );
                });
        }

        // TODO: Should this be executed when `notify_only` is set?
        ranges.push(Range::new(cf.to_owned(), start_key, end_key));

        Ok(resp)
    }

    fn handle_ingest_sst(
        &mut self,
        importer: &Arc<SSTImporter>,
        engine: &RocksEngine,
        req: &Request,
        ssts: &mut Vec<SstMeta>,
    ) -> Result<Response> {
        let sst = req.get_ingest_sst().get_sst();

        if let Err(e) = check_sst_for_ingestion(sst, &self.region) {
            error!(
                 "ingest fail";
                 "region_id" => self.region_id(),
                 "peer_id" => self.id(),
                 "sst" => ?sst,
                 "region" => ?&self.region,
                 "err" => ?e
            );
            // This file is not valid, we can delete it here.
            let _ = importer.delete(sst);
            return Err(e);
        }

        importer.ingest(sst, engine).unwrap_or_else(|e| {
            // If this failed, it means that the file is corrupted or something
            // is wrong with the engine, but we can do nothing about that.
            panic!("{} ingest {:?}: {:?}", self.tag, sst, e);
        });

        ssts.push(sst.clone());
        Ok(Response::default())
    }
}

// Admin commands related.
impl ApplyDelegate {
    fn exec_change_peer<W: WriteBatch + WriteBatchVecExt<RocksEngine>>(
        &mut self,
        ctx: &mut ApplyContext<W>,
        request: &AdminRequest,
    ) -> Result<(AdminResponse, ApplyResult)> {
        let request = request.get_change_peer();
        let peer = request.get_peer();
        let store_id = peer.get_store_id();
        let change_type = request.get_change_type();
        let mut region = self.region.clone();

        fail_point!(
            "apply_on_conf_change_1_3_1",
            (self.id == 1 || self.id == 3) && self.region_id() == 1,
            |_| panic!("should not use return")
        );
        fail_point!(
            "apply_on_conf_change_3_1",
            self.id == 3 && self.region_id() == 1,
            |_| panic!("should not use return")
        );
        fail_point!(
            "apply_on_conf_change_all_1",
            self.region_id() == 1,
            |_| panic!("should not use return")
        );
        info!(
            "exec ConfChange";
            "region_id" => self.region_id(),
            "peer_id" => self.id(),
            "type" => util::conf_change_type_str(change_type),
            "epoch" => ?region.get_region_epoch(),
        );

        // TODO: we should need more check, like peer validation, duplicated id, etc.
        let conf_ver = region.get_region_epoch().get_conf_ver() + 1;
        region.mut_region_epoch().set_conf_ver(conf_ver);

        match change_type {
            ConfChangeType::AddNode => {
                let add_ndoe_fp = || {
                    fail_point!(
                        "apply_on_add_node_1_2",
                        { self.id == 2 && self.region_id() == 1 },
                        |_| {}
                    )
                };
                add_ndoe_fp();

                PEER_ADMIN_CMD_COUNTER_VEC
                    .with_label_values(&["add_peer", "all"])
                    .inc();

                let mut exists = false;
                if let Some(p) = util::find_peer_mut(&mut region, store_id) {
                    exists = true;
                    if !p.get_is_learner() || p.get_id() != peer.get_id() {
                        error!(
                            "can't add duplicated peer";
                            "region_id" => self.region_id(),
                            "peer_id" => self.id(),
                            "peer" => ?peer,
                            "region" => ?&self.region
                        );
                        return Err(box_err!(
                            "can't add duplicated peer {:?} to region {:?}",
                            peer,
                            self.region
                        ));
                    } else {
                        p.set_is_learner(false);
                    }
                }
                if !exists {
                    // TODO: Do we allow adding peer in same node?
                    region.mut_peers().push(peer.clone());
                }

                PEER_ADMIN_CMD_COUNTER_VEC
                    .with_label_values(&["add_peer", "success"])
                    .inc();
                info!(
                    "add peer successfully";
                    "region_id" => self.region_id(),
                    "peer_id" => self.id(),
                    "peer" => ?peer,
                    "region" => ?&self.region
                );
            }
            ConfChangeType::RemoveNode => {
                PEER_ADMIN_CMD_COUNTER_VEC
                    .with_label_values(&["remove_peer", "all"])
                    .inc();

                if let Some(p) = util::remove_peer(&mut region, store_id) {
                    // Considering `is_learner` flag in `Peer` here is by design.
                    if &p != peer {
                        error!(
                            "ignore remove unmatched peer";
                            "region_id" => self.region_id(),
                            "peer_id" => self.id(),
                            "expect_peer" => ?peer,
                            "get_peeer" => ?p
                        );
                        return Err(box_err!(
                            "remove unmatched peer: expect: {:?}, get {:?}, ignore",
                            peer,
                            p
                        ));
                    }
                    if self.id == peer.get_id() {
                        // Remove ourself, we will destroy all region data later.
                        // So we need not to apply following logs.
                        self.stopped = true;
                        self.pending_remove = true;
                    }
                } else {
                    error!(
                        "remove missing peer";
                        "region_id" => self.region_id(),
                        "peer_id" => self.id(),
                        "peer" => ?peer,
                        "region" => ?&self.region,
                    );
                    return Err(box_err!(
                        "remove missing peer {:?} from region {:?}",
                        peer,
                        self.region
                    ));
                }

                PEER_ADMIN_CMD_COUNTER_VEC
                    .with_label_values(&["remove_peer", "success"])
                    .inc();
                info!(
                    "remove peer successfully";
                    "region_id" => self.region_id(),
                    "peer_id" => self.id(),
                    "peer" => ?peer,
                    "region" => ?&self.region
                );
            }
            ConfChangeType::AddLearnerNode => {
                PEER_ADMIN_CMD_COUNTER_VEC
                    .with_label_values(&["add_learner", "all"])
                    .inc();

                if util::find_peer(&region, store_id).is_some() {
                    error!(
                        "can't add duplicated learner";
                        "region_id" => self.region_id(),
                        "peer_id" => self.id(),
                        "peer" => ?peer,
                        "region" => ?&self.region
                    );
                    return Err(box_err!(
                        "can't add duplicated learner {:?} to region {:?}",
                        peer,
                        self.region
                    ));
                }
                region.mut_peers().push(peer.clone());

                PEER_ADMIN_CMD_COUNTER_VEC
                    .with_label_values(&["add_learner", "success"])
                    .inc();
                info!(
                    "add learner successfully";
                    "region_id" => self.region_id(),
                    "peer_id" => self.id(),
                    "peer" => ?peer,
                    "region" => ?&self.region,
                );
            }
        }

        let state = if self.pending_remove {
            PeerState::Tombstone
        } else {
            PeerState::Normal
        };
        if let Err(e) = write_peer_state(ctx.kv_wb_mut(), &region, state, None) {
            panic!("{} failed to update region state: {:?}", self.tag, e);
        }

        let mut resp = AdminResponse::default();
        resp.mut_change_peer().set_region(region.clone());

        Ok((
            resp,
            ApplyResult::Res(ExecResult::ChangePeer(ChangePeer {
                index: ctx.exec_ctx.as_ref().unwrap().index,
                conf_change: Default::default(),
                peer: peer.clone(),
                region,
            })),
        ))
    }

    fn exec_split<W: WriteBatch + WriteBatchVecExt<RocksEngine>>(
        &mut self,
        ctx: &mut ApplyContext<W>,
        req: &AdminRequest,
    ) -> Result<(AdminResponse, ApplyResult)> {
        info!(
            "split is deprecated, redirect to use batch split";
            "region_id" => self.region_id(),
            "peer_id" => self.id(),
        );
        let split = req.get_split().to_owned();
        let mut admin_req = AdminRequest::default();
        admin_req
            .mut_splits()
            .set_right_derive(split.get_right_derive());
        admin_req.mut_splits().mut_requests().push(split);
        // This method is executed only when there are unapplied entries after being restarted.
        // So there will be no callback, it's OK to return a response that does not matched
        // with its request.
        self.exec_batch_split(ctx, &admin_req)
    }

    fn exec_batch_split<W: WriteBatch + WriteBatchVecExt<RocksEngine>>(
        &mut self,
        ctx: &mut ApplyContext<W>,
        req: &AdminRequest,
    ) -> Result<(AdminResponse, ApplyResult)> {
        fail_point!(
            "apply_before_split_1_3",
            { self.id == 3 && self.region_id() == 1 },
            |_| { unreachable!() }
        );

        PEER_ADMIN_CMD_COUNTER.batch_split.all.inc();

        let split_reqs = req.get_splits();
        let right_derive = split_reqs.get_right_derive();
        if split_reqs.get_requests().is_empty() {
            return Err(box_err!("missing split requests"));
        }
        let mut derived = self.region.clone();
        let new_region_cnt = split_reqs.get_requests().len();
        let mut regions = Vec::with_capacity(new_region_cnt + 1);
        let mut keys: VecDeque<Vec<u8>> = VecDeque::with_capacity(new_region_cnt + 1);
        for req in split_reqs.get_requests() {
            let split_key = req.get_split_key();
            if split_key.is_empty() {
                return Err(box_err!("missing split key"));
            }
            if split_key
                <= keys
                    .back()
                    .map_or_else(|| derived.get_start_key(), Vec::as_slice)
            {
                return Err(box_err!("invalid split request: {:?}", split_reqs));
            }
            if req.get_new_peer_ids().len() != derived.get_peers().len() {
                return Err(box_err!(
                    "invalid new peer id count, need {:?}, but got {:?}",
                    derived.get_peers(),
                    req.get_new_peer_ids()
                ));
            }
            keys.push_back(split_key.to_vec());
        }

        util::check_key_in_region(keys.back().unwrap(), &self.region)?;

        info!(
            "split region";
            "region_id" => self.region_id(),
            "peer_id" => self.id(),
            "region" => ?derived,
            "keys" => %KeysInfoFormatter(keys.iter()),
        );
        let new_version = derived.get_region_epoch().get_version() + new_region_cnt as u64;
        derived.mut_region_epoch().set_version(new_version);
        // Note that the split requests only contain ids for new regions, so we need
        // to handle new regions and old region separately.
        if right_derive {
            // So the range of new regions is [old_start_key, split_key1, ..., last_split_key].
            keys.push_front(derived.get_start_key().to_vec());
        } else {
            // So the range of new regions is [split_key1, ..., last_split_key, old_end_key].
            keys.push_back(derived.get_end_key().to_vec());
            derived.set_end_key(keys.front().unwrap().to_vec());
            regions.push(derived.clone());
        }
        let kv_wb_mut = ctx.kv_wb.as_mut().unwrap();
        for req in split_reqs.get_requests() {
            let mut new_region = Region::default();
            // TODO: check new region id validation.
            new_region.set_id(req.get_new_region_id());
            new_region.set_region_epoch(derived.get_region_epoch().to_owned());
            new_region.set_start_key(keys.pop_front().unwrap());
            new_region.set_end_key(keys.front().unwrap().to_vec());
            new_region.set_peers(derived.get_peers().to_vec().into());
            for (peer, peer_id) in new_region
                .mut_peers()
                .iter_mut()
                .zip(req.get_new_peer_ids())
            {
                peer.set_id(*peer_id);
            }
            write_peer_state(kv_wb_mut, &new_region, PeerState::Normal, None)
                .and_then(|_| write_initial_apply_state(kv_wb_mut, new_region.get_id()))
                .unwrap_or_else(|e| {
                    panic!(
                        "{} fails to save split region {:?}: {:?}",
                        self.tag, new_region, e
                    )
                });
            regions.push(new_region);
        }
        if right_derive {
            derived.set_start_key(keys.pop_front().unwrap());
            regions.push(derived.clone());
        }
        write_peer_state(kv_wb_mut, &derived, PeerState::Normal, None).unwrap_or_else(|e| {
            panic!("{} fails to update region {:?}: {:?}", self.tag, derived, e)
        });
        let mut resp = AdminResponse::default();
        resp.mut_splits().set_regions(regions.clone().into());
        PEER_ADMIN_CMD_COUNTER.batch_split.success.inc();

        Ok((
            resp,
            ApplyResult::Res(ExecResult::SplitRegion { regions, derived }),
        ))
    }

    fn exec_prepare_merge<W: WriteBatch + WriteBatchVecExt<RocksEngine>>(
        &mut self,
        ctx: &mut ApplyContext<W>,
        req: &AdminRequest,
    ) -> Result<(AdminResponse, ApplyResult)> {
        fail_point!("apply_before_prepare_merge");

        PEER_ADMIN_CMD_COUNTER.prepare_merge.all.inc();

        let prepare_merge = req.get_prepare_merge();
        let index = prepare_merge.get_min_index();
        let exec_ctx = ctx.exec_ctx.as_ref().unwrap();
        let first_index = peer_storage::first_index(&exec_ctx.apply_state);
        if index < first_index {
            // We filter `CompactLog` command before.
            panic!(
                "{} first index {} > min_index {}, skip pre merge",
                self.tag, first_index, index
            );
        }
        let mut region = self.region.clone();
        let region_version = region.get_region_epoch().get_version() + 1;
        region.mut_region_epoch().set_version(region_version);
        // In theory conf version should not be increased when executing prepare_merge.
        // However, we don't want to do conf change after prepare_merge is committed.
        // This can also be done by iterating all proposal to find if prepare_merge is
        // proposed before proposing conf change, but it make things complicated.
        // Another way is make conf change also check region version, but this is not
        // backward compatible.
        let conf_version = region.get_region_epoch().get_conf_ver() + 1;
        region.mut_region_epoch().set_conf_ver(conf_version);
        let mut merging_state = MergeState::default();
        merging_state.set_min_index(index);
        merging_state.set_target(prepare_merge.get_target().to_owned());
        merging_state.set_commit(exec_ctx.index);
        write_peer_state(
            ctx.kv_wb.as_mut().unwrap(),
            &region,
            PeerState::Merging,
            Some(merging_state.clone()),
        )
        .unwrap_or_else(|e| {
            panic!(
                "{} failed to save merging state {:?} for region {:?}: {:?}",
                self.tag, merging_state, region, e
            )
        });
        fail_point!("apply_after_prepare_merge");
        PEER_ADMIN_CMD_COUNTER.prepare_merge.success.inc();

        Ok((
            AdminResponse::default(),
            ApplyResult::Res(ExecResult::PrepareMerge {
                region,
                state: merging_state,
            }),
        ))
    }

    // The target peer should send missing log entries to the source peer.
    //
    // So, the merge process order would be:
    // 1.   `exec_commit_merge` in target apply fsm and send `CatchUpLogs` to source peer fsm
    // 2.   `on_catch_up_logs_for_merge` in source peer fsm
    // 3.   if the source peer has already executed the corresponding `on_ready_prepare_merge`, set pending_remove and jump to step 6
    // 4.   ... (raft append and apply logs)
    // 5.   `on_ready_prepare_merge` in source peer fsm and set pending_remove (means source region has finished applying all logs)
    // 6.   `logs_up_to_date_for_merge` in source apply fsm (destroy its apply fsm and send Noop to trigger the target apply fsm)
    // 7.   resume `exec_commit_merge` in target apply fsm
    // 8.   `on_ready_commit_merge` in target peer fsm and send `MergeResult` to source peer fsm
    // 9.   `on_merge_result` in source peer fsm (destroy itself)
    fn exec_commit_merge<W: WriteBatch + WriteBatchVecExt<RocksEngine>>(
        &mut self,
        ctx: &mut ApplyContext<W>,
        req: &AdminRequest,
    ) -> Result<(AdminResponse, ApplyResult)> {
        {
            let apply_before_commit_merge = || {
                fail_point!(
                    "apply_before_commit_merge_except_1_4",
                    { self.region_id() == 1 && self.id != 4 },
                    |_| {}
                );
            };
            apply_before_commit_merge();
        }

        PEER_ADMIN_CMD_COUNTER.commit_merge.all.inc();

        let merge = req.get_commit_merge();
        let source_region = merge.get_source();
        let source_region_id = source_region.get_id();

        // No matter whether the source peer has applied to the required index,
        // it's a race to write apply state in both source delegate and target
        // delegate. So asking the source delegate to stop first.
        if self.ready_source_region_id != source_region_id {
            if self.ready_source_region_id != 0 {
                panic!(
                    "{} unexpected ready source region {}, expecting {}",
                    self.tag, self.ready_source_region_id, source_region_id
                );
            }
            info!(
                "asking delegate to stop";
                "region_id" => self.region_id(),
                "peer_id" => self.id(),
                "source_region_id" => source_region_id
            );
            fail_point!("before_handle_catch_up_logs_for_merge");
            // Sends message to the source peer fsm and pause `exec_commit_merge` process
            let logs_up_to_date = Arc::new(AtomicU64::new(0));
            let msg = SignificantMsg::CatchUpLogs(CatchUpLogs {
                target_region_id: self.region_id(),
                merge: merge.to_owned(),
                logs_up_to_date: logs_up_to_date.clone(),
            });
            ctx.notifier
                .notify(source_region_id, PeerMsg::SignificantMsg(msg));
            return Ok((
                AdminResponse::default(),
                ApplyResult::WaitMergeSource(logs_up_to_date),
            ));
        }

        info!(
            "execute CommitMerge";
            "region_id" => self.region_id(),
            "peer_id" => self.id(),
            "commit" => merge.get_commit(),
            "entries" => merge.get_entries().len(),
            "term" => ctx.exec_ctx.as_ref().unwrap().term,
            "index" => ctx.exec_ctx.as_ref().unwrap().index,
            "source_region" => ?source_region
        );

        self.ready_source_region_id = 0;

        let region_state_key = keys::region_state_key(source_region_id);
        let state: RegionLocalState = match ctx.engine.get_msg_cf(CF_RAFT, &region_state_key) {
            Ok(Some(s)) => s,
            e => panic!(
                "{} failed to get regions state of {:?}: {:?}",
                self.tag, source_region, e
            ),
        };
        match state.get_state() {
            PeerState::Normal | PeerState::Merging => {}
            _ => panic!(
                "{} unexpected state of merging region {:?}",
                self.tag, state
            ),
        }
        let exist_region = state.get_region().to_owned();
        if *source_region != exist_region {
            panic!(
                "{} source_region {:?} not match exist region {:?}",
                self.tag, source_region, exist_region
            );
        }
        let mut region = self.region.clone();
        // Use a max value so that pd can ensure overlapped region has a priority.
        let version = cmp::max(
            source_region.get_region_epoch().get_version(),
            region.get_region_epoch().get_version(),
        ) + 1;
        region.mut_region_epoch().set_version(version);
        if keys::enc_end_key(&region) == keys::enc_start_key(source_region) {
            region.set_end_key(source_region.get_end_key().to_vec());
        } else {
            region.set_start_key(source_region.get_start_key().to_vec());
        }
        let kv_wb_mut = ctx.kv_wb.as_mut().unwrap();
        write_peer_state(kv_wb_mut, &region, PeerState::Normal, None)
            .and_then(|_| {
                // TODO: maybe all information needs to be filled?
                let mut merging_state = MergeState::default();
                merging_state.set_target(self.region.clone());
                write_peer_state(
                    kv_wb_mut,
                    source_region,
                    PeerState::Tombstone,
                    Some(merging_state),
                )
            })
            .unwrap_or_else(|e| {
                panic!(
                    "{} failed to save merge region {:?}: {:?}",
                    self.tag, region, e
                )
            });

        PEER_ADMIN_CMD_COUNTER.commit_merge.success.inc();

        let resp = AdminResponse::default();
        Ok((
            resp,
            ApplyResult::Res(ExecResult::CommitMerge {
                region,
                source: source_region.to_owned(),
            }),
        ))
    }

    fn exec_rollback_merge<W: WriteBatch + WriteBatchVecExt<RocksEngine>>(
        &mut self,
        ctx: &mut ApplyContext<W>,
        req: &AdminRequest,
    ) -> Result<(AdminResponse, ApplyResult)> {
        PEER_ADMIN_CMD_COUNTER.rollback_merge.all.inc();
        let region_state_key = keys::region_state_key(self.region_id());
        let state: RegionLocalState = match ctx.engine.get_msg_cf(CF_RAFT, &region_state_key) {
            Ok(Some(s)) => s,
            e => panic!("{} failed to get regions state: {:?}", self.tag, e),
        };
        assert_eq!(state.get_state(), PeerState::Merging, "{}", self.tag);
        let rollback = req.get_rollback_merge();
        assert_eq!(
            state.get_merge_state().get_commit(),
            rollback.get_commit(),
            "{}",
            self.tag
        );
        let mut region = self.region.clone();
        let version = region.get_region_epoch().get_version();
        // Update version to avoid duplicated rollback requests.
        region.mut_region_epoch().set_version(version + 1);
        let kv_wb_mut = ctx.kv_wb.as_mut().unwrap();
        write_peer_state(kv_wb_mut, &region, PeerState::Normal, None).unwrap_or_else(|e| {
            panic!(
                "{} failed to rollback merge {:?}: {:?}",
                self.tag, rollback, e
            )
        });

        PEER_ADMIN_CMD_COUNTER.rollback_merge.success.inc();
        let resp = AdminResponse::default();
        Ok((
            resp,
            ApplyResult::Res(ExecResult::RollbackMerge {
                region,
                commit: rollback.get_commit(),
            }),
        ))
    }

    fn exec_compact_log<W: WriteBatch + WriteBatchVecExt<RocksEngine>>(
        &mut self,
        ctx: &mut ApplyContext<W>,
        req: &AdminRequest,
    ) -> Result<(AdminResponse, ApplyResult)> {
        PEER_ADMIN_CMD_COUNTER.compact.all.inc();

        let compact_index = req.get_compact_log().get_compact_index();
        let resp = AdminResponse::default();
        let apply_state = &mut ctx.exec_ctx.as_mut().unwrap().apply_state;
        let first_index = peer_storage::first_index(apply_state);
        if compact_index <= first_index {
            debug!(
                "compact index <= first index, no need to compact";
                "region_id" => self.region_id(),
                "peer_id" => self.id(),
                "compact_index" => compact_index,
                "first_index" => first_index,
            );
            return Ok((resp, ApplyResult::None));
        }
        if self.is_merging {
            info!(
                "in merging mode, skip compact";
                "region_id" => self.region_id(),
                "peer_id" => self.id(),
                "compact_index" => compact_index
            );
            return Ok((resp, ApplyResult::None));
        }

        let compact_term = req.get_compact_log().get_compact_term();
        // TODO: add unit tests to cover all the message integrity checks.
        if compact_term == 0 {
            info!(
                "compact term missing, skip";
                "region_id" => self.region_id(),
                "peer_id" => self.id(),
                "command" => ?req.get_compact_log()
            );
            // old format compact log command, safe to ignore.
            return Err(box_err!(
                "command format is outdated, please upgrade leader"
            ));
        }

        // compact failure is safe to be omitted, no need to assert.
        compact_raft_log(&self.tag, apply_state, compact_index, compact_term)?;

        PEER_ADMIN_CMD_COUNTER.compact.success.inc();

        Ok((
            resp,
            ApplyResult::Res(ExecResult::CompactLog {
                state: apply_state.get_truncated_state().clone(),
                first_index,
            }),
        ))
    }

    fn exec_compute_hash<W: WriteBatch + WriteBatchVecExt<RocksEngine>>(
        &self,
        ctx: &ApplyContext<W>,
        _: &AdminRequest,
    ) -> Result<(AdminResponse, ApplyResult)> {
        let resp = AdminResponse::default();
        Ok((
            resp,
            ApplyResult::Res(ExecResult::ComputeHash {
                region: self.region.clone(),
                index: ctx.exec_ctx.as_ref().unwrap().index,
                // This snapshot may be held for a long time, which may cause too many
                // open files in rocksdb.
                // TODO: figure out another way to do consistency check without snapshot
                // or short life snapshot.
                snap: ctx.engine.snapshot(),
            }),
        ))
    }

    fn exec_verify_hash<W: WriteBatch + WriteBatchVecExt<RocksEngine>>(
        &self,
        _: &ApplyContext<W>,
        req: &AdminRequest,
    ) -> Result<(AdminResponse, ApplyResult)> {
        let verify_req = req.get_verify_hash();
        let index = verify_req.get_index();
        let hash = verify_req.get_hash().to_vec();
        let resp = AdminResponse::default();
        Ok((
            resp,
            ApplyResult::Res(ExecResult::VerifyHash { index, hash }),
        ))
    }
}

pub fn get_change_peer_cmd(msg: &RaftCmdRequest) -> Option<&ChangePeerRequest> {
    if !msg.has_admin_request() {
        return None;
    }
    let req = msg.get_admin_request();
    if !req.has_change_peer() {
        return None;
    }

    Some(req.get_change_peer())
}

fn check_sst_for_ingestion(sst: &SstMeta, region: &Region) -> Result<()> {
    let uuid = sst.get_uuid();
    if let Err(e) = UuidBuilder::from_slice(uuid) {
        return Err(box_err!("invalid uuid {:?}: {:?}", uuid, e));
    }

    let cf_name = sst.get_cf_name();
    if cf_name != CF_DEFAULT && cf_name != CF_WRITE {
        return Err(box_err!("invalid cf name {}", cf_name));
    }

    let region_id = sst.get_region_id();
    if region_id != region.get_id() {
        return Err(Error::RegionNotFound(region_id));
    }

    let epoch = sst.get_region_epoch();
    let region_epoch = region.get_region_epoch();
    if epoch.get_conf_ver() != region_epoch.get_conf_ver()
        || epoch.get_version() != region_epoch.get_version()
    {
        let error = format!("{:?} != {:?}", epoch, region_epoch);
        return Err(Error::EpochNotMatch(error, vec![region.clone()]));
    }

    let range = sst.get_range();
    util::check_key_in_region(range.get_start(), region)?;
    util::check_key_in_region(range.get_end(), region)?;

    Ok(())
}

/// Updates the `state` with given `compact_index` and `compact_term`.
///
/// Remember the Raft log is not deleted here.
pub fn compact_raft_log(
    tag: &str,
    state: &mut RaftApplyState,
    compact_index: u64,
    compact_term: u64,
) -> Result<()> {
    debug!("{} compact log entries to prior to {}", tag, compact_index);

    if compact_index <= state.get_truncated_state().get_index() {
        return Err(box_err!("try to truncate compacted entries"));
    } else if compact_index > state.get_applied_index() {
        return Err(box_err!(
            "compact index {} > applied index {}",
            compact_index,
            state.get_applied_index()
        ));
    }

    // we don't actually delete the logs now, we add an async task to do it.

    state.mut_truncated_state().set_index(compact_index);
    state.mut_truncated_state().set_term(compact_term);

    Ok(())
}

pub struct Apply {
    pub region_id: u64,
    pub term: u64,
    pub entries: Vec<Entry>,
    pub last_commit_index: u64,
    pub commit_index: u64,
    pub commit_term: u64,
}

impl Apply {
    pub fn new(
        region_id: u64,
        term: u64,
        entries: Vec<Entry>,
        last_commit_index: u64,
        commit_term: u64,
        commit_index: u64,
    ) -> Apply {
        Apply {
            region_id,
            term,
            entries,
            last_commit_index,
            commit_index,
            commit_term,
        }
    }
}

#[derive(Default, Clone)]
pub struct Registration {
    pub id: u64,
    pub term: u64,
    pub apply_state: RaftApplyState,
    pub applied_index_term: u64,
    pub region: Region,
    pub pending_request_snapshot_count: Arc<AtomicUsize>,
    pub is_merging: bool,
}

impl Registration {
    pub fn new(peer: &Peer) -> Registration {
        Registration {
            id: peer.peer_id(),
            term: peer.term(),
            apply_state: peer.get_store().apply_state().clone(),
            applied_index_term: peer.get_store().applied_index_term(),
            region: peer.region().clone(),
            pending_request_snapshot_count: peer.pending_request_snapshot_count.clone(),
            is_merging: peer.pending_merge_state.is_some(),
        }
    }
}

pub struct Proposal {
    is_conf_change: bool,
    index: u64,
    term: u64,
    pub cb: Callback<RocksEngine>,
}

impl Proposal {
    pub fn new(is_conf_change: bool, index: u64, term: u64, cb: Callback<RocksEngine>) -> Proposal {
        Proposal {
            is_conf_change,
            index,
            term,
            cb,
        }
    }
}

pub struct RegionProposal {
    pub id: u64,
    pub region_id: u64,
    pub props: Vec<Proposal>,
}

impl RegionProposal {
    pub fn new(id: u64, region_id: u64, props: Vec<Proposal>) -> RegionProposal {
        RegionProposal {
            id,
            region_id,
            props,
        }
    }
}

pub struct Destroy {
    region_id: u64,
    async_remove: bool,
}

/// A message that asks the delegate to apply to the given logs and then reply to
/// target mailbox.
#[derive(Default, Debug)]
pub struct CatchUpLogs {
    /// The target region to be notified when given logs are applied.
    pub target_region_id: u64,
    /// Merge request that contains logs to be applied.
    pub merge: CommitMergeRequest,
    /// A flag indicate that all source region's logs are applied.
    ///
    /// This is still necessary although we have a mailbox field already.
    /// Mailbox is used to notify target region, and trigger a round of polling.
    /// But due to the FIFO natural of channel, we need a flag to check if it's
    /// ready when polling.
    pub logs_up_to_date: Arc<AtomicU64>,
}

pub struct GenSnapTask {
    pub(crate) region_id: u64,
    commit_index: u64,
    snap_notifier: SyncSender<RaftSnapshot>,
}

impl GenSnapTask {
    pub fn new(
        region_id: u64,
        commit_index: u64,
        snap_notifier: SyncSender<RaftSnapshot>,
    ) -> GenSnapTask {
        GenSnapTask {
            region_id,
            commit_index,
            snap_notifier,
        }
    }

    pub fn commit_index(&self) -> u64 {
        self.commit_index
    }

    pub fn generate_and_schedule_snapshot(
        self,
        kv_snap: RocksSnapshot,
        last_applied_index_term: u64,
        last_applied_state: RaftApplyState,
        region_sched: &Scheduler<RegionTask>,
    ) -> Result<()> {
        let snapshot = RegionTask::Gen {
            region_id: self.region_id,
            notifier: self.snap_notifier,
            last_applied_index_term,
            last_applied_state,
            // This snapshot may be held for a long time, which may cause too many
            // open files in rocksdb.
            kv_snap,
        };
        box_try!(region_sched.schedule(snapshot));
        Ok(())
    }
}

impl Debug for GenSnapTask {
    fn fmt(&self, f: &mut fmt::Formatter<'_>) -> fmt::Result {
        f.debug_struct("GenSnapTask")
            .field("region_id", &self.region_id)
            .field("commit_index", &self.commit_index)
            .finish()
    }
}

<<<<<<< HEAD
static OBSERVE_ID_ALLOC: AtomicUsize = AtomicUsize::new(0);

/// A unique identifier for checking stale observed commands.
#[derive(Clone, Copy, Debug, Eq, PartialEq, Hash)]
pub struct ObserveID(usize);

impl ObserveID {
    pub fn new() -> ObserveID {
        ObserveID(OBSERVE_ID_ALLOC.fetch_add(1, Ordering::Relaxed))
    }
}

struct ObserveCmd {
    id: ObserveID,
    enabled: Arc<AtomicBool>,
}

impl Debug for ObserveCmd {
    fn fmt(&self, f: &mut Formatter<'_>) -> fmt::Result {
        f.debug_struct("ObserveCmd").field("id", &self.id).finish()
    }
}

=======
#[derive(Debug)]
>>>>>>> 6037928e
pub enum ChangeCmd {
    RegisterObserver {
        observe_id: ObserveID,
        region_id: u64,
        region_epoch: RegionEpoch,
        enabled: Arc<AtomicBool>,
    },
    Snapshot {
        observe_id: ObserveID,
        region_id: u64,
        region_epoch: RegionEpoch,
    },
}

pub enum Msg {
    Apply {
        start: Instant,
        apply: Apply,
    },
    Registration(Registration),
    Proposal(RegionProposal),
    LogsUpToDate(CatchUpLogs),
    Noop,
    Destroy(Destroy),
    Snapshot(GenSnapTask),
    Change {
        cmd: ChangeCmd,
        cb: Callback<RocksEngine>,
    },
    #[cfg(any(test, feature = "testexport"))]
    Validate(u64, Box<dyn FnOnce((&ApplyDelegate, bool)) + Send>),
}

impl Msg {
    pub fn apply(apply: Apply) -> Msg {
        Msg::Apply {
            start: Instant::now(),
            apply,
        }
    }

    pub fn register(peer: &Peer) -> Msg {
        Msg::Registration(Registration::new(peer))
    }

    pub fn destroy(region_id: u64, async_remove: bool) -> Msg {
        Msg::Destroy(Destroy {
            region_id,
            async_remove,
        })
    }
}

impl Debug for Msg {
    fn fmt(&self, f: &mut Formatter<'_>) -> fmt::Result {
        match self {
            Msg::Apply { apply, .. } => write!(f, "[region {}] async apply", apply.region_id),
            Msg::Proposal(ref p) => write!(f, "[region {}] {} region proposal", p.region_id, p.id),
            Msg::Registration(ref r) => {
                write!(f, "[region {}] Reg {:?}", r.region.get_id(), r.apply_state)
            }
            Msg::LogsUpToDate(_) => write!(f, "logs are updated"),
            Msg::Noop => write!(f, "noop"),
            Msg::Destroy(ref d) => write!(f, "[region {}] destroy", d.region_id),
            Msg::Snapshot(GenSnapTask { region_id, .. }) => {
                write!(f, "[region {}] requests a snapshot", region_id)
            }
            Msg::Change {
                cmd: ChangeCmd::RegisterObserver { region_id, .. },
                ..
            } => write!(f, "[region {}] registers cmd observer", region_id),
            Msg::Change {
                cmd: ChangeCmd::Snapshot { region_id, .. },
                ..
            } => write!(f, "[region {}] cmd snapshot", region_id),
            #[cfg(any(test, feature = "testexport"))]
            Msg::Validate(region_id, _) => write!(f, "[region {}] validate", region_id),
        }
    }
}

#[derive(Default, Clone, Debug, PartialEq)]
pub struct ApplyMetrics {
    /// an inaccurate difference in region size since last reset.
    pub size_diff_hint: i64,
    /// delete keys' count since last reset.
    pub delete_keys_hint: u64,

    pub written_bytes: u64,
    pub written_keys: u64,
    pub lock_cf_written_bytes: u64,
}

#[derive(Debug)]
pub struct ApplyRes {
    pub region_id: u64,
    pub apply_state: RaftApplyState,
    pub applied_index_term: u64,
    pub exec_res: VecDeque<ExecResult>,
    pub metrics: ApplyMetrics,
}

#[derive(Debug)]
pub enum TaskRes {
    Apply(ApplyRes),
    Destroy {
        // ID of region that has been destroyed.
        region_id: u64,
        // ID of peer that has been destroyed.
        peer_id: u64,
    },
}

pub struct ApplyFsm {
    delegate: ApplyDelegate,
    receiver: Receiver<Msg>,
    mailbox: Option<BasicMailbox<ApplyFsm>>,
}

impl ApplyFsm {
    fn from_peer(peer: &Peer) -> (LooseBoundedSender<Msg>, Box<ApplyFsm>) {
        let reg = Registration::new(peer);
        ApplyFsm::from_registration(reg)
    }

    fn from_registration(reg: Registration) -> (LooseBoundedSender<Msg>, Box<ApplyFsm>) {
        let (tx, rx) = loose_bounded(usize::MAX);
        let delegate = ApplyDelegate::from_registration(reg);
        (
            tx,
            Box::new(ApplyFsm {
                delegate,
                receiver: rx,
                mailbox: None,
            }),
        )
    }

    /// Handles peer registration. When a peer is created, it will register an apply delegate.
    fn handle_registration(&mut self, reg: Registration) {
        info!(
            "re-register to apply delegates";
            "region_id" => self.delegate.region_id(),
            "peer_id" => self.delegate.id(),
            "term" => reg.term
        );
        assert_eq!(self.delegate.id, reg.id);
        self.delegate.term = reg.term;
        self.delegate.clear_all_commands_as_stale();
        self.delegate = ApplyDelegate::from_registration(reg);
    }

    /// Handles apply tasks, and uses the apply delegate to handle the committed entries.
    fn handle_apply<W: WriteBatch + WriteBatchVecExt<RocksEngine>>(
        &mut self,
        apply_ctx: &mut ApplyContext<W>,
        apply: Apply,
    ) {
        if apply_ctx.timer.is_none() {
            apply_ctx.timer = Some(Instant::now_coarse());
        }

        fail_point!("on_handle_apply_1003", self.delegate.id() == 1003, |_| {});
        fail_point!("on_handle_apply", |_| {});

        if apply.entries.is_empty() || self.delegate.pending_remove || self.delegate.stopped {
            return;
        }

        self.delegate.metrics = ApplyMetrics::default();
        self.delegate.term = apply.term;
        let prev_state = (
            self.delegate.apply_state.get_last_commit_index(),
            self.delegate.apply_state.get_commit_index(),
            self.delegate.apply_state.get_commit_term(),
        );
        let cur_state = (
            apply.last_commit_index,
            apply.commit_index,
            apply.commit_term,
        );
        if prev_state.0 > cur_state.0 || prev_state.1 > cur_state.1 || prev_state.2 > cur_state.2 {
            panic!(
                "{} commit state jump backward {:?} -> {:?}",
                self.delegate.tag, prev_state, cur_state
            );
        }
        // The apply state may not be written to disk if entries is empty,
        // which seems OK.
        self.delegate.apply_state.set_last_commit_index(cur_state.0);
        self.delegate.apply_state.set_commit_index(cur_state.1);
        self.delegate.apply_state.set_commit_term(cur_state.2);

        self.delegate
            .handle_raft_committed_entries(apply_ctx, apply.entries);
        if self.delegate.yield_state.is_some() {
            return;
        }
    }

    /// Handles proposals, and appends the commands to the apply delegate.
    fn handle_proposal(&mut self, region_proposal: RegionProposal) {
        let (region_id, peer_id) = (self.delegate.region_id(), self.delegate.id());
        let propose_num = region_proposal.props.len();
        assert_eq!(self.delegate.id, region_proposal.id);
        if self.delegate.stopped {
            for p in region_proposal.props {
                let cmd = PendingCmd::new(p.index, p.term, p.cb);
                notify_stale_command(region_id, peer_id, self.delegate.term, cmd);
            }
            return;
        }
        for p in region_proposal.props {
            let cmd = PendingCmd::new(p.index, p.term, p.cb);
            if p.is_conf_change {
                if let Some(cmd) = self.delegate.pending_cmds.take_conf_change() {
                    // if it loses leadership before conf change is replicated, there may be
                    // a stale pending conf change before next conf change is applied. If it
                    // becomes leader again with the stale pending conf change, will enter
                    // this block, so we notify leadership may have been changed.
                    notify_stale_command(region_id, peer_id, self.delegate.term, cmd);
                }
                self.delegate.pending_cmds.set_conf_change(cmd);
            } else {
                self.delegate.pending_cmds.append_normal(cmd);
            }
        }
        // TODO: observe it in batch.
        APPLY_PROPOSAL.observe(propose_num as f64);
    }

    fn destroy<W: WriteBatch + WriteBatchVecExt<RocksEngine>>(
        &mut self,
        ctx: &mut ApplyContext<W>,
    ) {
        let region_id = self.delegate.region_id();
        if ctx.apply_res.iter().any(|res| res.region_id == region_id) {
            // Flush before destroying to avoid reordering messages.
            ctx.flush();
        }
        fail_point!(
            "before_peer_destroy_1003",
            self.delegate.id() == 1003,
            |_| {}
        );
        info!(
            "remove delegate from apply delegates";
            "region_id" => self.delegate.region_id(),
            "peer_id" => self.delegate.id(),
        );
        self.delegate.destroy(ctx);
    }

    /// Handles peer destroy. When a peer is destroyed, the corresponding apply delegate should be removed too.
    fn handle_destroy<W: WriteBatch + WriteBatchVecExt<RocksEngine>>(
        &mut self,
        ctx: &mut ApplyContext<W>,
        d: Destroy,
    ) {
        assert_eq!(d.region_id, self.delegate.region_id());
        if !self.delegate.stopped {
            self.destroy(ctx);
            if d.async_remove {
                ctx.notifier.notify(
                    self.delegate.region_id(),
                    PeerMsg::ApplyRes {
                        res: TaskRes::Destroy {
                            region_id: self.delegate.region_id(),
                            peer_id: self.delegate.id,
                        },
                    },
                );
            }
        }
    }

    fn resume_pending<W: WriteBatch + WriteBatchVecExt<RocksEngine>>(
        &mut self,
        ctx: &mut ApplyContext<W>,
    ) -> bool {
        if let Some(ref state) = self.delegate.wait_merge_state {
            let source_region_id = state.logs_up_to_date.load(Ordering::SeqCst);
            if source_region_id == 0 {
                return false;
            }
            self.delegate.ready_source_region_id = source_region_id;
        }
        self.delegate.wait_merge_state = None;

        let mut state = self.delegate.yield_state.take().unwrap();

        if ctx.timer.is_none() {
            ctx.timer = Some(Instant::now_coarse());
        }
        if !state.pending_entries.is_empty() {
            self.delegate
                .handle_raft_committed_entries(ctx, state.pending_entries);
            if let Some(ref mut s) = self.delegate.yield_state {
                // So the delegate is expected to yield the CPU.
                // It can either be executing another `CommitMerge` in pending_msgs
                // or has been written too much data.
                s.pending_msgs = state.pending_msgs;
                return false;
            }
        }

        if !state.pending_msgs.is_empty() {
            self.handle_tasks(ctx, &mut state.pending_msgs);
        }

        if self.delegate.yield_state.is_some() {
            return false;
        }

        true
    }

    fn logs_up_to_date_for_merge<W: WriteBatch + WriteBatchVecExt<RocksEngine>>(
        &mut self,
        ctx: &mut ApplyContext<W>,
        catch_up_logs: CatchUpLogs,
    ) {
        fail_point!("after_handle_catch_up_logs_for_merge");
        fail_point!(
            "after_handle_catch_up_logs_for_merge_1003",
            self.delegate.id() == 1003,
            |_| {}
        );

        let region_id = self.delegate.region_id();
        info!(
            "source logs are all applied now";
            "region_id" => region_id,
            "peer_id" => self.delegate.id(),
        );
        // The source peer fsm will be destroyed when the target peer executes `on_ready_commit_merge`
        // and sends `merge result` to the source peer fsm.
        self.destroy(ctx);
        catch_up_logs
            .logs_up_to_date
            .store(region_id, Ordering::SeqCst);
        // To trigger the target apply fsm
        if let Some(mailbox) = ctx.router.mailbox(catch_up_logs.target_region_id) {
            let _ = mailbox.force_send(Msg::Noop);
        } else {
            error!(
                "failed to get mailbox, are we shutting down?";
                "region_id" => region_id,
                "peer_id" => self.delegate.id(),
            );
        }
    }

    #[allow(unused_mut)]
    fn handle_snapshot<W: WriteBatch + WriteBatchVecExt<RocksEngine>>(
        &mut self,
        apply_ctx: &mut ApplyContext<W>,
        snap_task: GenSnapTask,
    ) {
        if self.delegate.pending_remove || self.delegate.stopped {
            return;
        }
        let applied_index = self.delegate.apply_state.get_applied_index();
        assert!(snap_task.commit_index() <= applied_index);
        let mut need_sync = apply_ctx
            .apply_res
            .iter()
            .any(|res| res.region_id == self.delegate.region_id())
            && self.delegate.last_sync_apply_index != applied_index;
        (|| fail_point!("apply_on_handle_snapshot_sync", |_| { need_sync = true }))();
        if need_sync {
            if apply_ctx.timer.is_none() {
                apply_ctx.timer = Some(Instant::now_coarse());
            }
            apply_ctx.prepare_write_batch();
            self.delegate.write_apply_state(apply_ctx.kv_wb_mut());
            fail_point!(
                "apply_on_handle_snapshot_1_1",
                self.delegate.id == 1 && self.delegate.region_id() == 1,
                |_| unimplemented!()
            );

            apply_ctx.flush();
            // For now, it's more like last_flush_apply_index.
            // TODO: Update it only when `flush()` returns true.
            self.delegate.last_sync_apply_index = applied_index;
        }

        if let Err(e) = snap_task.generate_and_schedule_snapshot(
            apply_ctx.engine.snapshot(),
            self.delegate.applied_index_term,
            self.delegate.apply_state.clone(),
            &apply_ctx.region_scheduler,
        ) {
            error!(
                "schedule snapshot failed";
                "error" => ?e,
                "region_id" => self.delegate.region_id(),
                "peer_id" => self.delegate.id()
            );
        }
        self.delegate
            .pending_request_snapshot_count
            .fetch_sub(1, Ordering::SeqCst);
        fail_point!(
            "apply_on_handle_snapshot_finish_1_1",
            self.delegate.id == 1 && self.delegate.region_id() == 1,
            |_| unimplemented!()
        );
    }

    fn handle_change<W: WriteBatch + WriteBatchVecExt<RocksEngine>>(
        &mut self,
        apply_ctx: &mut ApplyContext<W>,
        cmd: ChangeCmd,
        cb: Callback<RocksEngine>,
    ) {
        let (observe_id, region_id, region_epoch, enabled) = match cmd {
            ChangeCmd::RegisterObserver {
                observe_id,
                region_id,
                region_epoch,
                enabled,
            } => {
                assert!(!self
                    .delegate
                    .observe_cmd
                    .as_ref()
                    .map_or(false, |o| o.enabled.load(Ordering::SeqCst)));
                (observe_id, region_id, region_epoch, Some(enabled))
            }
            ChangeCmd::Snapshot {
                observe_id,
                region_id,
                region_epoch,
            } => (observe_id, region_id, region_epoch, None),
        };

        assert_eq!(self.delegate.region_id(), region_id);
        let resp = match compare_region_epoch(
            &region_epoch,
            &self.delegate.region,
            false, /* check_conf_ver */
            true,  /* check_ver */
            true,  /* include_region */
        ) {
            Ok(()) => {
                // Commit the writebatch for ensuring the following snapshot can get all previous writes.
                if apply_ctx.kv_wb.is_some() && apply_ctx.kv_wb().count() > 0 {
                    apply_ctx.commit(&mut self.delegate);
                }
                ReadResponse {
                    response: Default::default(),
                    snapshot: Some(RegionSnapshot::<RocksEngine>::from_snapshot(
                        apply_ctx.engine.snapshot().into_sync(),
                        self.delegate.region.clone(),
                    )),
                }
            }
            Err(e) => ReadResponse {
                response: cmd_resp::new_error(e),
                snapshot: None,
            },
        };
        if let Some(enabled) = enabled {
            // TODO(cdc): take observe_cmd when enabled is false.
            self.delegate.observe_cmd = Some(ObserveCmd {
                id: observe_id,
                enabled,
            });
        } else if let Some(observe_cmd) = self.delegate.observe_cmd.as_mut() {
            observe_cmd.id = observe_id;
        }

        cb.invoke_read(resp);
    }

    fn handle_tasks<W: WriteBatch + WriteBatchVecExt<RocksEngine>>(
        &mut self,
        apply_ctx: &mut ApplyContext<W>,
        msgs: &mut Vec<Msg>,
    ) {
        let mut channel_timer = None;
        let mut drainer = msgs.drain(..);
        loop {
            match drainer.next() {
                Some(Msg::Apply { start, apply }) => {
                    if channel_timer.is_none() {
                        channel_timer = Some(start);
                    }
                    self.handle_apply(apply_ctx, apply);
                    if let Some(ref mut state) = self.delegate.yield_state {
                        state.pending_msgs = drainer.collect();
                        break;
                    }
                }
                Some(Msg::Proposal(prop)) => self.handle_proposal(prop),
                Some(Msg::Registration(reg)) => self.handle_registration(reg),
                Some(Msg::Destroy(d)) => self.handle_destroy(apply_ctx, d),
                Some(Msg::LogsUpToDate(cul)) => self.logs_up_to_date_for_merge(apply_ctx, cul),
                Some(Msg::Noop) => {}
                Some(Msg::Snapshot(snap_task)) => self.handle_snapshot(apply_ctx, snap_task),
                Some(Msg::Change { cmd, cb }) => self.handle_change(apply_ctx, cmd, cb),
                #[cfg(any(test, feature = "testexport"))]
                Some(Msg::Validate(_, f)) => f((&self.delegate, apply_ctx.enable_sync_log)),
                None => break,
            }
        }
        if let Some(timer) = channel_timer {
            let elapsed = duration_to_sec(timer.elapsed());
            APPLY_TASK_WAIT_TIME_HISTOGRAM.observe(elapsed);
        }
    }
}

impl Fsm for ApplyFsm {
    type Message = Msg;

    #[inline]
    fn is_stopped(&self) -> bool {
        self.delegate.stopped
    }

    #[inline]
    fn set_mailbox(&mut self, mailbox: Cow<'_, BasicMailbox<Self>>)
    where
        Self: Sized,
    {
        self.mailbox = Some(mailbox.into_owned());
    }

    #[inline]
    fn take_mailbox(&mut self) -> Option<BasicMailbox<Self>>
    where
        Self: Sized,
    {
        self.mailbox.take()
    }
}

impl Drop for ApplyFsm {
    fn drop(&mut self) {
        self.delegate.clear_all_commands_as_stale();
    }
}

pub struct ControlMsg;

pub struct ControlFsm;

impl Fsm for ControlFsm {
    type Message = ControlMsg;

    #[inline]
    fn is_stopped(&self) -> bool {
        true
    }
}

pub struct ApplyPoller<W: WriteBatch + WriteBatchVecExt<RocksEngine>> {
    msg_buf: Vec<Msg>,
    apply_ctx: ApplyContext<W>,
    messages_per_tick: usize,
    cfg_tracker: Tracker<Config>,
}

impl<W: WriteBatch + WriteBatchVecExt<RocksEngine>> PollHandler<ApplyFsm, ControlFsm>
    for ApplyPoller<W>
{
    fn begin(&mut self, _batch_size: usize) {
        if let Some(incoming) = self.cfg_tracker.any_new() {
            match Ord::cmp(&incoming.messages_per_tick, &self.messages_per_tick) {
                CmpOrdering::Greater => {
                    self.msg_buf.reserve(incoming.messages_per_tick);
                    self.messages_per_tick = incoming.messages_per_tick;
                }
                CmpOrdering::Less => {
                    self.msg_buf.shrink_to(incoming.messages_per_tick);
                    self.messages_per_tick = incoming.messages_per_tick;
                }
                _ => {}
            }
            self.apply_ctx.enable_sync_log = incoming.sync_log;
        }
    }

    /// There is no control fsm in apply poller.
    fn handle_control(&mut self, _: &mut ControlFsm) -> Option<usize> {
        unimplemented!()
    }

    fn handle_normal(&mut self, normal: &mut ApplyFsm) -> Option<usize> {
        let mut expected_msg_count = None;
        normal.delegate.written = false;
        if normal.delegate.yield_state.is_some() {
            if normal.delegate.wait_merge_state.is_some() {
                // We need to query the length first, otherwise there is a race
                // condition that new messages are queued after resuming and before
                // query the length.
                expected_msg_count = Some(normal.receiver.len());
            }
            if !normal.resume_pending(&mut self.apply_ctx) {
                return expected_msg_count;
            }
            expected_msg_count = None;
        }
        while self.msg_buf.len() < self.messages_per_tick {
            match normal.receiver.try_recv() {
                Ok(msg) => self.msg_buf.push(msg),
                Err(TryRecvError::Empty) => {
                    expected_msg_count = Some(0);
                    break;
                }
                Err(TryRecvError::Disconnected) => {
                    normal.delegate.stopped = true;
                    expected_msg_count = Some(0);
                    break;
                }
            }
        }
        normal.handle_tasks(&mut self.apply_ctx, &mut self.msg_buf);
        if normal.delegate.wait_merge_state.is_some() {
            // Check it again immediately as catching up logs can be very fast.
            expected_msg_count = Some(0);
        } else if normal.delegate.yield_state.is_some() {
            // Let it continue to run next time.
            expected_msg_count = None;
        }
        expected_msg_count
    }

    fn end(&mut self, fsms: &mut [Box<ApplyFsm>]) {
        let is_synced = self.apply_ctx.flush();
        if is_synced {
            for fsm in fsms {
                fsm.delegate.last_sync_apply_index = fsm.delegate.apply_state.get_applied_index();
            }
        }
    }
}

pub struct Builder<W: WriteBatch + WriteBatchVecExt<RocksEngine>> {
    tag: String,
    cfg: Arc<VersionTrack<Config>>,
    coprocessor_host: CoprocessorHost,
    importer: Arc<SSTImporter>,
    region_scheduler: Scheduler<RegionTask>,
    engine: RocksEngine,
    sender: Notifier,
    router: ApplyRouter,
    _phantom: PhantomData<W>,
}

impl<W: WriteBatch + WriteBatchVecExt<RocksEngine>> Builder<W> {
    pub fn new<T, C>(
        builder: &RaftPollerBuilder<T, C>,
        sender: Notifier,
        router: ApplyRouter,
    ) -> Builder<W> {
        Builder::<W> {
            tag: format!("[store {}]", builder.store.get_id()),
            cfg: builder.cfg.clone(),
            coprocessor_host: builder.coprocessor_host.clone(),
            importer: builder.importer.clone(),
            region_scheduler: builder.region_scheduler.clone(),
            engine: builder.engines.kv.clone(),
            _phantom: PhantomData,
            sender,
            router,
        }
    }
}

impl<W: WriteBatch + WriteBatchVecExt<RocksEngine>> HandlerBuilder<ApplyFsm, ControlFsm>
    for Builder<W>
{
    type Handler = ApplyPoller<W>;

    fn build(&mut self) -> ApplyPoller<W> {
        let cfg = self.cfg.value();
        ApplyPoller::<W> {
            msg_buf: Vec::with_capacity(cfg.messages_per_tick),
            apply_ctx: ApplyContext::new(
                self.tag.clone(),
                self.coprocessor_host.clone(),
                self.importer.clone(),
                self.region_scheduler.clone(),
                self.engine.clone(),
                self.router.clone(),
                self.sender.clone(),
                &cfg,
            ),
            messages_per_tick: cfg.messages_per_tick,
            cfg_tracker: self.cfg.clone().tracker(self.tag.clone()),
        }
    }
}

#[derive(Clone)]
pub struct ApplyRouter {
    pub router: BatchRouter<ApplyFsm, ControlFsm>,
}

impl Deref for ApplyRouter {
    type Target = BatchRouter<ApplyFsm, ControlFsm>;

    fn deref(&self) -> &BatchRouter<ApplyFsm, ControlFsm> {
        &self.router
    }
}

impl DerefMut for ApplyRouter {
    fn deref_mut(&mut self) -> &mut BatchRouter<ApplyFsm, ControlFsm> {
        &mut self.router
    }
}

impl ApplyRouter {
    pub fn schedule_task(&self, region_id: u64, msg: Msg) {
        let reg = match self.try_send(region_id, msg) {
            Either::Left(Ok(())) => return,
            Either::Left(Err(TrySendError::Disconnected(msg))) | Either::Right(msg) => match msg {
                Msg::Registration(reg) => reg,
                Msg::Proposal(props) => {
                    info!(
                        "target region is not found, drop proposals";
                        "region_id" => region_id
                    );
                    for p in props.props {
                        let cmd = PendingCmd::new(p.index, p.term, p.cb);
                        notify_region_removed(props.region_id, props.id, cmd);
                    }
                    return;
                }
                Msg::Apply { .. } | Msg::Destroy(_) | Msg::Noop => {
                    info!(
                        "target region is not found, drop messages";
                        "region_id" => region_id
                    );
                    return;
                }
                Msg::Snapshot(_) => {
                    warn!(
                        "region is removed before taking snapshot, are we shutting down?";
                        "region_id" => region_id
                    );
                    return;
                }
                Msg::LogsUpToDate(cul) => {
                    warn!(
                        "region is removed before merged, are we shutting down?";
                        "region_id" => region_id,
                        "merge" => ?cul.merge,
                    );
                    return;
                }
                Msg::Change {
                    cmd: ChangeCmd::RegisterObserver { region_id, .. },
                    cb,
                }
                | Msg::Change {
                    cmd: ChangeCmd::Snapshot { region_id, .. },
                    cb,
                } => {
                    warn!("target region is not found";
                            "region_id" => region_id);
                    let resp = ReadResponse {
                        response: cmd_resp::new_error(Error::RegionNotFound(region_id)),
                        snapshot: None,
                    };
                    cb.invoke_read(resp);
                    return;
                }
                #[cfg(any(test, feature = "testexport"))]
                Msg::Validate(_, _) => return,
            },
            Either::Left(Err(TrySendError::Full(_))) => unreachable!(),
        };

        // Messages in one region are sent in sequence, so there is no race here.
        // However, this can't be handled inside control fsm, as messages can be
        // queued inside both queue of control fsm and normal fsm, which can reorder
        // messages.
        let (sender, apply_fsm) = ApplyFsm::from_registration(reg);
        let mailbox = BasicMailbox::new(sender, apply_fsm);
        self.register(region_id, mailbox);
    }
}

pub struct ApplyBatchSystem {
    system: BatchSystem<ApplyFsm, ControlFsm>,
}

impl Deref for ApplyBatchSystem {
    type Target = BatchSystem<ApplyFsm, ControlFsm>;

    fn deref(&self) -> &BatchSystem<ApplyFsm, ControlFsm> {
        &self.system
    }
}

impl DerefMut for ApplyBatchSystem {
    fn deref_mut(&mut self) -> &mut BatchSystem<ApplyFsm, ControlFsm> {
        &mut self.system
    }
}

impl ApplyBatchSystem {
    pub fn schedule_all<'a>(&self, peers: impl Iterator<Item = &'a Peer>) {
        let mut mailboxes = Vec::with_capacity(peers.size_hint().0);
        for peer in peers {
            let (tx, fsm) = ApplyFsm::from_peer(peer);
            mailboxes.push((peer.region().get_id(), BasicMailbox::new(tx, fsm)));
        }
        self.router().register_all(mailboxes);
    }
}

pub fn create_apply_batch_system(cfg: &Config) -> (ApplyRouter, ApplyBatchSystem) {
    let (tx, _) = loose_bounded(usize::MAX);
    let (router, system) = batch_system::create_system(
        cfg.apply_pool_size,
        cfg.apply_max_batch_size,
        tx,
        Box::new(ControlFsm),
    );
    (ApplyRouter { router }, ApplyBatchSystem { system })
}

#[cfg(test)]
mod tests {
    use std::cell::RefCell;
    use std::rc::Rc;
    use std::sync::atomic::*;
    use std::sync::*;
    use std::time::*;

    use crate::coprocessor::*;
    use crate::store::msg::WriteResponse;
    use crate::store::peer_storage::RAFT_INIT_LOG_INDEX;
    use crate::store::util::{new_learner_peer, new_peer};
    use engine_rocks::{util::new_engine, RocksEngine, RocksWriteBatch, WRITE_BATCH_MAX_KEYS};
    use engine_traits::{Peekable as PeekableTrait, WriteBatchExt};
    use kvproto::metapb::{self, RegionEpoch};
    use kvproto::raft_cmdpb::*;
    use protobuf::Message;
    use tempfile::{Builder, TempDir};
    use uuid::Uuid;

    use crate::store::{Config, RegionTask};
    use test_sst_importer::*;
    use tikv_util::config::VersionTrack;
    use tikv_util::worker::dummy_scheduler;

    use super::*;

    pub fn create_tmp_engine(path: &str) -> (TempDir, RocksEngine) {
        let path = Builder::new().prefix(path).tempdir().unwrap();
        let engine = new_engine(
            path.path().join("db").to_str().unwrap(),
            None,
            ALL_CFS,
            None,
        )
        .unwrap();
        (path, engine)
    }

    pub fn create_tmp_importer(path: &str) -> (TempDir, Arc<SSTImporter>) {
        let dir = Builder::new().prefix(path).tempdir().unwrap();
        let importer = Arc::new(SSTImporter::new(dir.path()).unwrap());
        (dir, importer)
    }

    pub fn new_entry(term: u64, index: u64, req: Option<RaftCmdRequest>) -> Entry {
        let mut e = Entry::default();
        e.set_index(index);
        e.set_term(term);
        if let Some(r) = req {
            e.set_data(r.write_to_bytes().unwrap())
        }
        e
    }

    #[test]
    fn test_should_sync_log() {
        // Admin command
        let mut req = RaftCmdRequest::default();
        req.mut_admin_request()
            .set_cmd_type(AdminCmdType::ComputeHash);
        assert_eq!(should_sync_log(&req), true);

        // IngestSst command
        let mut req = Request::default();
        req.set_cmd_type(CmdType::IngestSst);
        req.set_ingest_sst(IngestSstRequest::default());
        let mut cmd = RaftCmdRequest::default();
        cmd.mut_requests().push(req);
        assert_eq!(should_write_to_engine(&cmd), true);
        assert_eq!(should_sync_log(&cmd), true);

        // Normal command
        let req = RaftCmdRequest::default();
        assert_eq!(should_sync_log(&req), false);
    }

    #[test]
    fn test_should_write_to_engine() {
        // ComputeHash command
        let mut req = RaftCmdRequest::default();
        req.mut_admin_request()
            .set_cmd_type(AdminCmdType::ComputeHash);
        assert_eq!(should_write_to_engine(&req), true);

        // IngestSst command
        let mut req = Request::default();
        req.set_cmd_type(CmdType::IngestSst);
        req.set_ingest_sst(IngestSstRequest::default());
        let mut cmd = RaftCmdRequest::default();
        cmd.mut_requests().push(req);
        assert_eq!(should_write_to_engine(&cmd), true);
    }

    fn validate<F>(router: &ApplyRouter, region_id: u64, validate: F)
    where
        F: FnOnce(&ApplyDelegate) + Send + 'static,
    {
        let (validate_tx, validate_rx) = mpsc::channel();
        router.schedule_task(
            region_id,
            Msg::Validate(
                region_id,
                Box::new(move |(delegate, _): (&ApplyDelegate, _)| {
                    validate(delegate);
                    validate_tx.send(()).unwrap();
                }),
            ),
        );
        validate_rx.recv_timeout(Duration::from_secs(3)).unwrap();
    }

    // Make sure msgs are handled in the same batch.
    fn batch_messages(router: &ApplyRouter, region_id: u64, msgs: Vec<Msg>) {
        let (notify1, wait1) = mpsc::channel();
        let (notify2, wait2) = mpsc::channel();
        router.schedule_task(
            region_id,
            Msg::Validate(
                region_id,
                Box::new(move |_| {
                    notify1.send(()).unwrap();
                    wait2.recv().unwrap();
                }),
            ),
        );
        wait1.recv().unwrap();

        for msg in msgs {
            router.schedule_task(region_id, msg);
        }

        notify2.send(()).unwrap();
    }

    fn fetch_apply_res(receiver: &::std::sync::mpsc::Receiver<PeerMsg<RocksEngine>>) -> ApplyRes {
        match receiver.recv_timeout(Duration::from_secs(3)) {
            Ok(PeerMsg::ApplyRes { res, .. }) => match res {
                TaskRes::Apply(res) => res,
                e => panic!("unexpected res {:?}", e),
            },
            e => panic!("unexpected res {:?}", e),
        }
    }

    #[test]
    fn test_basic_flow() {
        let (tx, rx) = mpsc::channel();
        let sender = Notifier::Sender(tx);
        let (_tmp, engine) = create_tmp_engine("apply-basic");
        let (_dir, importer) = create_tmp_importer("apply-basic");
        let (region_scheduler, snapshot_rx) = dummy_scheduler();
        let cfg = Arc::new(VersionTrack::new(Config::default()));
        let (router, mut system) = create_apply_batch_system(&cfg.value());
        let builder = super::Builder::<RocksWriteBatch> {
            tag: "test-store".to_owned(),
            cfg,
            coprocessor_host: CoprocessorHost::default(),
            importer,
            region_scheduler,
            sender,
            _phantom: PhantomData,
            engine: engine.clone(),
            router: router.clone(),
        };
        system.spawn("test-basic".to_owned(), builder);

        let mut reg = Registration::default();
        reg.id = 1;
        reg.region.set_id(2);
        reg.apply_state.set_applied_index(3);
        reg.term = 4;
        reg.applied_index_term = 5;
        router.schedule_task(2, Msg::Registration(reg.clone()));
        let reg_ = reg.clone();
        validate(&router, 2, move |delegate| {
            assert_eq!(delegate.id, 1);
            assert_eq!(delegate.tag, "[region 2] 1");
            assert_eq!(delegate.region, reg_.region);
            assert!(!delegate.pending_remove);
            assert_eq!(delegate.apply_state, reg_.apply_state);
            assert_eq!(delegate.term, reg_.term);
            assert_eq!(delegate.applied_index_term, reg_.applied_index_term);
        });

        let (resp_tx, resp_rx) = mpsc::channel();
        let p = Proposal::new(
            false,
            1,
            0,
            Callback::Write(Box::new(move |resp: WriteResponse| {
                resp_tx.send(resp.response).unwrap();
            })),
        );
        let region_proposal = RegionProposal::new(1, 1, vec![p]);
        router.schedule_task(1, Msg::Proposal(region_proposal));
        // unregistered region should be ignored and notify failed.
        let resp = resp_rx.recv_timeout(Duration::from_secs(3)).unwrap();
        assert!(resp.get_header().get_error().has_region_not_found());
        assert!(rx.try_recv().is_err());

        let (cc_tx, cc_rx) = mpsc::channel();
        let pops = vec![
            Proposal::new(false, 2, 0, Callback::None),
            Proposal::new(
                true,
                3,
                0,
                Callback::Write(Box::new(move |write: WriteResponse| {
                    cc_tx.send(write.response).unwrap();
                })),
            ),
        ];
        let region_proposal = RegionProposal::new(1, 2, pops);
        router.schedule_task(2, Msg::Proposal(region_proposal));
        validate(&router, 2, move |delegate| {
            assert_eq!(
                delegate.pending_cmds.normals.back().map(|c| c.index),
                Some(2)
            );
            assert_eq!(
                delegate.pending_cmds.conf_change.as_ref().map(|c| c.index),
                Some(3)
            );
        });
        assert!(rx.try_recv().is_err());

        let p = Proposal::new(true, 4, 0, Callback::None);
        let region_proposal = RegionProposal::new(1, 2, vec![p]);
        router.schedule_task(2, Msg::Proposal(region_proposal));
        validate(&router, 2, |delegate| {
            assert_eq!(
                delegate.pending_cmds.conf_change.as_ref().map(|c| c.index),
                Some(4)
            );
        });
        assert!(rx.try_recv().is_err());
        // propose another conf change should mark previous stale.
        let cc_resp = cc_rx.try_recv().unwrap();
        assert!(cc_resp.get_header().get_error().has_stale_command());

        router.schedule_task(
            1,
            Msg::apply(Apply::new(1, 1, vec![new_entry(2, 3, None)], 2, 2, 3)),
        );
        // non registered region should be ignored.
        assert!(rx.recv_timeout(Duration::from_millis(100)).is_err());

        router.schedule_task(2, Msg::apply(Apply::new(2, 11, vec![], 3, 2, 3)));
        // empty entries should be ignored.
        let reg_term = reg.term;
        validate(&router, 2, move |delegate| {
            assert_eq!(delegate.term, reg_term);
        });
        assert!(rx.try_recv().is_err());

        let apply_state_key = keys::apply_state_key(2);
        assert!(engine
            .get_msg_cf::<RaftApplyState>(CF_RAFT, &apply_state_key)
            .unwrap()
            .is_none());
        // Make sure Apply and Snapshot are in the same batch.
        let (tx, _) = mpsc::sync_channel(0);
        batch_messages(
            &router,
            2,
            vec![
                Msg::apply(Apply::new(2, 11, vec![new_entry(5, 4, None)], 3, 5, 4)),
                Msg::Snapshot(GenSnapTask::new(2, 0, tx)),
            ],
        );
        let apply_res = match rx.recv_timeout(Duration::from_secs(3)) {
            Ok(PeerMsg::ApplyRes { res, .. }) => match res {
                TaskRes::Apply(res) => res,
                e => panic!("unexpected apply result: {:?}", e),
            },
            e => panic!("unexpected apply result: {:?}", e),
        };
        let apply_state = match snapshot_rx.recv_timeout(Duration::from_secs(3)) {
            Ok(Some(RegionTask::Gen { kv_snap, .. })) => kv_snap
                .get_msg_cf(CF_RAFT, &apply_state_key)
                .unwrap()
                .unwrap(),
            e => panic!("unexpected apply result: {:?}", e),
        };
        assert_eq!(apply_res.region_id, 2);
        assert_eq!(apply_res.apply_state, apply_state);
        assert_eq!(apply_res.apply_state.get_applied_index(), 4);
        assert!(apply_res.exec_res.is_empty());
        // empty entry will make applied_index step forward and should write apply state to engine.
        assert_eq!(apply_res.metrics.written_keys, 1);
        assert_eq!(apply_res.applied_index_term, 5);
        validate(&router, 2, |delegate| {
            assert_eq!(delegate.term, 11);
            assert_eq!(delegate.applied_index_term, 5);
            assert_eq!(delegate.apply_state.get_applied_index(), 4);
            assert_eq!(
                delegate.apply_state.get_applied_index(),
                delegate.last_sync_apply_index
            );
        });

        router.schedule_task(2, Msg::destroy(2, true));
        let (region_id, peer_id) = match rx.recv_timeout(Duration::from_secs(3)) {
            Ok(PeerMsg::ApplyRes { res, .. }) => match res {
                TaskRes::Destroy { region_id, peer_id } => (region_id, peer_id),
                e => panic!("expected destroy result, but got {:?}", e),
            },
            e => panic!("expected destroy result, but got {:?}", e),
        };
        assert_eq!(peer_id, 1);
        assert_eq!(region_id, 2);

        // Stopped peer should be removed.
        let (resp_tx, resp_rx) = mpsc::channel();
        let p = Proposal::new(
            false,
            1,
            0,
            Callback::Write(Box::new(move |resp: WriteResponse| {
                resp_tx.send(resp.response).unwrap();
            })),
        );
        let region_proposal = RegionProposal::new(1, 2, vec![p]);
        router.schedule_task(2, Msg::Proposal(region_proposal));
        // unregistered region should be ignored and notify failed.
        let resp = resp_rx.recv_timeout(Duration::from_secs(3)).unwrap();
        assert!(
            resp.get_header().get_error().has_region_not_found(),
            "{:?}",
            resp
        );
        assert!(rx.try_recv().is_err());

        system.shutdown();
    }

    struct EntryBuilder {
        entry: Entry,
        req: RaftCmdRequest,
    }

    impl EntryBuilder {
        fn new(index: u64, term: u64) -> EntryBuilder {
            let req = RaftCmdRequest::default();
            let mut entry = Entry::default();
            entry.set_index(index);
            entry.set_term(term);
            EntryBuilder { entry, req }
        }

        fn capture_resp(
            self,
            router: &ApplyRouter,
            id: u64,
            region_id: u64,
            tx: Sender<RaftCmdResponse>,
        ) -> EntryBuilder {
            // TODO: may need to support conf change.
            let prop = Proposal::new(
                false,
                self.entry.get_index(),
                self.entry.get_term(),
                Callback::Write(Box::new(move |resp: WriteResponse| {
                    tx.send(resp.response).unwrap();
                })),
            );
            router.schedule_task(
                region_id,
                Msg::Proposal(RegionProposal::new(id, region_id, vec![prop])),
            );
            self
        }

        fn epoch(mut self, conf_ver: u64, version: u64) -> EntryBuilder {
            let mut epoch = RegionEpoch::default();
            epoch.set_version(version);
            epoch.set_conf_ver(conf_ver);
            self.req.mut_header().set_region_epoch(epoch);
            self
        }

        fn put(self, key: &[u8], value: &[u8]) -> EntryBuilder {
            self.add_put_req(None, key, value)
        }

        fn put_cf(self, cf: &str, key: &[u8], value: &[u8]) -> EntryBuilder {
            self.add_put_req(Some(cf), key, value)
        }

        fn add_put_req(mut self, cf: Option<&str>, key: &[u8], value: &[u8]) -> EntryBuilder {
            let mut cmd = Request::default();
            cmd.set_cmd_type(CmdType::Put);
            if let Some(cf) = cf {
                cmd.mut_put().set_cf(cf.to_owned());
            }
            cmd.mut_put().set_key(key.to_vec());
            cmd.mut_put().set_value(value.to_vec());
            self.req.mut_requests().push(cmd);
            self
        }

        fn delete(self, key: &[u8]) -> EntryBuilder {
            self.add_delete_req(None, key)
        }

        fn delete_cf(self, cf: &str, key: &[u8]) -> EntryBuilder {
            self.add_delete_req(Some(cf), key)
        }

        fn delete_range(self, start_key: &[u8], end_key: &[u8]) -> EntryBuilder {
            self.add_delete_range_req(None, start_key, end_key)
        }

        fn delete_range_cf(self, cf: &str, start_key: &[u8], end_key: &[u8]) -> EntryBuilder {
            self.add_delete_range_req(Some(cf), start_key, end_key)
        }

        fn add_delete_req(mut self, cf: Option<&str>, key: &[u8]) -> EntryBuilder {
            let mut cmd = Request::default();
            cmd.set_cmd_type(CmdType::Delete);
            if let Some(cf) = cf {
                cmd.mut_delete().set_cf(cf.to_owned());
            }
            cmd.mut_delete().set_key(key.to_vec());
            self.req.mut_requests().push(cmd);
            self
        }

        fn add_delete_range_req(
            mut self,
            cf: Option<&str>,
            start_key: &[u8],
            end_key: &[u8],
        ) -> EntryBuilder {
            let mut cmd = Request::default();
            cmd.set_cmd_type(CmdType::DeleteRange);
            if let Some(cf) = cf {
                cmd.mut_delete_range().set_cf(cf.to_owned());
            }
            cmd.mut_delete_range().set_start_key(start_key.to_vec());
            cmd.mut_delete_range().set_end_key(end_key.to_vec());
            self.req.mut_requests().push(cmd);
            self
        }

        fn ingest_sst(mut self, meta: &SstMeta) -> EntryBuilder {
            let mut cmd = Request::default();
            cmd.set_cmd_type(CmdType::IngestSst);
            cmd.mut_ingest_sst().set_sst(meta.clone());
            self.req.mut_requests().push(cmd);
            self
        }

        fn split(mut self, splits: BatchSplitRequest) -> EntryBuilder {
            let mut req = AdminRequest::default();
            req.set_cmd_type(AdminCmdType::BatchSplit);
            req.set_splits(splits);
            self.req.set_admin_request(req);
            self
        }

        fn build(mut self) -> Entry {
            self.entry.set_data(self.req.write_to_bytes().unwrap());
            self.entry
        }
    }

    #[derive(Clone, Default)]
    struct ApplyObserver {
        pre_admin_count: Arc<AtomicUsize>,
        pre_query_count: Arc<AtomicUsize>,
        post_admin_count: Arc<AtomicUsize>,
        post_query_count: Arc<AtomicUsize>,
        cmd_batches: RefCell<Vec<CmdBatch>>,
        cmd_sink: Option<Arc<Mutex<Sender<CmdBatch>>>>,
    }

    impl Coprocessor for ApplyObserver {}

    impl QueryObserver for ApplyObserver {
        fn pre_apply_query(&self, _: &mut ObserverContext<'_>, _: &[Request]) {
            self.pre_query_count.fetch_add(1, Ordering::SeqCst);
        }

        fn post_apply_query(&self, _: &mut ObserverContext<'_>, _: &mut Vec<Response>) {
            self.post_query_count.fetch_add(1, Ordering::SeqCst);
        }
    }

    impl CmdObserver for ApplyObserver {
        fn on_prepare_for_apply(&self, observe_id: ObserveID, region_id: u64) {
            self.cmd_batches
                .borrow_mut()
                .push(CmdBatch::new(observe_id, region_id));
        }

        fn on_apply_cmd(&self, observe_id: ObserveID, region_id: u64, cmd: Cmd) {
            self.cmd_batches
                .borrow_mut()
                .last_mut()
                .expect("should exist some cmd batch")
                .push(observe_id, region_id, cmd);
        }

        fn on_flush_apply(&self) {
            if !self.cmd_batches.borrow().is_empty() {
                let batches = self.cmd_batches.replace(Vec::default());
                for b in batches {
                    if let Some(sink) = self.cmd_sink.as_ref() {
                        sink.lock().unwrap().send(b).unwrap();
                    }
                }
            }
        }
    }

    #[test]
    fn test_handle_raft_committed_entries() {
        let (_path, engine) = create_tmp_engine("test-delegate");
        let (import_dir, importer) = create_tmp_importer("test-delegate");
        let obs = ApplyObserver::default();
        let mut host = CoprocessorHost::default();
        host.registry
            .register_query_observer(1, BoxQueryObserver::new(obs.clone()));

        let (tx, rx) = mpsc::channel();
        let (region_scheduler, _) = dummy_scheduler();
        let sender = Notifier::Sender(tx);
        let cfg = Arc::new(VersionTrack::new(Config::default()));
        let (router, mut system) = create_apply_batch_system(&cfg.value());
        let builder = super::Builder::<RocksWriteBatch> {
            tag: "test-store".to_owned(),
            cfg,
            sender,
            region_scheduler,
            _phantom: PhantomData,
            coprocessor_host: host,
            importer: importer.clone(),
            engine: engine.clone(),
            router: router.clone(),
        };
        system.spawn("test-handle-raft".to_owned(), builder);

        let mut reg = Registration::default();
        reg.id = 3;
        reg.region.set_id(1);
        reg.region.mut_peers().push(new_peer(2, 3));
        reg.region.set_end_key(b"k5".to_vec());
        reg.region.mut_region_epoch().set_conf_ver(1);
        reg.region.mut_region_epoch().set_version(3);
        router.schedule_task(1, Msg::Registration(reg));

        let (capture_tx, capture_rx) = mpsc::channel();
        let put_entry = EntryBuilder::new(1, 1)
            .put(b"k1", b"v1")
            .put(b"k2", b"v1")
            .put(b"k3", b"v1")
            .epoch(1, 3)
            .capture_resp(&router, 3, 1, capture_tx.clone())
            .build();
        router.schedule_task(1, Msg::apply(Apply::new(1, 1, vec![put_entry], 0, 1, 1)));
        let resp = capture_rx.recv_timeout(Duration::from_secs(3)).unwrap();
        assert!(!resp.get_header().has_error(), "{:?}", resp);
        assert_eq!(resp.get_responses().len(), 3);
        let dk_k1 = keys::data_key(b"k1");
        let dk_k2 = keys::data_key(b"k2");
        let dk_k3 = keys::data_key(b"k3");
        assert_eq!(engine.get_value(&dk_k1).unwrap().unwrap(), b"v1");
        assert_eq!(engine.get_value(&dk_k2).unwrap().unwrap(), b"v1");
        assert_eq!(engine.get_value(&dk_k3).unwrap().unwrap(), b"v1");
        validate(&router, 1, |delegate| {
            assert_eq!(delegate.applied_index_term, 1);
            assert_eq!(delegate.apply_state.get_applied_index(), 1);
        });
        fetch_apply_res(&rx);

        let put_entry = EntryBuilder::new(2, 2)
            .put_cf(CF_LOCK, b"k1", b"v1")
            .epoch(1, 3)
            .build();
        router.schedule_task(1, Msg::apply(Apply::new(1, 2, vec![put_entry], 1, 2, 2)));
        let apply_res = fetch_apply_res(&rx);
        assert_eq!(apply_res.region_id, 1);
        assert_eq!(apply_res.apply_state.get_applied_index(), 2);
        assert_eq!(apply_res.applied_index_term, 2);
        assert!(apply_res.exec_res.is_empty());
        assert!(apply_res.metrics.written_bytes >= 5);
        assert_eq!(apply_res.metrics.written_keys, 2);
        assert_eq!(apply_res.metrics.size_diff_hint, 5);
        assert_eq!(apply_res.metrics.lock_cf_written_bytes, 5);
        assert_eq!(
            engine.get_value_cf(CF_LOCK, &dk_k1).unwrap().unwrap(),
            b"v1"
        );

        let put_entry = EntryBuilder::new(3, 2)
            .put(b"k2", b"v2")
            .epoch(1, 1)
            .capture_resp(&router, 3, 1, capture_tx.clone())
            .build();
        router.schedule_task(1, Msg::apply(Apply::new(1, 2, vec![put_entry], 2, 2, 3)));
        let resp = capture_rx.recv_timeout(Duration::from_secs(3)).unwrap();
        assert!(resp.get_header().get_error().has_epoch_not_match());
        let apply_res = fetch_apply_res(&rx);
        assert_eq!(apply_res.applied_index_term, 2);
        assert_eq!(apply_res.apply_state.get_applied_index(), 3);

        let put_entry = EntryBuilder::new(4, 2)
            .put(b"k3", b"v3")
            .put(b"k5", b"v5")
            .epoch(1, 3)
            .capture_resp(&router, 3, 1, capture_tx.clone())
            .build();
        router.schedule_task(1, Msg::apply(Apply::new(1, 2, vec![put_entry], 3, 2, 4)));
        let resp = capture_rx.recv_timeout(Duration::from_secs(3)).unwrap();
        assert!(resp.get_header().get_error().has_key_not_in_region());
        let apply_res = fetch_apply_res(&rx);
        assert_eq!(apply_res.applied_index_term, 2);
        assert_eq!(apply_res.apply_state.get_applied_index(), 4);
        // a writebatch should be atomic.
        assert_eq!(engine.get_value(&dk_k3).unwrap().unwrap(), b"v1");

        EntryBuilder::new(5, 2)
            .capture_resp(&router, 3, 1, capture_tx.clone())
            .build();
        let put_entry = EntryBuilder::new(5, 3)
            .delete(b"k1")
            .delete_cf(CF_LOCK, b"k1")
            .delete_cf(CF_WRITE, b"k1")
            .epoch(1, 3)
            .capture_resp(&router, 3, 1, capture_tx.clone())
            .build();
        router.schedule_task(1, Msg::apply(Apply::new(1, 3, vec![put_entry], 4, 3, 5)));
        let resp = capture_rx.recv_timeout(Duration::from_secs(3)).unwrap();
        // stale command should be cleared.
        assert!(resp.get_header().get_error().has_stale_command());
        let resp = capture_rx.recv_timeout(Duration::from_secs(3)).unwrap();
        assert!(!resp.get_header().has_error(), "{:?}", resp);
        assert!(engine.get_value(&dk_k1).unwrap().is_none());
        let apply_res = fetch_apply_res(&rx);
        assert_eq!(apply_res.metrics.lock_cf_written_bytes, 3);
        assert_eq!(apply_res.metrics.delete_keys_hint, 2);
        assert_eq!(apply_res.metrics.size_diff_hint, -9);

        let delete_entry = EntryBuilder::new(6, 3)
            .delete(b"k5")
            .epoch(1, 3)
            .capture_resp(&router, 3, 1, capture_tx.clone())
            .build();
        router.schedule_task(1, Msg::apply(Apply::new(1, 3, vec![delete_entry], 5, 3, 6)));
        let resp = capture_rx.recv_timeout(Duration::from_secs(3)).unwrap();
        assert!(resp.get_header().get_error().has_key_not_in_region());
        fetch_apply_res(&rx);

        let delete_range_entry = EntryBuilder::new(7, 3)
            .delete_range(b"", b"")
            .epoch(1, 3)
            .capture_resp(&router, 3, 1, capture_tx.clone())
            .build();
        router.schedule_task(
            1,
            Msg::apply(Apply::new(1, 3, vec![delete_range_entry], 6, 3, 7)),
        );
        let resp = capture_rx.recv_timeout(Duration::from_secs(3)).unwrap();
        assert!(resp.get_header().get_error().has_key_not_in_region());
        assert_eq!(engine.get_value(&dk_k3).unwrap().unwrap(), b"v1");
        fetch_apply_res(&rx);

        let delete_range_entry = EntryBuilder::new(8, 3)
            .delete_range_cf(CF_DEFAULT, b"", b"k5")
            .delete_range_cf(CF_LOCK, b"", b"k5")
            .delete_range_cf(CF_WRITE, b"", b"k5")
            .epoch(1, 3)
            .capture_resp(&router, 3, 1, capture_tx.clone())
            .build();
        router.schedule_task(
            1,
            Msg::apply(Apply::new(1, 3, vec![delete_range_entry], 7, 3, 8)),
        );
        let resp = capture_rx.recv_timeout(Duration::from_secs(3)).unwrap();
        assert!(!resp.get_header().has_error(), "{:?}", resp);
        assert!(engine.get_value(&dk_k1).unwrap().is_none());
        assert!(engine.get_value(&dk_k2).unwrap().is_none());
        assert!(engine.get_value(&dk_k3).unwrap().is_none());
        fetch_apply_res(&rx);

        // UploadSST
        let sst_path = import_dir.path().join("test.sst");
        let mut sst_epoch = RegionEpoch::default();
        sst_epoch.set_conf_ver(1);
        sst_epoch.set_version(3);
        let sst_range = (0, 100);
        let (mut meta1, data1) = gen_sst_file(&sst_path, sst_range);
        meta1.set_region_id(1);
        meta1.set_region_epoch(sst_epoch);
        let mut file1 = importer.create(&meta1).unwrap();
        file1.append(&data1).unwrap();
        file1.finish().unwrap();
        let (mut meta2, data2) = gen_sst_file(&sst_path, sst_range);
        meta2.set_region_id(1);
        meta2.mut_region_epoch().set_conf_ver(1);
        meta2.mut_region_epoch().set_version(1234);
        let mut file2 = importer.create(&meta2).unwrap();
        file2.append(&data2).unwrap();
        file2.finish().unwrap();

        // IngestSst
        let put_ok = EntryBuilder::new(9, 3)
            .capture_resp(&router, 3, 1, capture_tx.clone())
            .put(&[sst_range.0], &[sst_range.1])
            .epoch(0, 3)
            .build();
        // Add a put above to test flush before ingestion.
        let ingest_ok = EntryBuilder::new(10, 3)
            .capture_resp(&router, 3, 1, capture_tx.clone())
            .ingest_sst(&meta1)
            .epoch(0, 3)
            .build();
        let ingest_epoch_not_match = EntryBuilder::new(11, 3)
            .capture_resp(&router, 3, 1, capture_tx.clone())
            .ingest_sst(&meta2)
            .epoch(0, 3)
            .build();
        let entries = vec![put_ok, ingest_ok, ingest_epoch_not_match];
        router.schedule_task(1, Msg::apply(Apply::new(1, 3, entries, 8, 3, 11)));
        let resp = capture_rx.recv_timeout(Duration::from_secs(3)).unwrap();
        assert!(!resp.get_header().has_error(), "{:?}", resp);
        let resp = capture_rx.recv_timeout(Duration::from_secs(3)).unwrap();
        assert!(!resp.get_header().has_error(), "{:?}", resp);
        check_db_range(&engine, sst_range);
        let resp = capture_rx.recv_timeout(Duration::from_secs(3)).unwrap();
        assert!(resp.get_header().has_error());
        let apply_res = fetch_apply_res(&rx);
        assert_eq!(apply_res.applied_index_term, 3);
        assert_eq!(apply_res.apply_state.get_applied_index(), 10);
        // Two continuous writes inside the same region will yield.
        let apply_res = fetch_apply_res(&rx);
        assert_eq!(apply_res.applied_index_term, 3);
        assert_eq!(apply_res.apply_state.get_applied_index(), 11);

        let mut entries = vec![];
        for i in 0..WRITE_BATCH_MAX_KEYS {
            let put_entry = EntryBuilder::new(i as u64 + 12, 3)
                .put(b"k", b"v")
                .epoch(1, 3)
                .capture_resp(&router, 3, 1, capture_tx.clone())
                .build();
            entries.push(put_entry);
        }
        router.schedule_task(
            1,
            Msg::apply(Apply::new(
                1,
                3,
                entries,
                11,
                3,
                WRITE_BATCH_MAX_KEYS as u64 + 11,
            )),
        );
        for _ in 0..WRITE_BATCH_MAX_KEYS {
            capture_rx.recv_timeout(Duration::from_secs(3)).unwrap();
        }
        let index = WRITE_BATCH_MAX_KEYS + 11;
        let apply_res = fetch_apply_res(&rx);
        assert_eq!(apply_res.apply_state.get_applied_index(), index as u64);
        assert_eq!(obs.pre_query_count.load(Ordering::SeqCst), index);
        assert_eq!(obs.post_query_count.load(Ordering::SeqCst), index);

        system.shutdown();
    }

    #[test]
    fn test_cmd_observer() {
        let (_path, engine) = create_tmp_engine("test-delegate");
        let (_import_dir, importer) = create_tmp_importer("test-delegate");
        let mut host = CoprocessorHost::default();
        let mut obs = ApplyObserver::default();
        let (sink, cmdbatch_rx) = mpsc::channel();
        obs.cmd_sink = Some(Arc::new(Mutex::new(sink)));
        host.registry
            .register_cmd_observer(1, BoxCmdObserver::new(obs));

        let (tx, rx) = mpsc::channel();
        let (region_scheduler, _) = dummy_scheduler();
        let sender = Notifier::Sender(tx);
        let cfg = Config::default();
        let (router, mut system) = create_apply_batch_system(&cfg);
        let _phantom = engine.write_batch();
        let builder = super::Builder::<RocksWriteBatch> {
            tag: "test-store".to_owned(),
            cfg: Arc::new(VersionTrack::new(cfg)),
            sender,
            region_scheduler,
            coprocessor_host: host,
            importer,
            engine,
            _phantom: PhantomData,
            router: router.clone(),
        };
        system.spawn("test-handle-raft".to_owned(), builder);

        let mut reg = Registration::default();
        reg.id = 3;
        reg.region.set_id(1);
        reg.region.mut_peers().push(new_peer(2, 3));
        reg.region.set_end_key(b"k5".to_vec());
        reg.region.mut_region_epoch().set_conf_ver(1);
        reg.region.mut_region_epoch().set_version(3);
        let region_epoch = reg.region.get_region_epoch().clone();
        router.schedule_task(1, Msg::Registration(reg));

        let put_entry = EntryBuilder::new(1, 1)
            .put(b"k1", b"v1")
            .put(b"k2", b"v1")
            .put(b"k3", b"v1")
            .epoch(1, 3)
            .build();
        router.schedule_task(1, Msg::apply(Apply::new(1, 1, vec![put_entry], 0, 1, 1)));
        fetch_apply_res(&rx);
        // It must receive nothing because no region registered.
        cmdbatch_rx
            .recv_timeout(Duration::from_millis(100))
            .unwrap_err();
        let (block_tx, block_rx) = mpsc::channel::<()>();
        router.schedule_task(
            1,
            Msg::Validate(
                1,
                Box::new(move |_| {
                    // Block the apply worker
                    block_rx.recv().unwrap();
                }),
            ),
        );
        let put_entry = EntryBuilder::new(2, 2)
            .put(b"k0", b"v0")
            .epoch(1, 3)
            .build();
        router.schedule_task(1, Msg::apply(Apply::new(1, 2, vec![put_entry], 1, 2, 2)));
        // Register cmd observer to region 1.
        let enabled = Arc::new(AtomicBool::new(true));
        let observe_id = ObserveID::new();
        router.schedule_task(
            1,
            Msg::Change {
                cmd: ChangeCmd::RegisterObserver {
                    observe_id,
                    region_id: 1,
                    region_epoch: region_epoch.clone(),
                    enabled: enabled.clone(),
                },
                cb: Callback::Read(Box::new(|resp: ReadResponse<_>| {
                    assert!(!resp.response.get_header().has_error());
                    assert!(resp.snapshot.is_some());
                    let snap = resp.snapshot.unwrap();
                    assert_eq!(snap.get_value(b"k0").unwrap().unwrap(), b"v0");
                })),
            },
        );
        // Unblock the apply worker
        block_tx.send(()).unwrap();
        fetch_apply_res(&rx);
        let (capture_tx, capture_rx) = mpsc::channel();
        let put_entry = EntryBuilder::new(3, 2)
            .put_cf(CF_LOCK, b"k1", b"v1")
            .epoch(1, 3)
            .capture_resp(&router, 3, 1, capture_tx)
            .build();
        router.schedule_task(1, Msg::apply(Apply::new(1, 2, vec![put_entry], 2, 2, 3)));
        fetch_apply_res(&rx);
        let resp = capture_rx.recv_timeout(Duration::from_secs(3)).unwrap();
        assert!(!resp.get_header().has_error(), "{:?}", resp);
        assert_eq!(resp.get_responses().len(), 1);
        let cmd_batch = cmdbatch_rx.recv_timeout(Duration::from_secs(3)).unwrap();
        assert_eq!(resp, cmd_batch.into_iter(1).next().unwrap().response);

        let put_entry1 = EntryBuilder::new(4, 2)
            .put(b"k2", b"v2")
            .epoch(1, 3)
            .build();
        let put_entry2 = EntryBuilder::new(5, 2)
            .put(b"k2", b"v2")
            .epoch(1, 3)
            .build();
        router.schedule_task(
            1,
            Msg::apply(Apply::new(1, 2, vec![put_entry1, put_entry2], 3, 2, 5)),
        );
        let cmd_batch = cmdbatch_rx.recv_timeout(Duration::from_secs(3)).unwrap();
        assert_eq!(2, cmd_batch.len());

        // Stop observer regoin 1.
        enabled.store(false, Ordering::SeqCst);
        let put_entry = EntryBuilder::new(6, 2)
            .put(b"k2", b"v2")
            .epoch(1, 3)
            .build();
        router.schedule_task(1, Msg::apply(Apply::new(1, 2, vec![put_entry], 5, 2, 6)));
        // Must not receive new cmd.
        cmdbatch_rx
            .recv_timeout(Duration::from_millis(100))
            .unwrap_err();

        // Must response a RegionNotFound error.
        router.schedule_task(
            2,
            Msg::Change {
                cmd: ChangeCmd::RegisterObserver {
                    observe_id,
                    region_id: 2,
                    region_epoch,
                    enabled,
                },
                cb: Callback::Read(Box::new(|resp: ReadResponse<_>| {
                    assert!(resp
                        .response
                        .get_header()
                        .get_error()
                        .has_region_not_found());
                    assert!(resp.snapshot.is_none());
                })),
            },
        );

        system.shutdown();
    }

    #[test]
    fn test_check_sst_for_ingestion() {
        let mut sst = SstMeta::default();
        let mut region = Region::default();

        // Check uuid and cf name
        assert!(check_sst_for_ingestion(&sst, &region).is_err());
        sst.set_uuid(Uuid::new_v4().as_bytes().to_vec());
        sst.set_cf_name(CF_DEFAULT.to_owned());
        check_sst_for_ingestion(&sst, &region).unwrap();
        sst.set_cf_name("test".to_owned());
        assert!(check_sst_for_ingestion(&sst, &region).is_err());
        sst.set_cf_name(CF_WRITE.to_owned());
        check_sst_for_ingestion(&sst, &region).unwrap();

        // Check region id
        region.set_id(1);
        sst.set_region_id(2);
        assert!(check_sst_for_ingestion(&sst, &region).is_err());
        sst.set_region_id(1);
        check_sst_for_ingestion(&sst, &region).unwrap();

        // Check region epoch
        region.mut_region_epoch().set_conf_ver(1);
        assert!(check_sst_for_ingestion(&sst, &region).is_err());
        sst.mut_region_epoch().set_conf_ver(1);
        check_sst_for_ingestion(&sst, &region).unwrap();
        region.mut_region_epoch().set_version(1);
        assert!(check_sst_for_ingestion(&sst, &region).is_err());
        sst.mut_region_epoch().set_version(1);
        check_sst_for_ingestion(&sst, &region).unwrap();

        // Check region range
        region.set_start_key(vec![2]);
        region.set_end_key(vec![8]);
        sst.mut_range().set_start(vec![1]);
        sst.mut_range().set_end(vec![8]);
        assert!(check_sst_for_ingestion(&sst, &region).is_err());
        sst.mut_range().set_start(vec![2]);
        assert!(check_sst_for_ingestion(&sst, &region).is_err());
        sst.mut_range().set_end(vec![7]);
        check_sst_for_ingestion(&sst, &region).unwrap();
    }

    fn new_split_req(key: &[u8], id: u64, children: Vec<u64>) -> SplitRequest {
        let mut req = SplitRequest::default();
        req.set_split_key(key.to_vec());
        req.set_new_region_id(id);
        req.set_new_peer_ids(children);
        req
    }

    struct SplitResultChecker<'a> {
        engine: RocksEngine,
        origin_peers: &'a [metapb::Peer],
        epoch: Rc<RefCell<RegionEpoch>>,
    }

    impl<'a> SplitResultChecker<'a> {
        fn check(&self, start: &[u8], end: &[u8], id: u64, children: &[u64], check_initial: bool) {
            let key = keys::region_state_key(id);
            let state: RegionLocalState = self.engine.get_msg_cf(CF_RAFT, &key).unwrap().unwrap();
            assert_eq!(state.get_state(), PeerState::Normal);
            assert_eq!(state.get_region().get_id(), id);
            assert_eq!(state.get_region().get_start_key(), start);
            assert_eq!(state.get_region().get_end_key(), end);
            let expect_peers: Vec<_> = self
                .origin_peers
                .iter()
                .zip(children)
                .map(|(p, new_id)| {
                    let mut new_peer = metapb::Peer::clone(p);
                    new_peer.set_id(*new_id);
                    new_peer
                })
                .collect();
            assert_eq!(state.get_region().get_peers(), expect_peers.as_slice());
            assert!(!state.has_merge_state(), "{:?}", state);
            let epoch = self.epoch.borrow();
            assert_eq!(*state.get_region().get_region_epoch(), *epoch);
            if !check_initial {
                return;
            }
            let key = keys::apply_state_key(id);
            let initial_state: RaftApplyState =
                self.engine.get_msg_cf(CF_RAFT, &key).unwrap().unwrap();
            assert_eq!(initial_state.get_applied_index(), RAFT_INIT_LOG_INDEX);
            assert_eq!(
                initial_state.get_truncated_state().get_index(),
                RAFT_INIT_LOG_INDEX
            );
            assert_eq!(
                initial_state.get_truncated_state().get_term(),
                RAFT_INIT_LOG_INDEX
            );
        }
    }

    fn error_msg(resp: &RaftCmdResponse) -> &str {
        resp.get_header().get_error().get_message()
    }

    #[test]
    fn test_split() {
        let (_path, engine) = create_tmp_engine("test-delegate");
        let (_import_dir, importer) = create_tmp_importer("test-delegate");
        let mut reg = Registration::default();
        reg.id = 3;
        reg.term = 1;
        reg.region.set_id(1);
        reg.region.set_end_key(b"k5".to_vec());
        reg.region.mut_region_epoch().set_version(3);
        let region_epoch = reg.region.get_region_epoch().clone();
        let peers = vec![new_peer(2, 3), new_peer(4, 5), new_learner_peer(6, 7)];
        reg.region.set_peers(peers.clone().into());
        let (tx, _rx) = mpsc::channel();
        let sender = Notifier::Sender(tx);
        let mut host = CoprocessorHost::default();
        let mut obs = ApplyObserver::default();
        let (sink, cmdbatch_rx) = mpsc::channel();
        obs.cmd_sink = Some(Arc::new(Mutex::new(sink)));
        host.registry
            .register_cmd_observer(1, BoxCmdObserver::new(obs));
        let (region_scheduler, _) = dummy_scheduler();
        let cfg = Arc::new(VersionTrack::new(Config::default()));
        let (router, mut system) = create_apply_batch_system(&cfg.value());
        let builder = super::Builder::<RocksWriteBatch> {
            tag: "test-store".to_owned(),
            cfg,
            sender,
            importer,
            region_scheduler,
            _phantom: PhantomData,
            coprocessor_host: host,
            engine: engine.clone(),
            router: router.clone(),
        };
        system.spawn("test-split".to_owned(), builder);

        router.schedule_task(1, Msg::Registration(reg.clone()));
        let enabled = Arc::new(AtomicBool::new(true));
        let observe_id = ObserveID::new();
        router.schedule_task(
            1,
            Msg::Change {
                cmd: ChangeCmd::RegisterObserver {
                    observe_id,
                    region_id: 1,
                    region_epoch: region_epoch.clone(),
                    enabled: enabled.clone(),
                },
                cb: Callback::Read(Box::new(|resp: ReadResponse<_>| {
                    assert!(!resp.response.get_header().has_error(), "{:?}", resp);
                    assert!(resp.snapshot.is_some());
                })),
            },
        );

        let mut index_id = 1;
        let (capture_tx, capture_rx) = mpsc::channel();
        let epoch = Rc::new(RefCell::new(reg.region.get_region_epoch().to_owned()));
        let epoch_ = epoch.clone();
        let mut exec_split = |router: &ApplyRouter, reqs| {
            let epoch = epoch_.borrow();
            let split = EntryBuilder::new(index_id, 1)
                .split(reqs)
                .epoch(epoch.get_conf_ver(), epoch.get_version())
                .capture_resp(router, 3, 1, capture_tx.clone())
                .build();
            router.schedule_task(
                1,
                Msg::apply(Apply::new(1, 1, vec![split], index_id - 1, 1, index_id)),
            );
            index_id += 1;
            capture_rx.recv_timeout(Duration::from_secs(3)).unwrap()
        };

        let mut splits = BatchSplitRequest::default();
        splits.set_right_derive(true);
        splits.mut_requests().push(new_split_req(b"k1", 8, vec![]));
        let resp = exec_split(&router, splits.clone());
        // 3 followers are required.
        assert!(error_msg(&resp).contains("id count"), "{:?}", resp);
        cmdbatch_rx.recv_timeout(Duration::from_secs(3)).unwrap();

        splits.mut_requests().clear();
        let resp = exec_split(&router, splits.clone());
        // Empty requests should be rejected.
        assert!(error_msg(&resp).contains("missing"), "{:?}", resp);

        splits
            .mut_requests()
            .push(new_split_req(b"k6", 8, vec![9, 10, 11]));
        let resp = exec_split(&router, splits.clone());
        // Out of range keys should be rejected.
        assert!(
            resp.get_header().get_error().has_key_not_in_region(),
            "{:?}",
            resp
        );

        splits
            .mut_requests()
            .push(new_split_req(b"", 8, vec![9, 10, 11]));
        let resp = exec_split(&router, splits.clone());
        // Empty key should be rejected.
        assert!(error_msg(&resp).contains("missing"), "{:?}", resp);

        splits.mut_requests().clear();
        splits
            .mut_requests()
            .push(new_split_req(b"k2", 8, vec![9, 10, 11]));
        splits
            .mut_requests()
            .push(new_split_req(b"k1", 8, vec![9, 10, 11]));
        let resp = exec_split(&router, splits.clone());
        // keys should be in ascend order.
        assert!(error_msg(&resp).contains("invalid"), "{:?}", resp);

        splits.mut_requests().clear();
        splits
            .mut_requests()
            .push(new_split_req(b"k1", 8, vec![9, 10, 11]));
        splits
            .mut_requests()
            .push(new_split_req(b"k2", 8, vec![9, 10]));
        let resp = exec_split(&router, splits.clone());
        // All requests should be checked.
        assert!(error_msg(&resp).contains("id count"), "{:?}", resp);
        let checker = SplitResultChecker {
            engine,
            origin_peers: &peers,
            epoch: epoch.clone(),
        };

        splits.mut_requests().clear();
        splits
            .mut_requests()
            .push(new_split_req(b"k1", 8, vec![9, 10, 11]));
        let resp = exec_split(&router, splits.clone());
        // Split should succeed.
        assert!(!resp.get_header().has_error(), "{:?}", resp);
        let mut new_version = epoch.borrow().get_version() + 1;
        epoch.borrow_mut().set_version(new_version);
        checker.check(b"", b"k1", 8, &[9, 10, 11], true);
        checker.check(b"k1", b"k5", 1, &[3, 5, 7], false);

        splits.mut_requests().clear();
        splits
            .mut_requests()
            .push(new_split_req(b"k4", 12, vec![13, 14, 15]));
        splits.set_right_derive(false);
        let resp = exec_split(&router, splits.clone());
        // Right derive should be respected.
        assert!(!resp.get_header().has_error(), "{:?}", resp);
        new_version = epoch.borrow().get_version() + 1;
        epoch.borrow_mut().set_version(new_version);
        checker.check(b"k4", b"k5", 12, &[13, 14, 15], true);
        checker.check(b"k1", b"k4", 1, &[3, 5, 7], false);

        splits.mut_requests().clear();
        splits
            .mut_requests()
            .push(new_split_req(b"k2", 16, vec![17, 18, 19]));
        splits
            .mut_requests()
            .push(new_split_req(b"k3", 20, vec![21, 22, 23]));
        splits.set_right_derive(true);
        let resp = exec_split(&router, splits.clone());
        // Right derive should be respected.
        assert!(!resp.get_header().has_error(), "{:?}", resp);
        new_version = epoch.borrow().get_version() + 2;
        epoch.borrow_mut().set_version(new_version);
        checker.check(b"k1", b"k2", 16, &[17, 18, 19], true);
        checker.check(b"k2", b"k3", 20, &[21, 22, 23], true);
        checker.check(b"k3", b"k4", 1, &[3, 5, 7], false);

        splits.mut_requests().clear();
        splits
            .mut_requests()
            .push(new_split_req(b"k31", 24, vec![25, 26, 27]));
        splits
            .mut_requests()
            .push(new_split_req(b"k32", 28, vec![29, 30, 31]));
        splits.set_right_derive(false);
        let resp = exec_split(&router, splits);
        // Right derive should be respected.
        assert!(!resp.get_header().has_error(), "{:?}", resp);
        new_version = epoch.borrow().get_version() + 2;
        epoch.borrow_mut().set_version(new_version);
        checker.check(b"k3", b"k31", 1, &[3, 5, 7], false);
        checker.check(b"k31", b"k32", 24, &[25, 26, 27], true);
        checker.check(b"k32", b"k4", 28, &[29, 30, 31], true);

        let (tx, rx) = mpsc::channel();
        enabled.store(false, Ordering::SeqCst);
        router.schedule_task(
            1,
            Msg::Change {
                cmd: ChangeCmd::RegisterObserver {
                    observe_id,
                    region_id: 1,
                    region_epoch,
                    enabled: Arc::new(AtomicBool::new(true)),
                },
                cb: Callback::Read(Box::new(move |resp: ReadResponse<_>| {
                    assert!(
                        resp.response.get_header().get_error().has_epoch_not_match(),
                        "{:?}",
                        resp
                    );
                    assert!(resp.snapshot.is_none());
                    tx.send(()).unwrap();
                })),
            },
        );
        rx.recv_timeout(Duration::from_millis(500)).unwrap();

        system.shutdown();
    }

    #[test]
    fn pending_cmd_leak() {
        let res = panic_hook::recover_safe(|| {
            let _cmd = PendingCmd::new(1, 1, Callback::None);
        });
        res.unwrap_err();
    }

    #[test]
    fn pending_cmd_leak_dtor_not_abort() {
        let res = panic_hook::recover_safe(|| {
            let _cmd = PendingCmd::new(1, 1, Callback::None);
            panic!("Don't abort");
            // It would abort and fail if there was a double-panic in PendingCmd dtor.
        });
        res.unwrap_err();
    }
}<|MERGE_RESOLUTION|>--- conflicted
+++ resolved
@@ -2338,7 +2338,6 @@
     }
 }
 
-<<<<<<< HEAD
 static OBSERVE_ID_ALLOC: AtomicUsize = AtomicUsize::new(0);
 
 /// A unique identifier for checking stale observed commands.
@@ -2362,9 +2361,7 @@
     }
 }
 
-=======
 #[derive(Debug)]
->>>>>>> 6037928e
 pub enum ChangeCmd {
     RegisterObserver {
         observe_id: ObserveID,
