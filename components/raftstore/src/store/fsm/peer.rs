--- conflicted
+++ resolved
@@ -1854,7 +1854,7 @@
     // Update some region infos
     fn update_region(&mut self, mut region: metapb::Region) {
         {
-            let mut meta = self.ctx.store_meta.lock().unwrap();
+            let mut meta = self.ctx.store_meta.write().unwrap();
             meta.set_region(
                 &self.ctx.coprocessor_host,
                 region.clone(),
@@ -1886,14 +1886,7 @@
             // Please take a look at test case test_redundant_conf_change_by_snapshot.
         }
 
-<<<<<<< HEAD
-        {
-            let mut meta = self.ctx.store_meta.write().unwrap();
-            meta.set_region(&self.ctx.coprocessor_host, cp.region, &mut self.fsm.peer);
-        }
-=======
         self.update_region(cp.region);
->>>>>>> 4a828f03
 
         let now = Instant::now();
         let (mut remove_self, mut need_ping) = (false, false);
