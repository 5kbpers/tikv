// Copyright 2017 TiKV Project Authors. Licensed under Apache-2.0.

use std::cmp::{Ordering as CmpOrdering, Reverse};
use std::f64::INFINITY;
use std::fmt::{self, Display, Formatter};
use std::fs::{self, File, Metadata, OpenOptions};
use std::io::{self, ErrorKind, Read, Write};
use std::path::Path;
use std::path::PathBuf;
use std::sync::atomic::{AtomicU64, AtomicUsize, Ordering};
use std::sync::{Arc, RwLock};
use std::time::Instant;
use std::{error, result, str, thread, time, u64};

use encryption::{
    create_aes_ctr_crypter, encryption_method_from_db_encryption_method, DataKeyManager, Iv,
};
<<<<<<< HEAD
use engine_skiplist::SkiplistEngine;
=======
>>>>>>> 076bb0bd
use engine_traits::{CfName, CF_DEFAULT, CF_LOCK, CF_WRITE};
use engine_traits::{EncryptionKeyManager, KvEngine};
use futures03::executor::block_on;
use futures_util::io::{AllowStdIo, AsyncWriteExt};
use kvproto::encryptionpb::EncryptionMethod;
use kvproto::metapb::Region;
use kvproto::raft_serverpb::RaftSnapshotData;
use kvproto::raft_serverpb::{SnapshotCfFile, SnapshotMeta};
use protobuf::Message;
use raft::eraftpb::Snapshot as RaftSnapshot;

use error_code::{self, ErrorCode, ErrorCodeExt};
use keys::{enc_end_key, enc_start_key};
use openssl::symm::{Cipher, Crypter, Mode};
use tikv_util::collections::{HashMap, HashMapEntry as Entry};
use tikv_util::file::{
    calc_crc32, calc_crc32_and_size, delete_file_if_exist, file_exists, get_file_size, sync_dir,
};
use tikv_util::time::{duration_to_sec, Limiter};
use tikv_util::HandyRwLock;

use crate::coprocessor::CoprocessorHost;
use crate::store::metrics::{
    CfNames, INGEST_SST_DURATION_SECONDS, SNAPSHOT_BUILD_TIME_HISTOGRAM, SNAPSHOT_CF_KV_COUNT,
    SNAPSHOT_CF_SIZE,
};
use crate::store::peer_storage::JOB_STATUS_CANCELLING;
use crate::{Error as RaftStoreError, Result as RaftStoreResult};

#[path = "snap/io.rs"]
pub mod snap_io;

// Data in CF_RAFT should be excluded for a snapshot.
pub const SNAPSHOT_CFS: &[CfName] = &[CF_DEFAULT, CF_LOCK, CF_WRITE];
pub const SNAPSHOT_CFS_ENUM_PAIR: &[(CfNames, CfName)] = &[
    (CfNames::default, CF_DEFAULT),
    (CfNames::lock, CF_LOCK),
    (CfNames::write, CF_WRITE),
];
pub const SNAPSHOT_VERSION: u64 = 2;

/// Name prefix for the self-generated snapshot file.
const SNAP_GEN_PREFIX: &str = "gen";
/// Name prefix for the received snapshot file.
const SNAP_REV_PREFIX: &str = "rev";

const TMP_FILE_SUFFIX: &str = ".tmp";
const SST_FILE_SUFFIX: &str = ".sst";
const CLONE_FILE_SUFFIX: &str = ".clone";
const META_FILE_SUFFIX: &str = ".meta";

const DELETE_RETRY_MAX_TIMES: u32 = 6;
const DELETE_RETRY_TIME_MILLIS: u64 = 500;

quick_error! {
    #[derive(Debug)]
    pub enum Error {
        Abort {
            display("abort")
        }
        TooManySnapshots {
            display("too many snapshots")
        }
        Other(err: Box<dyn error::Error + Sync + Send>) {
            from()
            cause(err.as_ref())
            display("snap failed {:?}", err)
        }
    }
}

pub type Result<T> = result::Result<T, Error>;

impl ErrorCodeExt for Error {
    fn error_code(&self) -> ErrorCode {
        match self {
            Error::Abort => error_code::raftstore::SNAP_ABORT,
            Error::TooManySnapshots => error_code::raftstore::SNAP_TOO_MANY,
            Error::Other(_) => error_code::raftstore::SNAP_UNKNOWN,
        }
    }
}

// CF_LOCK is relatively small, so we use plain file for performance issue.
#[inline]
pub fn plain_file_used(cf: &str) -> bool {
    cf == CF_LOCK
}

#[inline]
pub fn check_abort(status: &AtomicUsize) -> Result<()> {
    if status.load(Ordering::Relaxed) == JOB_STATUS_CANCELLING {
        return Err(Error::Abort);
    }
    Ok(())
}

#[derive(Clone, Hash, PartialEq, Eq, PartialOrd, Ord, Debug)]
pub struct SnapKey {
    pub region_id: u64,
    pub term: u64,
    pub idx: u64,
}

impl SnapKey {
    #[inline]
    pub fn new(region_id: u64, term: u64, idx: u64) -> SnapKey {
        SnapKey {
            region_id,
            term,
            idx,
        }
    }

    pub fn from_region_snap(region_id: u64, snap: &RaftSnapshot) -> SnapKey {
        let index = snap.get_metadata().get_index();
        let term = snap.get_metadata().get_term();
        SnapKey::new(region_id, term, index)
    }

    pub fn from_snap(snap: &RaftSnapshot) -> io::Result<SnapKey> {
        let mut snap_data = RaftSnapshotData::default();
        if let Err(e) = snap_data.merge_from_bytes(snap.get_data()) {
            return Err(io::Error::new(ErrorKind::Other, e));
        }

        Ok(SnapKey::from_region_snap(
            snap_data.get_region().get_id(),
            snap,
        ))
    }
}

impl Display for SnapKey {
    fn fmt(&self, f: &mut Formatter<'_>) -> fmt::Result {
        write!(f, "{}_{}_{}", self.region_id, self.term, self.idx)
    }
}

#[derive(Default)]
pub struct SnapshotStatistics {
    pub size: u64,
    pub kv_count: usize,
}

impl SnapshotStatistics {
    pub fn new() -> SnapshotStatistics {
        SnapshotStatistics {
            ..Default::default()
        }
    }
}

pub struct ApplyOptions<EK>
where
    EK: KvEngine,
{
    pub db: EK,
    pub region: Region,
    pub abort: Arc<AtomicUsize>,
    pub write_batch_size: usize,
<<<<<<< HEAD
    pub coprocessor_host: CoprocessorHost<SkiplistEngine>,
=======
    pub coprocessor_host: CoprocessorHost<EK>,
>>>>>>> 076bb0bd
}

/// `Snapshot` is a trait for snapshot.
/// It's used in these scenarios:
///   1. build local snapshot
///   2. read local snapshot and then replicate it to remote raftstores
///   3. receive snapshot from remote raftstore and write it to local storage
///   4. apply snapshot
///   5. snapshot gc
pub trait Snapshot<EK: KvEngine>: GenericSnapshot {
    fn build(
        &mut self,
        engine: &EK,
        kv_snap: &EK::Snapshot,
        region: &Region,
        snap_data: &mut RaftSnapshotData,
        stat: &mut SnapshotStatistics,
    ) -> RaftStoreResult<()>;
    fn apply(&mut self, options: ApplyOptions<EK>) -> Result<()>;
}

/// `GenericSnapshot` is a snapshot not tied to any KV engines.
pub trait GenericSnapshot: Read + Write + Send {
    fn path(&self) -> &str;
    fn exists(&self) -> bool;
    fn delete(&self);
    fn meta(&self) -> io::Result<Metadata>;
    fn total_size(&self) -> io::Result<u64>;
    fn save(&mut self) -> io::Result<()>;
}

// A helper function to copy snapshot.
// Only used in tests.
pub fn copy_snapshot(
    mut from: Box<dyn GenericSnapshot>,
    mut to: Box<dyn GenericSnapshot>,
) -> io::Result<()> {
    if !to.exists() {
        io::copy(&mut from, &mut to)?;
        to.save()?;
    }
    Ok(())
}

// Try to delete the specified snapshot, return true if the deletion is done.
fn retry_delete_snapshot(mgr: &SnapManagerCore, key: &SnapKey, snap: &dyn GenericSnapshot) -> bool {
    let d = time::Duration::from_millis(DELETE_RETRY_TIME_MILLIS);
    for _ in 0..DELETE_RETRY_MAX_TIMES {
        if mgr.delete_snapshot(key, snap, true) {
            return true;
        }
        thread::sleep(d);
    }
    false
}

fn gen_snapshot_meta(cf_files: &[CfFile]) -> RaftStoreResult<SnapshotMeta> {
    let mut meta = Vec::with_capacity(cf_files.len());
    for cf_file in cf_files {
        if SNAPSHOT_CFS.iter().find(|&cf| cf_file.cf == *cf).is_none() {
            return Err(box_err!(
                "failed to encode invalid snapshot cf {}",
                cf_file.cf
            ));
        }

        let mut cf_file_meta = SnapshotCfFile::new();
        cf_file_meta.set_cf(cf_file.cf.to_owned());
        cf_file_meta.set_size(cf_file.size);
        cf_file_meta.set_checksum(cf_file.checksum);
        meta.push(cf_file_meta);
    }
    let mut snapshot_meta = SnapshotMeta::default();
    snapshot_meta.set_cf_files(meta.into());
    Ok(snapshot_meta)
}

fn calc_checksum_and_size(
    path: &PathBuf,
    encryption_key_manager: Option<&Arc<DataKeyManager>>,
) -> RaftStoreResult<(u32, u64)> {
    let (checksum, size) = if let Some(mgr) = encryption_key_manager {
        // Crc32 and file size need to be calculated based on decrypted contents.
        let file_name = path.to_str().unwrap();
        let mut r = snap_io::get_decrypter_reader(file_name, &mgr)?;
        calc_crc32_and_size(&mut r)?
    } else {
        (calc_crc32(path)?, get_file_size(path)?)
    };
    Ok((checksum, size))
}

fn check_file_size(got_size: u64, expected_size: u64, path: &PathBuf) -> RaftStoreResult<()> {
    if got_size != expected_size {
        return Err(box_err!(
            "invalid size {} for snapshot cf file {}, expected {}",
            got_size,
            path.display(),
            expected_size
        ));
    }
    Ok(())
}

fn check_file_checksum(
    got_checksum: u32,
    expected_checksum: u32,
    path: &PathBuf,
) -> RaftStoreResult<()> {
    if got_checksum != expected_checksum {
        return Err(box_err!(
            "invalid checksum {} for snapshot cf file {}, expected {}",
            got_checksum,
            path.display(),
            expected_checksum
        ));
    }
    Ok(())
}

fn check_file_size_and_checksum(
    path: &PathBuf,
    expected_size: u64,
    expected_checksum: u32,
    encryption_key_manager: Option<&Arc<DataKeyManager>>,
) -> RaftStoreResult<()> {
    let (checksum, size) = calc_checksum_and_size(path, encryption_key_manager)?;
    check_file_size(size, expected_size, path)?;
    check_file_checksum(checksum, expected_checksum, path)?;
    Ok(())
}

struct CfFileForRecving {
    file: File,
    encrypter: Option<(Cipher, Crypter)>,
    written_size: u64,
    write_digest: crc32fast::Hasher,
}

#[derive(Default)]
pub struct CfFile {
    pub cf: CfName,
    pub path: PathBuf,
    pub tmp_path: PathBuf,
    pub clone_path: PathBuf,
    file_for_sending: Option<Box<dyn Read + Send>>,
    file_for_recving: Option<CfFileForRecving>,
    pub kv_count: u64,
    pub size: u64,
    pub checksum: u32,
}

#[derive(Default)]
struct MetaFile {
    pub meta: SnapshotMeta,
    pub path: PathBuf,
    pub file: Option<File>,

    // for writing snapshot
    pub tmp_path: PathBuf,
}

pub struct Snap {
    key: SnapKey,
    display_path: String,
    dir_path: PathBuf,
    cf_files: Vec<CfFile>,
    cf_index: usize,
    meta_file: MetaFile,
    hold_tmp_files: bool,

    mgr: SnapManagerCore,
}

impl Snap {
    fn new<T: Into<PathBuf>>(
        dir: T,
        key: &SnapKey,
        is_sending: bool,
        to_build: bool,
        mgr: &SnapManagerCore,
    ) -> RaftStoreResult<Self> {
        let dir_path = dir.into();
        if !dir_path.exists() {
            fs::create_dir_all(dir_path.as_path())?;
        }
        let snap_prefix = if is_sending {
            SNAP_GEN_PREFIX
        } else {
            SNAP_REV_PREFIX
        };
        let prefix = format!("{}_{}", snap_prefix, key);
        let display_path = Self::get_display_path(&dir_path, &prefix);

        let mut cf_files = Vec::with_capacity(SNAPSHOT_CFS.len());
        for cf in SNAPSHOT_CFS {
            let filename = format!("{}_{}{}", prefix, cf, SST_FILE_SUFFIX);
            let path = dir_path.join(&filename);
            let tmp_path = dir_path.join(format!("{}{}", filename, TMP_FILE_SUFFIX));
            let clone_path = dir_path.join(format!("{}{}", filename, CLONE_FILE_SUFFIX));
            let cf_file = CfFile {
                cf,
                path,
                tmp_path,
                clone_path,
                ..Default::default()
            };
            cf_files.push(cf_file);
        }

        let meta_filename = format!("{}{}", prefix, META_FILE_SUFFIX);
        let meta_path = dir_path.join(&meta_filename);
        let meta_tmp_path = dir_path.join(format!("{}{}", meta_filename, TMP_FILE_SUFFIX));
        let meta_file = MetaFile {
            path: meta_path,
            tmp_path: meta_tmp_path,
            ..Default::default()
        };

        let mut s = Snap {
            key: key.clone(),
            display_path,
            dir_path,
            cf_files,
            cf_index: 0,
            meta_file,
            hold_tmp_files: false,
            mgr: mgr.clone(),
        };

        // load snapshot meta if meta_file exists
        if file_exists(&s.meta_file.path) {
            if let Err(e) = s.load_snapshot_meta() {
                if !to_build {
                    return Err(e);
                }
                warn!(
                    "failed to load existent snapshot meta when try to build snapshot";
                    "snapshot" => %s.path(),
                    "err" => ?e,
                    "error_code" => %e.error_code(),
                );
                if !retry_delete_snapshot(mgr, key, &s) {
                    warn!(
                        "failed to delete snapshot because it's already registered elsewhere";
                        "snapshot" => %s.path(),
                    );
                    return Err(e);
                }
            }
        }
        Ok(s)
    }

    fn new_for_building<T: Into<PathBuf>>(
        dir: T,
        key: &SnapKey,
        mgr: &SnapManagerCore,
    ) -> RaftStoreResult<Self> {
        let mut s = Self::new(dir, key, true, true, mgr)?;
        s.init_for_building()?;
        Ok(s)
    }

    fn new_for_sending<T: Into<PathBuf>>(
        dir: T,
        key: &SnapKey,
        mgr: &SnapManagerCore,
    ) -> RaftStoreResult<Self> {
        let mut s = Self::new(dir, key, true, false, mgr)?;
        s.mgr.limiter = Limiter::new(INFINITY);

        if !s.exists() {
            // Skip the initialization below if it doesn't exists.
            return Ok(s);
        }
        for cf_file in &mut s.cf_files {
            // initialize cf file size and reader
            if cf_file.size > 0 {
                let file = File::open(&cf_file.path)?;
                cf_file.file_for_sending = Some(Box::new(file) as Box<dyn Read + Send>);
            }
        }
        Ok(s)
    }

    fn new_for_receiving<T: Into<PathBuf>>(
        dir: T,
        key: &SnapKey,
        mgr: &SnapManagerCore,
        snapshot_meta: SnapshotMeta,
    ) -> RaftStoreResult<Self> {
        let mut s = Self::new(dir, key, false, false, mgr)?;
        s.set_snapshot_meta(snapshot_meta)?;
        if s.exists() {
            return Ok(s);
        }

        let f = OpenOptions::new()
            .write(true)
            .create_new(true)
            .open(&s.meta_file.tmp_path)?;
        s.meta_file.file = Some(f);
        s.hold_tmp_files = true;

        for cf_file in &mut s.cf_files {
            if cf_file.size == 0 {
                continue;
            }
            let f = OpenOptions::new()
                .write(true)
                .create_new(true)
                .open(&cf_file.tmp_path)?;
            cf_file.file_for_recving = Some(CfFileForRecving {
                file: f,
                encrypter: None,
                written_size: 0,
                write_digest: crc32fast::Hasher::new(),
            });

            if let Some(mgr) = &s.mgr.encryption_key_manager {
                let path = cf_file.path.to_str().unwrap();
                let enc_info = mgr.new_file(path)?;
                let mthd = encryption_method_from_db_encryption_method(enc_info.method);
                if mthd != EncryptionMethod::Plaintext {
                    let file_for_recving = cf_file.file_for_recving.as_mut().unwrap();
                    file_for_recving.encrypter = Some(
                        create_aes_ctr_crypter(
                            mthd,
                            &enc_info.key,
                            Mode::Encrypt,
                            Iv::from_slice(&enc_info.iv)?,
                        )
                        .map_err(|e| RaftStoreError::Snapshot(box_err!(e)))?,
                    );
                }
            }
        }
        Ok(s)
    }

    fn new_for_applying<T: Into<PathBuf>>(
        dir: T,
        key: &SnapKey,
        mgr: &SnapManagerCore,
    ) -> RaftStoreResult<Self> {
        let mut s = Self::new(dir, key, false, false, mgr)?;
        s.mgr.limiter = Limiter::new(INFINITY);
        Ok(s)
    }

    // If all files of the snapshot exist, return `Ok` directly. Otherwise create a new file at
    // the temporary meta file path, so that all other try will fail.
    fn init_for_building(&mut self) -> RaftStoreResult<()> {
        if self.exists() {
            return Ok(());
        }
        let file = OpenOptions::new()
            .write(true)
            .create_new(true)
            .open(&self.meta_file.tmp_path)?;
        self.meta_file.file = Some(file);
        self.hold_tmp_files = true;
        Ok(())
    }

    fn read_snapshot_meta(&mut self) -> RaftStoreResult<SnapshotMeta> {
        let buf = fs::read(&self.meta_file.path)?;
        let mut snapshot_meta = SnapshotMeta::default();
        snapshot_meta.merge_from_bytes(&buf)?;
        Ok(snapshot_meta)
    }

    fn set_snapshot_meta(&mut self, snapshot_meta: SnapshotMeta) -> RaftStoreResult<()> {
        if snapshot_meta.get_cf_files().len() != self.cf_files.len() {
            return Err(box_err!(
                "invalid cf number of snapshot meta, expect {}, got {}",
                SNAPSHOT_CFS.len(),
                snapshot_meta.get_cf_files().len()
            ));
        }
        for (i, cf_file) in self.cf_files.iter_mut().enumerate() {
            let meta = snapshot_meta.get_cf_files().get(i).unwrap();
            if meta.get_cf() != cf_file.cf {
                return Err(box_err!(
                    "invalid {} cf in snapshot meta, expect {}, got {}",
                    i,
                    cf_file.cf,
                    meta.get_cf()
                ));
            }
            cf_file.size = meta.get_size();
            cf_file.checksum = meta.get_checksum();
            if file_exists(&cf_file.path) {
                let mgr = self.mgr.encryption_key_manager.as_ref();
                let (_, size) = calc_checksum_and_size(&cf_file.path, mgr)?;
                check_file_size(size, cf_file.size, &cf_file.path)?;
            }
        }
        self.meta_file.meta = snapshot_meta;
        Ok(())
    }

    fn load_snapshot_meta(&mut self) -> RaftStoreResult<()> {
        let snapshot_meta = self.read_snapshot_meta()?;
        self.set_snapshot_meta(snapshot_meta)?;
        // check if there is a data corruption when the meta file exists
        // but cf files are deleted.
        if !self.exists() {
            return Err(box_err!(
                "snapshot {} is corrupted, some cf file is missing",
                self.path()
            ));
        }
        Ok(())
    }

    fn get_display_path(dir_path: impl AsRef<Path>, prefix: &str) -> String {
        let cf_names = "(".to_owned() + &SNAPSHOT_CFS.join("|") + ")";
        format!(
            "{}/{}_{}{}",
            dir_path.as_ref().display(),
            prefix,
            cf_names,
            SST_FILE_SUFFIX
        )
    }

    fn validate(&self, engine: &impl KvEngine, for_send: bool) -> RaftStoreResult<()> {
        for cf_file in &self.cf_files {
            if cf_file.size == 0 {
                // Skip empty file. The checksum of this cf file should be 0 and
                // this is checked when loading the snapshot meta.
                continue;
            }

            if !plain_file_used(cf_file.cf) {
                // Reset global seq number.
                let cf = engine.cf_handle(cf_file.cf)?;
                engine.validate_sst_for_ingestion(
                    &cf,
                    &cf_file.path,
                    cf_file.size,
                    cf_file.checksum,
                )?;
            }
            check_file_size_and_checksum(
                &cf_file.path,
                cf_file.size,
                cf_file.checksum,
                self.mgr.encryption_key_manager.as_ref(),
            )?;

            if !for_send && !plain_file_used(cf_file.cf) {
                sst_importer::prepare_sst_for_ingestion(
                    &cf_file.path,
                    &cf_file.clone_path,
                    self.mgr.encryption_key_manager.as_ref(),
                )?;
            }
        }
        Ok(())
    }

    fn switch_to_cf_file(&mut self, cf: &str) -> io::Result<()> {
        match self.cf_files.iter().position(|x| x.cf == cf) {
            Some(index) => {
                self.cf_index = index;
                Ok(())
            }
            None => Err(io::Error::new(
                ErrorKind::Other,
                format!("fail to find cf {}", cf),
            )),
        }
    }

    // Only called in `do_build`.
    fn save_meta_file(&mut self) -> RaftStoreResult<()> {
        let v = box_try!(self.meta_file.meta.write_to_bytes());
        if let Some(mut f) = self.meta_file.file.take() {
            // `meta_file` could be None for this case: in `init_for_building` the snapshot exists
            // so no temporary meta file is created, and this field is None. However in `do_build`
            // it's deleted so we build it again, and then call `save_meta_file` with `meta_file`
            // as None.
            // FIXME: We can fix it later by introducing a better snapshot delete mechanism.
            f.write_all(&v[..])?;
            f.flush()?;
            f.sync_all()?;
            fs::rename(&self.meta_file.tmp_path, &self.meta_file.path)?;
            self.hold_tmp_files = false;
            Ok(())
        } else {
            Err(box_err!(
                "save meta file without metadata for {:?}",
                self.key
            ))
        }
    }

    fn do_build<EK: KvEngine>(
        &mut self,
        engine: &EK,
        kv_snap: &EK::Snapshot,
        region: &Region,
        stat: &mut SnapshotStatistics,
    ) -> RaftStoreResult<()>
    where
        EK: KvEngine,
    {
        fail_point!("snapshot_enter_do_build");
        if self.exists() {
            match self.validate(engine, true) {
                Ok(()) => return Ok(()),
                Err(e) => {
                    error!(
                        "snapshot is corrupted, will rebuild";
                        "region_id" => region.get_id(),
                        "snapshot" => %self.path(),
                        "err" => ?e,
                        "error_code" => %e.error_code(),
                    );
                    if !retry_delete_snapshot(&self.mgr, &self.key, self) {
                        error!(
                            "failed to delete corrupted snapshot because it's \
                             already registered elsewhere";
                            "region_id" => region.get_id(),
                            "snapshot" => %self.path(),
                        );
                        return Err(e);
                    }
                    self.init_for_building()?;
                }
            }
        }

        let (begin_key, end_key) = (enc_start_key(region), enc_end_key(region));
        for (cf_enum, cf) in SNAPSHOT_CFS_ENUM_PAIR {
            self.switch_to_cf_file(cf)?;
            let cf_file = &mut self.cf_files[self.cf_index];
            let path = cf_file.tmp_path.to_str().unwrap();
            let cf_stat = if plain_file_used(cf_file.cf) {
                let key_mgr = self.mgr.encryption_key_manager.as_ref();
                snap_io::build_plain_cf_file::<EK>(
                    path, key_mgr, kv_snap, cf_file.cf, &begin_key, &end_key,
                )?
            } else {
                snap_io::build_sst_cf_file::<EK>(
                    path,
                    engine,
                    kv_snap,
                    cf_file.cf,
                    &begin_key,
                    &end_key,
                    &self.mgr.limiter,
                )?
            };
            cf_file.kv_count = cf_stat.key_count as u64;
            if cf_file.kv_count > 0 {
                // Use `kv_count` instead of file size to check empty files because encrypted sst files
                // contain some metadata so their sizes will never be 0.
                self.mgr.rename_tmp_cf_file_for_send(cf_file)?;
                self.mgr.snap_size.fetch_add(cf_file.size, Ordering::SeqCst);
            } else {
                delete_file_if_exist(&cf_file.tmp_path).unwrap();
            }

            SNAPSHOT_CF_KV_COUNT
                .get(*cf_enum)
                .observe(cf_stat.key_count as f64);
            SNAPSHOT_CF_SIZE
                .get(*cf_enum)
                .observe(cf_stat.total_size as f64);
            info!(
                "scan snapshot of one cf";
                "region_id" => region.get_id(),
                "snapshot" => self.path(),
                "cf" => cf,
                "key_count" => cf_stat.key_count,
                "size" => cf_stat.total_size,
            );
        }

        stat.kv_count = self.cf_files.iter().map(|cf| cf.kv_count as usize).sum();
        // save snapshot meta to meta file
        let snapshot_meta = gen_snapshot_meta(&self.cf_files[..])?;
        self.meta_file.meta = snapshot_meta;
        self.save_meta_file()?;
        Ok(())
    }
}

impl fmt::Debug for Snap {
    fn fmt(&self, f: &mut Formatter<'_>) -> fmt::Result {
        f.debug_struct("Snap")
            .field("key", &self.key)
            .field("display_path", &self.display_path)
            .finish()
    }
}

impl<EK> Snapshot<EK> for Snap
where
    EK: KvEngine,
{
    fn build(
        &mut self,
        engine: &EK,
        kv_snap: &EK::Snapshot,
        region: &Region,
        snap_data: &mut RaftSnapshotData,
        stat: &mut SnapshotStatistics,
    ) -> RaftStoreResult<()> {
        let t = Instant::now();
        self.do_build::<EK>(engine, kv_snap, region, stat)?;

        let total_size = self.total_size()?;
        stat.size = total_size;
        // set snapshot meta data
        snap_data.set_file_size(total_size);
        snap_data.set_version(SNAPSHOT_VERSION);
        snap_data.set_meta(self.meta_file.meta.clone());

        SNAPSHOT_BUILD_TIME_HISTOGRAM.observe(duration_to_sec(t.elapsed()) as f64);
        info!(
            "scan snapshot";
            "region_id" => region.get_id(),
            "snapshot" => self.path(),
            "key_count" => stat.kv_count,
            "size" => total_size,
            "takes" => ?t.elapsed(),
        );

        Ok(())
    }

    fn apply(&mut self, options: ApplyOptions<EK>) -> Result<()> {
        box_try!(self.validate(&options.db, false));

        let abort_checker = ApplyAbortChecker(options.abort);
        let coprocessor_host = options.coprocessor_host;
        let region = options.region;
        let key_mgr = self.mgr.encryption_key_manager.as_ref();
        for cf_file in &mut self.cf_files {
            if cf_file.size == 0 {
                // Skip empty cf file.
                continue;
            }
            let cf = cf_file.cf;
            if plain_file_used(cf_file.cf) {
                let path = cf_file.path.to_str().unwrap();
                let batch_size = options.write_batch_size;
                let cb = |kv: &[(Vec<u8>, Vec<u8>)]| {
                    coprocessor_host.post_apply_plain_kvs_from_snapshot(&region, cf, kv)
                };
                snap_io::apply_plain_cf_file(
                    path,
                    key_mgr,
                    &abort_checker,
                    &options.db,
                    cf,
                    batch_size,
                    cb,
                )?;
            } else {
                let _timer = INGEST_SST_DURATION_SECONDS.start_coarse_timer();
                let path = cf_file.clone_path.to_str().unwrap();
                snap_io::apply_sst_cf_file(path, &options.db, cf)?;
                coprocessor_host.post_apply_sst_from_snapshot(&region, cf, path);
            }
        }
        Ok(())
    }
}

impl GenericSnapshot for Snap {
    fn path(&self) -> &str {
        &self.display_path
    }

    fn exists(&self) -> bool {
        self.cf_files
            .iter()
            .all(|cf_file| cf_file.size == 0 || file_exists(&cf_file.path))
            && file_exists(&self.meta_file.path)
    }

    // TODO: It's very hard to handle key manager correctly without lock `SnapManager`.
    // Let's do it later.
    fn delete(&self) {
        debug!(
            "deleting snapshot file";
            "snapshot" => %self.path(),
        );
        for cf_file in &self.cf_files {
            // Delete cloned files.
            delete_file_if_exist(&cf_file.clone_path).unwrap();

            // Delete temp files.
            if self.hold_tmp_files {
                delete_file_if_exist(&cf_file.tmp_path).unwrap();
            }

            // Delete cf files.
            if delete_file_if_exist(&cf_file.path).unwrap() {
                self.mgr.snap_size.fetch_sub(cf_file.size, Ordering::SeqCst);
            }
        }
        delete_file_if_exist(&self.meta_file.path).unwrap();
        if self.hold_tmp_files {
            delete_file_if_exist(&self.meta_file.tmp_path).unwrap();
        }
    }

    fn meta(&self) -> io::Result<Metadata> {
        fs::metadata(&self.meta_file.path)
    }

    fn total_size(&self) -> io::Result<u64> {
        Ok(self.cf_files.iter().fold(0, |acc, x| acc + x.size))
    }

    fn save(&mut self) -> io::Result<()> {
        debug!(
            "saving to snapshot file";
            "snapshot" => %self.path(),
        );
        for cf_file in &mut self.cf_files {
            if cf_file.size == 0 {
                // Skip empty cf file.
                continue;
            }

            // Check each cf file has been fully written, and the checksum matches.
            let mut file_for_recving = cf_file.file_for_recving.take().unwrap();
            file_for_recving.file.flush()?;
            file_for_recving.file.sync_all()?;

            if file_for_recving.written_size != cf_file.size {
                return Err(io::Error::new(
                    ErrorKind::Other,
                    format!(
                        "snapshot file {} for cf {} size mismatches, \
                         real size {}, expected size {}",
                        cf_file.path.display(),
                        cf_file.cf,
                        file_for_recving.written_size,
                        cf_file.size
                    ),
                ));
            }

            let checksum = file_for_recving.write_digest.finalize();
            if checksum != cf_file.checksum {
                return Err(io::Error::new(
                    ErrorKind::Other,
                    format!(
                        "snapshot file {} for cf {} checksum \
                         mismatches, real checksum {}, expected \
                         checksum {}",
                        cf_file.path.display(),
                        cf_file.cf,
                        checksum,
                        cf_file.checksum
                    ),
                ));
            }

            fs::rename(&cf_file.tmp_path, &cf_file.path)?;
            self.mgr.snap_size.fetch_add(cf_file.size, Ordering::SeqCst);
        }
        sync_dir(&self.dir_path)?;

        // write meta file
        let v = self.meta_file.meta.write_to_bytes()?;
        {
            let mut meta_file = self.meta_file.file.take().unwrap();
            meta_file.write_all(&v[..])?;
            meta_file.sync_all()?;
        }
        fs::rename(&self.meta_file.tmp_path, &self.meta_file.path)?;
        sync_dir(&self.dir_path)?;
        self.hold_tmp_files = false;
        Ok(())
    }
}

// To check whether a procedure about apply snapshot aborts or not.
struct ApplyAbortChecker(Arc<AtomicUsize>);
impl snap_io::StaleDetector for ApplyAbortChecker {
    fn is_stale(&self) -> bool {
        self.0.load(Ordering::Relaxed) == JOB_STATUS_CANCELLING
    }
}

impl Read for Snap {
    fn read(&mut self, buf: &mut [u8]) -> io::Result<usize> {
        if buf.is_empty() {
            return Ok(0);
        }
        while self.cf_index < self.cf_files.len() {
            let cf_file = &mut self.cf_files[self.cf_index];
            if cf_file.size == 0 {
                self.cf_index += 1;
                continue;
            }
            let reader = cf_file.file_for_sending.as_mut().unwrap();
            match reader.read(buf) {
                Ok(0) => {
                    // EOF. Switch to next file.
                    self.cf_index += 1;
                }
                Ok(n) => return Ok(n),
                e => return e,
            }
        }
        Ok(0)
    }
}

impl Write for Snap {
    fn write(&mut self, buf: &[u8]) -> io::Result<usize> {
        if buf.is_empty() {
            return Ok(0);
        }

        let (mut next_buf, mut written_bytes) = (buf, 0);
        while self.cf_index < self.cf_files.len() {
            let cf_file = &mut self.cf_files[self.cf_index];
            if cf_file.size == 0 {
                self.cf_index += 1;
                continue;
            }

            let mut file_for_recving = cf_file.file_for_recving.as_mut().unwrap();

            let left = (cf_file.size - file_for_recving.written_size) as usize;
            assert!(left > 0 && !next_buf.is_empty());
            let (write_len, switch, finished) = match next_buf.len().cmp(&left) {
                CmpOrdering::Greater => (left, true, false),
                CmpOrdering::Equal => (left, true, true),
                CmpOrdering::Less => (next_buf.len(), false, true),
            };

            file_for_recving
                .write_digest
                .update(&next_buf[0..write_len]);
            file_for_recving.written_size += write_len as u64;
            written_bytes += write_len;

            let file = AllowStdIo::new(&mut file_for_recving.file);
            let mut file = self.mgr.limiter.clone().limit(file);
            if file_for_recving.encrypter.is_none() {
                block_on(file.write_all(&next_buf[0..write_len]))?;
            } else {
                let (cipher, crypter) = file_for_recving.encrypter.as_mut().unwrap();
                let mut encrypt_buffer = vec![0; write_len + cipher.block_size()];
                let mut bytes = crypter.update(&next_buf[0..write_len], &mut encrypt_buffer)?;
                if switch {
                    bytes += crypter.finalize(&mut encrypt_buffer)?;
                }
                encrypt_buffer.truncate(bytes);
                block_on(file.write_all(&encrypt_buffer))?;
            }

            if switch {
                self.cf_index += 1;
                next_buf = &next_buf[write_len..]
            }
            if finished {
                break;
            }
        }
        Ok(written_bytes)
    }

    fn flush(&mut self) -> io::Result<()> {
        if let Some(cf_file) = self.cf_files.get_mut(self.cf_index) {
            let file_for_recving = cf_file.file_for_recving.as_mut().unwrap();
            file_for_recving.file.flush()?;
        }
        Ok(())
    }
}

impl Drop for Snap {
    fn drop(&mut self) {
        // cleanup if some of the cf files and meta file is partly written
        if self
            .cf_files
            .iter()
            .any(|cf_file| file_exists(&cf_file.tmp_path))
            || file_exists(&self.meta_file.tmp_path)
        {
            self.delete();
            return;
        }
        // cleanup if data corruption happens and any file goes missing
        if !self.exists() {
            self.delete();
            return;
        }
    }
}

#[derive(PartialEq, Debug)]
pub enum SnapEntry {
    Generating = 1,
    Sending = 2,
    Receiving = 3,
    Applying = 4,
}

/// `SnapStats` is for snapshot statistics.
pub struct SnapStats {
    pub sending_count: usize,
    pub receiving_count: usize,
}

#[derive(Clone)]
struct SnapManagerCore {
    // directory to store snapfile.
    base: String,

    registry: Arc<RwLock<HashMap<SnapKey, Vec<SnapEntry>>>>,
    limiter: Limiter,
    snap_size: Arc<AtomicU64>,
    encryption_key_manager: Option<Arc<DataKeyManager>>,
}

/// `SnapManagerCore` trace all current processing snapshots.
pub struct SnapManager {
    core: SnapManagerCore,
<<<<<<< HEAD
    router: Option<RaftRouter<E, SkiplistEngine>>,
=======
>>>>>>> 076bb0bd
    max_total_size: u64,
}

impl Clone for SnapManager {
    fn clone(&self) -> Self {
        SnapManager {
            core: self.core.clone(),
            max_total_size: self.max_total_size,
        }
    }
}

<<<<<<< HEAD
impl<E: KvEngine> SnapManager<E> {
    pub fn new<T: Into<String>>(path: T, router: Option<RaftRouter<E, SkiplistEngine>>) -> Self {
        SnapManagerBuilder::default().build(path, router)
=======
impl SnapManager {
    pub fn new<T: Into<String>>(path: T) -> Self {
        SnapManagerBuilder::default().build(path)
>>>>>>> 076bb0bd
    }

    pub fn init(&self) -> io::Result<()> {
        let enc_enabled = self.core.encryption_key_manager.is_some();
        info!(
            "Initializing SnapManager, encryption is enabled: {}",
            enc_enabled
        );

        // Use write lock so only one thread initialize the directory at a time.
        let _lock = self.core.registry.wl();
        let path = Path::new(&self.core.base);
        if !path.exists() {
            fs::create_dir_all(path)?;
            return Ok(());
        }
        if !path.is_dir() {
            return Err(io::Error::new(
                ErrorKind::Other,
                format!("{} should be a directory", path.display()),
            ));
        }
        for f in fs::read_dir(path)? {
            let p = f?;
            if p.file_type()?.is_file() {
                if let Some(s) = p.file_name().to_str() {
                    if s.ends_with(TMP_FILE_SUFFIX) {
                        fs::remove_file(p.path())?;
                    } else if s.ends_with(SST_FILE_SUFFIX) {
                        let len = p.metadata()?.len();
                        self.core.snap_size.fetch_add(len, Ordering::SeqCst);
                    }
                }
            }
        }
        Ok(())
    }

    // Return all snapshots which is idle not being used.
    pub fn list_idle_snap(&self) -> io::Result<Vec<(SnapKey, bool)>> {
        // Use a lock to protect the directory when scanning.
        let registry = self.core.registry.rl();
        let read_dir = fs::read_dir(Path::new(&self.core.base))?;
        // Remove the duplicate snap keys.
        let mut v: Vec<_> = read_dir
            .filter_map(|p| {
                let p = match p {
                    Err(e) => {
                        error!(
                            "failed to list content of directory";
                            "directory" => %&self.core.base,
                            "err" => ?e,
                        );
                        return None;
                    }
                    Ok(p) => p,
                };
                match p.file_type() {
                    Ok(t) if t.is_file() => {}
                    _ => return None,
                }
                let file_name = p.file_name();
                let name = match file_name.to_str() {
                    None => return None,
                    Some(n) => n,
                };
                let is_sending = name.starts_with(SNAP_GEN_PREFIX);
                let numbers: Vec<u64> = name.split('.').next().map_or_else(
                    || vec![],
                    |s| {
                        s.split('_')
                            .skip(1)
                            .filter_map(|s| s.parse().ok())
                            .collect()
                    },
                );
                if numbers.len() != 3 {
                    error!(
                        "failed to parse snapkey";
                        "snap_key" => %name,
                    );
                    return None;
                }
                let snap_key = SnapKey::new(numbers[0], numbers[1], numbers[2]);
                if registry.contains_key(&snap_key) {
                    // Skip those registered snapshot.
                    return None;
                }
                Some((snap_key, is_sending))
            })
            .collect();
        v.sort();
        v.dedup();
        Ok(v)
    }

    #[inline]
    pub fn has_registered(&self, key: &SnapKey) -> bool {
        self.core.registry.rl().contains_key(key)
    }

    pub fn get_snapshot_for_building<EK: KvEngine>(
        &self,
        key: &SnapKey,
    ) -> RaftStoreResult<Box<dyn Snapshot<EK>>> {
        let mut old_snaps = None;
        while self.get_total_snap_size() > self.max_total_snap_size() {
            if old_snaps.is_none() {
                let snaps = self.list_idle_snap()?;
                let mut key_and_snaps = Vec::with_capacity(snaps.len());
                for (key, is_sending) in snaps {
                    if !is_sending {
                        continue;
                    }
                    let snap = match self.get_snapshot_for_sending(&key) {
                        Ok(snap) => snap,
                        Err(_) => continue,
                    };
                    if let Ok(modified) = snap.meta().and_then(|m| m.modified()) {
                        key_and_snaps.push((key, snap, modified));
                    }
                }
                key_and_snaps.sort_by_key(|&(_, _, modified)| Reverse(modified));
                old_snaps = Some(key_and_snaps);
            }
            match old_snaps.as_mut().unwrap().pop() {
                Some((key, snap, _)) => self.delete_snapshot(&key, snap.as_ref(), false),
                None => return Err(RaftStoreError::Snapshot(Error::TooManySnapshots)),
            };
        }

        let base = &self.core.base;
        let f = Snap::new_for_building(base, key, &self.core)?;
        Ok(Box::new(f))
    }

    pub fn get_snapshot_for_sending(
        &self,
        key: &SnapKey,
    ) -> RaftStoreResult<Box<dyn GenericSnapshot>> {
        let _lock = self.core.registry.rl();
        let base = &self.core.base;
        let mut s = Snap::new_for_sending(base, key, &self.core)?;
        let key_manager = match self.core.encryption_key_manager.as_ref() {
            Some(m) => m,
            None => return Ok(Box::new(s)),
        };
        for cf_file in &mut s.cf_files {
            if cf_file.size == 0 {
                continue;
            }
            let p = cf_file.path.to_str().unwrap();
            let reader = snap_io::get_decrypter_reader(p, key_manager)?;
            cf_file.file_for_sending = Some(reader);
        }
        Ok(Box::new(s))
    }

    pub fn get_snapshot_for_receiving(
        &self,
        key: &SnapKey,
        data: &[u8],
    ) -> RaftStoreResult<Box<dyn GenericSnapshot>> {
        let _lock = self.core.registry.rl();
        let mut snapshot_data = RaftSnapshotData::default();
        snapshot_data.merge_from_bytes(data)?;
        let base = &self.core.base;
        let f = Snap::new_for_receiving(base, key, &self.core, snapshot_data.take_meta())?;
        Ok(Box::new(f))
    }

    fn get_concrete_snapshot_for_applying(&self, key: &SnapKey) -> RaftStoreResult<Box<Snap>> {
        let _lock = self.core.registry.rl();
        let base = &self.core.base;
        let s = Snap::new_for_applying(base, key, &self.core)?;
        if !s.exists() {
            return Err(RaftStoreError::Other(From::from(format!(
                "snapshot of {:?} not exists.",
                key
            ))));
        }
        Ok(Box::new(s))
    }

    pub fn get_snapshot_for_applying(
        &self,
        key: &SnapKey,
    ) -> RaftStoreResult<Box<dyn GenericSnapshot>> {
        Ok(self.get_concrete_snapshot_for_applying(key)?)
    }

    pub fn get_snapshot_for_applying_to_engine<EK: KvEngine>(
        &self,
        key: &SnapKey,
    ) -> RaftStoreResult<Box<dyn Snapshot<EK>>> {
        Ok(self.get_concrete_snapshot_for_applying(key)?)
    }

    /// Get the approximate size of snap file exists in snap directory.
    ///
    /// Return value is not guaranteed to be accurate.
    pub fn get_total_snap_size(&self) -> u64 {
        self.core.snap_size.load(Ordering::SeqCst)
    }

    pub fn max_total_snap_size(&self) -> u64 {
        self.max_total_size
    }

    pub fn register(&self, key: SnapKey, entry: SnapEntry) {
        debug!(
            "register snapshot";
            "key" => %key,
            "entry" => ?entry,
        );
        match self.core.registry.wl().entry(key) {
            Entry::Occupied(mut e) => {
                if e.get().contains(&entry) {
                    warn!(
                        "snap key is registered more than once!";
                        "key" => %e.key(),
                    );
                    return;
                }
                e.get_mut().push(entry);
            }
            Entry::Vacant(e) => {
                e.insert(vec![entry]);
            }
        }
    }

    pub fn deregister(&self, key: &SnapKey, entry: &SnapEntry) {
        debug!(
            "deregister snapshot";
            "key" => %key,
            "entry" => ?entry,
        );
        let mut need_clean = false;
        let mut handled = false;
        let registry = &mut self.core.registry.wl();
        if let Some(e) = registry.get_mut(key) {
            let last_len = e.len();
            e.retain(|e| e != entry);
            need_clean = e.is_empty();
            handled = last_len > e.len();
        }
        if need_clean {
            registry.remove(key);
        }
        if handled {
            return;
        }
        warn!(
            "stale deregister snapshot";
            "key" => %key,
            "entry" => ?entry,
        );
    }

    pub fn stats(&self) -> SnapStats {
        // send_count, generating_count, receiving_count, applying_count
        let (mut sending_cnt, mut receiving_cnt) = (0, 0);
        for v in self.core.registry.rl().values() {
            let (mut is_sending, mut is_receiving) = (false, false);
            for s in v {
                match *s {
                    SnapEntry::Sending | SnapEntry::Generating => is_sending = true,
                    SnapEntry::Receiving | SnapEntry::Applying => is_receiving = true,
                }
            }
            if is_sending {
                sending_cnt += 1;
            }
            if is_receiving {
                receiving_cnt += 1;
            }
        }

        SnapStats {
            sending_count: sending_cnt,
            receiving_count: receiving_cnt,
        }
    }

    pub fn delete_snapshot(
        &self,
        key: &SnapKey,
        snap: &dyn GenericSnapshot,
        check_entry: bool,
    ) -> bool {
        self.core.delete_snapshot(key, snap, check_entry)
    }
}

impl SnapManagerCore {
    // Return true if it successfully delete the specified snapshot.
    fn delete_snapshot(
        &self,
        key: &SnapKey,
        snap: &dyn GenericSnapshot,
        check_entry: bool,
    ) -> bool {
        let registry = self.registry.rl();
        if check_entry {
            if let Some(e) = registry.get(key) {
                if e.len() > 1 {
                    info!(
                        "skip to delete snapshot since it's registered more than once";
                        "snapshot" => %snap.path(),
                        "registered_entries" => ?e,
                    );
                    return false;
                }
            }
        } else if registry.contains_key(key) {
            info!(
                "skip to delete snapshot since it's registered";
                "snapshot" => %snap.path(),
            );
            return false;
        }
        snap.delete();
        true
    }

    fn rename_tmp_cf_file_for_send(&self, cf_file: &mut CfFile) -> RaftStoreResult<()> {
        fs::rename(&cf_file.tmp_path, &cf_file.path)?;
        let mgr = self.encryption_key_manager.as_ref();
        if let Some(mgr) = &mgr {
            let src = cf_file.tmp_path.to_str().unwrap();
            let dst = cf_file.path.to_str().unwrap();
            // It's ok that the cf file is moved but machine fails before `mgr.rename_file`
            // because without metadata file, saved cf files are nothing.
            mgr.rename_file(src, dst)?;
        }
        let (checksum, size) = calc_checksum_and_size(&cf_file.path, mgr)?;
        cf_file.checksum = checksum;
        cf_file.size = size;
        Ok(())
    }
}

#[derive(Clone, Default)]
pub struct SnapManagerBuilder {
    max_write_bytes_per_sec: i64,
    max_total_size: u64,
    key_manager: Option<Arc<DataKeyManager>>,
}

impl SnapManagerBuilder {
    pub fn max_write_bytes_per_sec(mut self, bytes: i64) -> SnapManagerBuilder {
        self.max_write_bytes_per_sec = bytes;
        self
    }
    pub fn max_total_size(mut self, bytes: u64) -> SnapManagerBuilder {
        self.max_total_size = bytes;
        self
    }
    pub fn encryption_key_manager(mut self, m: Option<Arc<DataKeyManager>>) -> SnapManagerBuilder {
        self.key_manager = m;
        self
    }
<<<<<<< HEAD
    pub fn build<T: Into<String>, E: KvEngine>(
        self,
        path: T,
        router: Option<RaftRouter<E, SkiplistEngine>>,
    ) -> SnapManager<E> {
=======
    pub fn build<T: Into<String>>(self, path: T) -> SnapManager {
>>>>>>> 076bb0bd
        let limiter = Limiter::new(if self.max_write_bytes_per_sec > 0 {
            self.max_write_bytes_per_sec as f64
        } else {
            INFINITY
        });
        let max_total_size = if self.max_total_size > 0 {
            self.max_total_size
        } else {
            u64::MAX
        };
        SnapManager {
            core: SnapManagerCore {
                base: path.into(),
                registry: Arc::new(RwLock::new(map![])),
                limiter,
                snap_size: Arc::new(AtomicU64::new(0)),
                encryption_key_manager: self.key_manager,
            },
            max_total_size,
        }
    }
}

#[cfg(test)]
pub mod tests {
    use std::cmp;
    use std::f64::INFINITY;
    use std::fs::{self, File, OpenOptions};
    use std::io::{self, Read, Seek, SeekFrom, Write};
    use std::path::{Path, PathBuf};
    use std::sync::atomic::{AtomicU64, AtomicUsize, Ordering};
    use std::sync::{Arc, RwLock};

    use engine_rocks::raw::{DBOptions, Env, DB};
    use engine_rocks::raw_util::CFOptions;
    use engine_rocks::{Compat, RocksEngine, RocksSnapshot};
    use engine_traits::Engines;
    use engine_traits::{Iterable, Peekable, SyncMutable};
    use engine_traits::{ALL_CFS, CF_DEFAULT, CF_LOCK, CF_RAFT, CF_WRITE};
    use kvproto::metapb::{Peer, Region};
    use kvproto::raft_serverpb::{
        RaftApplyState, RaftSnapshotData, RegionLocalState, SnapshotMeta,
    };
    use raft::eraftpb::Entry;

    use protobuf::Message;
    use tempfile::{Builder, TempDir};
    use tikv_util::time::Limiter;

    use super::{
        ApplyOptions, GenericSnapshot, Snap, SnapEntry, SnapKey, SnapManager, SnapManagerBuilder,
        SnapManagerCore, Snapshot, SnapshotStatistics, META_FILE_SUFFIX, SNAPSHOT_CFS,
        SNAP_GEN_PREFIX,
    };

    use crate::coprocessor::CoprocessorHost;
    use crate::store::peer_storage::JOB_STATUS_RUNNING;
    use crate::store::{INIT_EPOCH_CONF_VER, INIT_EPOCH_VER};
    use crate::Result;

    const TEST_STORE_ID: u64 = 1;
    const TEST_KEY: &[u8] = b"akey";
    const TEST_WRITE_BATCH_SIZE: usize = 10 * 1024 * 1024;
    const TEST_META_FILE_BUFFER_SIZE: usize = 1000;
    const BYTE_SIZE: usize = 1;

    type DBBuilder = fn(
        p: &Path,
        db_opt: Option<DBOptions>,
        cf_opts: Option<Vec<CFOptions<'_>>>,
    ) -> Result<Arc<DB>>;

    pub fn open_test_empty_db(
        path: &Path,
        db_opt: Option<DBOptions>,
        cf_opts: Option<Vec<CFOptions<'_>>>,
    ) -> Result<Arc<DB>> {
        let p = path.to_str().unwrap();
        let db = engine_rocks::raw_util::new_engine(p, db_opt, ALL_CFS, cf_opts).unwrap();
        Ok(Arc::new(db))
    }

    pub fn open_test_db(
        path: &Path,
        db_opt: Option<DBOptions>,
        cf_opts: Option<Vec<CFOptions<'_>>>,
    ) -> Result<Arc<DB>> {
        let p = path.to_str().unwrap();
        let db = engine_rocks::raw_util::new_engine(p, db_opt, ALL_CFS, cf_opts).unwrap();
        let db = Arc::new(db);
        let key = keys::data_key(TEST_KEY);
        // write some data into each cf
        for (i, cf) in db.cf_names().into_iter().enumerate() {
            let mut p = Peer::default();
            p.set_store_id(TEST_STORE_ID);
            p.set_id((i + 1) as u64);
            db.c().put_msg_cf(cf, &key[..], &p)?;
        }
        Ok(db)
    }

    pub fn get_test_db_for_regions(
        path: &TempDir,
        raft_db_opt: Option<DBOptions>,
        raft_cf_opt: Option<CFOptions<'_>>,
        kv_db_opt: Option<DBOptions>,
        kv_cf_opts: Option<Vec<CFOptions<'_>>>,
        regions: &[u64],
    ) -> Result<Engines<RocksEngine, RocksEngine>> {
        let p = path.path();
        let kv = open_test_db(p.join("kv").as_path(), kv_db_opt, kv_cf_opts)?;
        let raft = open_test_db(
            p.join("raft").as_path(),
            raft_db_opt,
            raft_cf_opt.map(|opt| vec![opt]),
        )?;
        for &region_id in regions {
            // Put apply state into kv engine.
            let mut apply_state = RaftApplyState::default();
            let mut apply_entry = Entry::default();
            apply_state.set_applied_index(10);
            apply_entry.set_index(10);
            apply_entry.set_term(0);
            apply_state.mut_truncated_state().set_index(10);
            kv.c()
                .put_msg_cf(CF_RAFT, &keys::apply_state_key(region_id), &apply_state)?;
            raft.c()
                .put_msg(&keys::raft_log_key(region_id, 10), &apply_entry)?;

            // Put region info into kv engine.
            let region = gen_test_region(region_id, 1, 1);
            let mut region_state = RegionLocalState::default();
            region_state.set_region(region);
            kv.c()
                .put_msg_cf(CF_RAFT, &keys::region_state_key(region_id), &region_state)?;
        }
        let shared_block_cache = false;
        Ok(Engines {
            kv: kv.c().clone(),
            raft: raft.c().clone(),
            shared_block_cache,
        })
    }

    pub fn get_kv_count(snap: &RocksSnapshot) -> usize {
        let mut kv_count = 0;
        for cf in SNAPSHOT_CFS {
            snap.scan_cf(
                cf,
                &keys::data_key(b"a"),
                &keys::data_key(b"z"),
                false,
                |_, _| {
                    kv_count += 1;
                    Ok(true)
                },
            )
            .unwrap();
        }
        kv_count
    }

    pub fn gen_test_region(region_id: u64, store_id: u64, peer_id: u64) -> Region {
        let mut peer = Peer::default();
        peer.set_store_id(store_id);
        peer.set_id(peer_id);
        let mut region = Region::default();
        region.set_id(region_id);
        region.set_start_key(b"a".to_vec());
        region.set_end_key(b"z".to_vec());
        region.mut_region_epoch().set_version(INIT_EPOCH_VER);
        region.mut_region_epoch().set_conf_ver(INIT_EPOCH_CONF_VER);
        region.mut_peers().push(peer);
        region
    }

    pub fn assert_eq_db(expected_db: &Arc<DB>, db: &Arc<DB>) {
        let key = keys::data_key(TEST_KEY);
        for cf in SNAPSHOT_CFS {
            let p1: Option<Peer> = expected_db.c().get_msg_cf(cf, &key[..]).unwrap();
            if let Some(p1) = p1 {
                let p2: Option<Peer> = db.c().get_msg_cf(cf, &key[..]).unwrap();
                if let Some(p2) = p2 {
                    if p2 != p1 {
                        panic!(
                            "cf {}: key {:?}, value {:?}, expected {:?}",
                            cf, key, p2, p1
                        );
                    }
                } else {
                    panic!("cf {}: expect key {:?} has value", cf, key);
                }
            }
        }
    }

    fn create_manager_core(path: &str) -> SnapManagerCore {
        SnapManagerCore {
            base: path.to_owned(),
            registry: Arc::new(RwLock::new(map![])),
            limiter: Limiter::new(INFINITY),
            snap_size: Arc::new(AtomicU64::new(0)),
            encryption_key_manager: None,
        }
    }

    pub fn gen_db_options_with_encryption() -> DBOptions {
        let env = Arc::new(Env::new_default_ctr_encrypted_env(b"abcd").unwrap());
        let mut db_opt = DBOptions::new();
        db_opt.set_env(env);
        db_opt
    }

    #[test]
    fn test_gen_snapshot_meta() {
        let mut cf_file = Vec::with_capacity(super::SNAPSHOT_CFS.len());
        for (i, cf) in super::SNAPSHOT_CFS.iter().enumerate() {
            let f = super::CfFile {
                cf,
                size: 100 * (i + 1) as u64,
                checksum: 1000 * (i + 1) as u32,
                ..Default::default()
            };
            cf_file.push(f);
        }
        let meta = super::gen_snapshot_meta(&cf_file).unwrap();
        for (i, cf_file_meta) in meta.get_cf_files().iter().enumerate() {
            if cf_file_meta.get_cf() != cf_file[i].cf {
                panic!(
                    "{}: expect cf {}, got {}",
                    i,
                    cf_file[i].cf,
                    cf_file_meta.get_cf()
                );
            }
            if cf_file_meta.get_size() != cf_file[i].size {
                panic!(
                    "{}: expect cf size {}, got {}",
                    i,
                    cf_file[i].size,
                    cf_file_meta.get_size()
                );
            }
            if cf_file_meta.get_checksum() != cf_file[i].checksum {
                panic!(
                    "{}: expect cf checksum {}, got {}",
                    i,
                    cf_file[i].checksum,
                    cf_file_meta.get_checksum()
                );
            }
        }
    }

    #[test]
    fn test_display_path() {
        let dir = Builder::new()
            .prefix("test-display-path")
            .tempdir()
            .unwrap();
        let key = SnapKey::new(1, 1, 1);
        let prefix = format!("{}_{}", SNAP_GEN_PREFIX, key);
        let display_path = Snap::get_display_path(dir.path(), &prefix);
        assert_ne!(display_path, "");
    }

    #[test]
    fn test_empty_snap_file() {
        test_snap_file(open_test_empty_db, None);
        test_snap_file(open_test_empty_db, Some(gen_db_options_with_encryption()));
    }

    #[test]
    fn test_non_empty_snap_file() {
        test_snap_file(open_test_db, None);
        test_snap_file(open_test_db, Some(gen_db_options_with_encryption()));
    }

    fn test_snap_file(get_db: DBBuilder, db_opt: Option<DBOptions>) {
        let region_id = 1;
        let region = gen_test_region(region_id, 1, 1);
        let src_db_dir = Builder::new()
            .prefix("test-snap-file-db-src")
            .tempdir()
            .unwrap();
        let db = get_db(&src_db_dir.path(), db_opt.clone(), None).unwrap();
        let snapshot = RocksSnapshot::new(Arc::clone(&db));

        let src_dir = Builder::new()
            .prefix("test-snap-file-db-src")
            .tempdir()
            .unwrap();

        let key = SnapKey::new(region_id, 1, 1);

        let mgr_core = create_manager_core(src_dir.path().to_str().unwrap());

        let mut s1 = Snap::new_for_building(src_dir.path(), &key, &mgr_core).unwrap();

        // Ensure that this snapshot file doesn't exist before being built.
        assert!(!s1.exists());
        assert_eq!(mgr_core.snap_size.load(Ordering::SeqCst), 0);

        let mut snap_data = RaftSnapshotData::default();
        snap_data.set_region(region.clone());
        let mut stat = SnapshotStatistics::new();
        Snapshot::<RocksEngine>::build(
            &mut s1,
            db.c(),
            &snapshot,
            &region,
            &mut snap_data,
            &mut stat,
        )
        .unwrap();

        // Ensure that this snapshot file does exist after being built.
        assert!(s1.exists());
        let total_size = s1.total_size().unwrap();
        // Ensure the `size_track` is modified correctly.
        let size = mgr_core.snap_size.load(Ordering::SeqCst);
        assert_eq!(size, total_size);
        assert_eq!(stat.size as u64, size);
        assert_eq!(stat.kv_count, get_kv_count(&snapshot));

        // Ensure this snapshot could be read for sending.
        let mut s2 = Snap::new_for_sending(src_dir.path(), &key, &mgr_core).unwrap();
        assert!(s2.exists());

        // TODO check meta data correct.
        let _ = s2.meta().unwrap();

        let dst_dir = Builder::new()
            .prefix("test-snap-file-dst")
            .tempdir()
            .unwrap();

        let mut s3 =
            Snap::new_for_receiving(dst_dir.path(), &key, &mgr_core, snap_data.take_meta())
                .unwrap();
        assert!(!s3.exists());

        // Ensure snapshot data could be read out of `s2`, and write into `s3`.
        let copy_size = io::copy(&mut s2, &mut s3).unwrap();
        assert_eq!(copy_size, size);
        assert!(!s3.exists());
        s3.save().unwrap();
        assert!(s3.exists());

        // Ensure the tracked size is handled correctly after receiving a snapshot.
        assert_eq!(mgr_core.snap_size.load(Ordering::SeqCst), size * 2);

        // Ensure `delete()` works to delete the source snapshot.
        s2.delete();
        assert!(!s2.exists());
        assert!(!s1.exists());
        assert_eq!(mgr_core.snap_size.load(Ordering::SeqCst), size);

        // Ensure a snapshot could be applied to DB.
        let mut s4 = Snap::new_for_applying(dst_dir.path(), &key, &mgr_core).unwrap();
        assert!(s4.exists());

        let dst_db_dir = Builder::new()
            .prefix("test-snap-file-dst")
            .tempdir()
            .unwrap();
        let dst_db_path = dst_db_dir.path().to_str().unwrap();
        // Change arbitrarily the cf order of ALL_CFS at destination db.
        let dst_cfs = [CF_WRITE, CF_DEFAULT, CF_LOCK, CF_RAFT];
        let dst_db = Arc::new(
            engine_rocks::raw_util::new_engine(dst_db_path, db_opt, &dst_cfs, None).unwrap(),
        );
        let options = ApplyOptions {
            db: dst_db.c().clone(),
            region,
            abort: Arc::new(AtomicUsize::new(JOB_STATUS_RUNNING)),
            write_batch_size: TEST_WRITE_BATCH_SIZE,
            coprocessor_host: CoprocessorHost::<RocksEngine>::default(),
        };
        // Verify thte snapshot applying is ok.
        assert!(s4.apply(options).is_ok());

        // Ensure `delete()` works to delete the dest snapshot.
        s4.delete();
        assert!(!s4.exists());
        assert!(!s3.exists());
        assert_eq!(mgr_core.snap_size.load(Ordering::SeqCst), 0);

        // Verify the data is correct after applying snapshot.
        assert_eq_db(&db, &dst_db);
    }

    #[test]
    fn test_empty_snap_validation() {
        test_snap_validation(open_test_empty_db);
    }

    #[test]
    fn test_non_empty_snap_validation() {
        test_snap_validation(open_test_db);
    }

    fn test_snap_validation(get_db: DBBuilder) {
        let region_id = 1;
        let region = gen_test_region(region_id, 1, 1);
        let db_dir = Builder::new()
            .prefix("test-snap-validation-db")
            .tempdir()
            .unwrap();
        let db = get_db(&db_dir.path(), None, None).unwrap();
        let snapshot = RocksSnapshot::new(Arc::clone(&db));

        let dir = Builder::new()
            .prefix("test-snap-validation")
            .tempdir()
            .unwrap();
        let key = SnapKey::new(region_id, 1, 1);
        let mgr_core = create_manager_core(dir.path().to_str().unwrap());

        let mut s1 = Snap::new_for_building(dir.path(), &key, &mgr_core).unwrap();
        assert!(!s1.exists());

        let mut snap_data = RaftSnapshotData::default();
        snap_data.set_region(region.clone());
        let mut stat = SnapshotStatistics::new();
        Snapshot::<RocksEngine>::build(
            &mut s1,
            db.c(),
            &snapshot,
            &region,
            &mut snap_data,
            &mut stat,
        )
        .unwrap();
        assert!(s1.exists());

        let mut s2 = Snap::new_for_building(dir.path(), &key, &mgr_core).unwrap();
        assert!(s2.exists());

        Snapshot::<RocksEngine>::build(
            &mut s2,
            db.c(),
            &snapshot,
            &region,
            &mut snap_data,
            &mut stat,
        )
        .unwrap();
        assert!(s2.exists());
    }

    // Make all the snapshot in the specified dir corrupted to have incorrect size.
    fn corrupt_snapshot_size_in<T: Into<PathBuf>>(dir: T) {
        let dir_path = dir.into();
        let read_dir = fs::read_dir(dir_path).unwrap();
        for p in read_dir {
            if p.is_ok() {
                let e = p.as_ref().unwrap();
                if !e
                    .file_name()
                    .into_string()
                    .unwrap()
                    .ends_with(META_FILE_SUFFIX)
                {
                    let mut f = OpenOptions::new().append(true).open(e.path()).unwrap();
                    f.write_all(b"xxxxx").unwrap();
                }
            }
        }
    }

    // Make all the snapshot in the specified dir corrupted to have incorrect checksum.
    fn corrupt_snapshot_checksum_in<T: Into<PathBuf>>(dir: T) -> Vec<SnapshotMeta> {
        let dir_path = dir.into();
        let mut res = Vec::new();
        let read_dir = fs::read_dir(dir_path).unwrap();
        for p in read_dir {
            if p.is_ok() {
                let e = p.as_ref().unwrap();
                if e.file_name()
                    .into_string()
                    .unwrap()
                    .ends_with(META_FILE_SUFFIX)
                {
                    let mut snapshot_meta = SnapshotMeta::default();
                    let mut buf = Vec::with_capacity(TEST_META_FILE_BUFFER_SIZE);
                    {
                        let mut f = OpenOptions::new().read(true).open(e.path()).unwrap();
                        f.read_to_end(&mut buf).unwrap();
                    }

                    snapshot_meta.merge_from_bytes(&buf).unwrap();

                    for cf in snapshot_meta.mut_cf_files().iter_mut() {
                        let corrupted_checksum = cf.get_checksum() + 100;
                        cf.set_checksum(corrupted_checksum);
                    }

                    let buf = snapshot_meta.write_to_bytes().unwrap();
                    {
                        let mut f = OpenOptions::new()
                            .write(true)
                            .truncate(true)
                            .open(e.path())
                            .unwrap();
                        f.write_all(&buf[..]).unwrap();
                        f.flush().unwrap();
                    }

                    res.push(snapshot_meta);
                }
            }
        }
        res
    }

    // Make all the snapshot meta files in the specified corrupted to have incorrect content.
    fn corrupt_snapshot_meta_file<T: Into<PathBuf>>(dir: T) -> usize {
        let mut total = 0;
        let dir_path = dir.into();
        let read_dir = fs::read_dir(dir_path).unwrap();
        for p in read_dir {
            if p.is_ok() {
                let e = p.as_ref().unwrap();
                if e.file_name()
                    .into_string()
                    .unwrap()
                    .ends_with(META_FILE_SUFFIX)
                {
                    let mut f = OpenOptions::new()
                        .read(true)
                        .write(true)
                        .open(e.path())
                        .unwrap();
                    // Make the last byte of the meta file corrupted
                    // by turning over all bits of it
                    let pos = SeekFrom::End(-(BYTE_SIZE as i64));
                    f.seek(pos).unwrap();
                    let mut buf = [0; BYTE_SIZE];
                    f.read_exact(&mut buf[..]).unwrap();
                    buf[0] ^= u8::max_value();
                    f.seek(pos).unwrap();
                    f.write_all(&buf[..]).unwrap();
                    total += 1;
                }
            }
        }
        total
    }

    fn copy_snapshot(
        from_dir: &TempDir,
        to_dir: &TempDir,
        key: &SnapKey,
        mgr: &SnapManagerCore,
        snapshot_meta: SnapshotMeta,
    ) {
        let mut from = Snap::new_for_sending(from_dir.path(), key, mgr).unwrap();
        assert!(from.exists());

        let mut to = Snap::new_for_receiving(to_dir.path(), key, mgr, snapshot_meta).unwrap();

        assert!(!to.exists());
        let _ = io::copy(&mut from, &mut to).unwrap();
        to.save().unwrap();
        assert!(to.exists());
    }

    #[test]
    fn test_snap_corruption_on_size_or_checksum() {
        let region_id = 1;
        let region = gen_test_region(region_id, 1, 1);
        let db_dir = Builder::new()
            .prefix("test-snap-corruption-db")
            .tempdir()
            .unwrap();
        let db = open_test_db(&db_dir.path(), None, None).unwrap();
        let snapshot = RocksSnapshot::new(db.clone());

        let dir = Builder::new()
            .prefix("test-snap-corruption")
            .tempdir()
            .unwrap();
        let key = SnapKey::new(region_id, 1, 1);
        let mgr_core = create_manager_core(dir.path().to_str().unwrap());
        let mut s1 = Snap::new_for_building(dir.path(), &key, &mgr_core).unwrap();
        assert!(!s1.exists());

        let mut snap_data = RaftSnapshotData::default();
        snap_data.set_region(region.clone());
        let mut stat = SnapshotStatistics::new();
        Snapshot::<RocksEngine>::build(
            &mut s1,
            db.c(),
            &snapshot,
            &region,
            &mut snap_data,
            &mut stat,
        )
        .unwrap();
        assert!(s1.exists());

        corrupt_snapshot_size_in(dir.path());

        assert!(Snap::new_for_sending(dir.path(), &key, &mgr_core,).is_err());

        let mut s2 = Snap::new_for_building(dir.path(), &key, &mgr_core).unwrap();
        assert!(!s2.exists());
        Snapshot::<RocksEngine>::build(
            &mut s2,
            db.c(),
            &snapshot,
            &region,
            &mut snap_data,
            &mut stat,
        )
        .unwrap();
        assert!(s2.exists());

        let dst_dir = Builder::new()
            .prefix("test-snap-corruption-dst")
            .tempdir()
            .unwrap();
        copy_snapshot(
            &dir,
            &dst_dir,
            &key,
            &mgr_core,
            snap_data.get_meta().clone(),
        );

        let mut metas = corrupt_snapshot_checksum_in(dst_dir.path());
        assert_eq!(1, metas.len());
        let snap_meta = metas.pop().unwrap();

        let mut s5 = Snap::new_for_applying(dst_dir.path(), &key, &mgr_core).unwrap();
        assert!(s5.exists());

        let dst_db_dir = Builder::new()
            .prefix("test-snap-corruption-dst-db")
            .tempdir()
            .unwrap();
        let dst_db = open_test_empty_db(&dst_db_dir.path(), None, None).unwrap();
        let options = ApplyOptions {
            db: dst_db.c().clone(),
            region,
            abort: Arc::new(AtomicUsize::new(JOB_STATUS_RUNNING)),
            write_batch_size: TEST_WRITE_BATCH_SIZE,
            coprocessor_host: CoprocessorHost::<RocksEngine>::default(),
        };
        assert!(s5.apply(options).is_err());

        corrupt_snapshot_size_in(dst_dir.path());
        assert!(Snap::new_for_receiving(dst_dir.path(), &key, &mgr_core, snap_meta,).is_err());
        assert!(Snap::new_for_applying(dst_dir.path(), &key, &mgr_core).is_err());
    }

    #[test]
    fn test_snap_corruption_on_meta_file() {
        let region_id = 1;
        let region = gen_test_region(region_id, 1, 1);
        let db_dir = Builder::new()
            .prefix("test-snapshot-corruption-meta-db")
            .tempdir()
            .unwrap();
        let db = open_test_db(&db_dir.path(), None, None).unwrap();
        let snapshot = RocksSnapshot::new(db.clone());

        let dir = Builder::new()
            .prefix("test-snap-corruption-meta")
            .tempdir()
            .unwrap();
        let key = SnapKey::new(region_id, 1, 1);
        let mgr_core = create_manager_core(dir.path().to_str().unwrap());
        let mut s1 = Snap::new_for_building(dir.path(), &key, &mgr_core).unwrap();
        assert!(!s1.exists());

        let mut snap_data = RaftSnapshotData::default();
        snap_data.set_region(region.clone());
        let mut stat = SnapshotStatistics::new();
        Snapshot::<RocksEngine>::build(
            &mut s1,
            db.c(),
            &snapshot,
            &region,
            &mut snap_data,
            &mut stat,
        )
        .unwrap();
        assert!(s1.exists());

        assert_eq!(1, corrupt_snapshot_meta_file(dir.path()));

        assert!(Snap::new_for_sending(dir.path(), &key, &mgr_core,).is_err());

        let mut s2 = Snap::new_for_building(dir.path(), &key, &mgr_core).unwrap();
        assert!(!s2.exists());
        Snapshot::<RocksEngine>::build(
            &mut s2,
            db.c(),
            &snapshot,
            &region,
            &mut snap_data,
            &mut stat,
        )
        .unwrap();
        assert!(s2.exists());

        let dst_dir = Builder::new()
            .prefix("test-snap-corruption-meta-dst")
            .tempdir()
            .unwrap();
        copy_snapshot(
            &dir,
            &dst_dir,
            &key,
            &mgr_core,
            snap_data.get_meta().clone(),
        );

        assert_eq!(1, corrupt_snapshot_meta_file(dst_dir.path()));

        assert!(Snap::new_for_applying(dst_dir.path(), &key, &mgr_core,).is_err());
        assert!(
            Snap::new_for_receiving(dst_dir.path(), &key, &mgr_core, snap_data.take_meta(),)
                .is_err()
        );
    }

    #[test]
    fn test_snap_mgr_create_dir() {
        // Ensure `mgr` creates the specified directory when it does not exist.
        let temp_dir = Builder::new()
            .prefix("test-snap-mgr-create-dir")
            .tempdir()
            .unwrap();
        let temp_path = temp_dir.path().join("snap1");
        let path = temp_path.to_str().unwrap().to_owned();
        assert!(!temp_path.exists());
        let mut mgr = SnapManager::new(path);
        mgr.init().unwrap();
        assert!(temp_path.exists());

        // Ensure `init()` will return an error if specified target is a file.
        let temp_path2 = temp_dir.path().join("snap2");
        let path2 = temp_path2.to_str().unwrap().to_owned();
        File::create(temp_path2).unwrap();
        mgr = SnapManager::new(path2);
        assert!(mgr.init().is_err());
    }

    #[test]
    fn test_snap_mgr_v2() {
        let temp_dir = Builder::new().prefix("test-snap-mgr-v2").tempdir().unwrap();
        let path = temp_dir.path().to_str().unwrap().to_owned();
        let mgr = SnapManager::new(path.clone());
        mgr.init().unwrap();
        assert_eq!(mgr.get_total_snap_size(), 0);

        let db_dir = Builder::new()
            .prefix("test-snap-mgr-delete-temp-files-v2-db")
            .tempdir()
            .unwrap();
        let db = open_test_db(&db_dir.path(), None, None).unwrap();
        let snapshot = RocksSnapshot::new(db.clone());
        let key1 = SnapKey::new(1, 1, 1);
        let mgr_core = create_manager_core(&path);
        let mut s1 = Snap::new_for_building(&path, &key1, &mgr_core).unwrap();
        let mut region = gen_test_region(1, 1, 1);
        let mut snap_data = RaftSnapshotData::default();
        snap_data.set_region(region.clone());
        let mut stat = SnapshotStatistics::new();
        Snapshot::<RocksEngine>::build(
            &mut s1,
            db.c(),
            &snapshot,
            &region,
            &mut snap_data,
            &mut stat,
        )
        .unwrap();
        let mut s = Snap::new_for_sending(&path, &key1, &mgr_core).unwrap();
        let expected_size = s.total_size().unwrap();
        let mut s2 =
            Snap::new_for_receiving(&path, &key1, &mgr_core, snap_data.get_meta().clone()).unwrap();
        let n = io::copy(&mut s, &mut s2).unwrap();
        assert_eq!(n, expected_size);
        s2.save().unwrap();

        let key2 = SnapKey::new(2, 1, 1);
        region.set_id(2);
        snap_data.set_region(region);
        let s3 = Snap::new_for_building(&path, &key2, &mgr_core).unwrap();
        let s4 = Snap::new_for_receiving(&path, &key2, &mgr_core, snap_data.take_meta()).unwrap();

        assert!(s1.exists());
        assert!(s2.exists());
        assert!(!s3.exists());
        assert!(!s4.exists());

        let mgr = SnapManager::new(path);
        mgr.init().unwrap();
        assert_eq!(mgr.get_total_snap_size(), expected_size * 2);

        assert!(s1.exists());
        assert!(s2.exists());
        assert!(!s3.exists());
        assert!(!s4.exists());

        mgr.get_snapshot_for_sending(&key1).unwrap().delete();
        assert_eq!(mgr.get_total_snap_size(), expected_size);
        mgr.get_snapshot_for_applying(&key1).unwrap().delete();
        assert_eq!(mgr.get_total_snap_size(), 0);
    }

    fn check_registry_around_deregister(mgr: SnapManager, key: &SnapKey, entry: &SnapEntry) {
        let snap_keys = mgr.list_idle_snap().unwrap();
        assert!(snap_keys.is_empty());
        assert!(mgr.has_registered(key));
        mgr.deregister(key, entry);
        let mut snap_keys = mgr.list_idle_snap().unwrap();
        assert_eq!(snap_keys.len(), 1);
        let snap_key = snap_keys.pop().unwrap().0;
        assert_eq!(snap_key, *key);
        assert!(!mgr.has_registered(&snap_key));
    }

    #[test]
    fn test_snap_deletion_on_registry() {
        let src_temp_dir = Builder::new()
            .prefix("test-snap-deletion-on-registry-src")
            .tempdir()
            .unwrap();
        let src_path = src_temp_dir.path().to_str().unwrap().to_owned();
        let src_mgr = SnapManager::new(src_path);
        src_mgr.init().unwrap();

        let src_db_dir = Builder::new()
            .prefix("test-snap-deletion-on-registry-src-db")
            .tempdir()
            .unwrap();
        let db = open_test_db(&src_db_dir.path(), None, None).unwrap();
        let snapshot = RocksSnapshot::new(db.clone());

        let key = SnapKey::new(1, 1, 1);
        let region = gen_test_region(1, 1, 1);

        // Ensure the snapshot being built will not be deleted on GC.
        src_mgr.register(key.clone(), SnapEntry::Generating);
        let mut s1 = src_mgr.get_snapshot_for_building(&key).unwrap();
        let mut snap_data = RaftSnapshotData::default();
        snap_data.set_region(region.clone());
        let mut stat = SnapshotStatistics::new();
        s1.build(db.c(), &snapshot, &region, &mut snap_data, &mut stat)
            .unwrap();
        let v = snap_data.write_to_bytes().unwrap();

        check_registry_around_deregister(src_mgr.clone(), &key, &SnapEntry::Generating);

        // Ensure the snapshot being sent will not be deleted on GC.
        src_mgr.register(key.clone(), SnapEntry::Sending);
        let mut s2 = src_mgr.get_snapshot_for_sending(&key).unwrap();
        let expected_size = s2.total_size().unwrap();

        let dst_temp_dir = Builder::new()
            .prefix("test-snap-deletion-on-registry-dst")
            .tempdir()
            .unwrap();
        let dst_path = dst_temp_dir.path().to_str().unwrap().to_owned();
        let dst_mgr = SnapManager::new(dst_path);
        dst_mgr.init().unwrap();

        // Ensure the snapshot being received will not be deleted on GC.
        dst_mgr.register(key.clone(), SnapEntry::Receiving);
        let mut s3 = dst_mgr.get_snapshot_for_receiving(&key, &v[..]).unwrap();
        let n = io::copy(&mut s2, &mut s3).unwrap();
        assert_eq!(n, expected_size);
        s3.save().unwrap();

        check_registry_around_deregister(src_mgr.clone(), &key, &SnapEntry::Sending);
        check_registry_around_deregister(dst_mgr.clone(), &key, &SnapEntry::Receiving);

        // Ensure the snapshot to be applied will not be deleted on GC.
        let mut snap_keys = dst_mgr.list_idle_snap().unwrap();
        assert_eq!(snap_keys.len(), 1);
        let snap_key = snap_keys.pop().unwrap().0;
        assert_eq!(snap_key, key);
        assert!(!dst_mgr.has_registered(&snap_key));
        dst_mgr.register(key.clone(), SnapEntry::Applying);
        let s4 = dst_mgr.get_snapshot_for_applying(&key).unwrap();
        let s5 = dst_mgr.get_snapshot_for_applying(&key).unwrap();
        dst_mgr.delete_snapshot(&key, s4.as_ref(), false);
        assert!(s5.exists());
    }

    #[test]
    fn test_snapshot_max_total_size() {
        let regions: Vec<u64> = (0..20).collect();
        let kv_path = Builder::new()
            .prefix("test-snapshot-max-total-size-db")
            .tempdir()
            .unwrap();
        let engine = get_test_db_for_regions(&kv_path, None, None, None, None, &regions).unwrap();

        let snapfiles_path = Builder::new()
            .prefix("test-snapshot-max-total-size-snapshots")
            .tempdir()
            .unwrap();
        let max_total_size = 10240;
        let snap_mgr = SnapManagerBuilder::default()
            .max_total_size(max_total_size)
            .build::<_>(snapfiles_path.path().to_str().unwrap());
        let snapshot = RocksSnapshot::new(engine.kv.as_inner().clone());

        // Add an oldest snapshot for receiving.
        let recv_key = SnapKey::new(100, 100, 100);
        let recv_head = {
            let mut stat = SnapshotStatistics::new();
            let mut snap_data = RaftSnapshotData::default();
            let mut s = snap_mgr.get_snapshot_for_building(&recv_key).unwrap();
            s.build(
                &engine.kv,
                &snapshot,
                &gen_test_region(100, 1, 1),
                &mut snap_data,
                &mut stat,
            )
            .unwrap();
            snap_data.write_to_bytes().unwrap()
        };
        let recv_remain = {
            let mut data = Vec::with_capacity(1024);
            let mut s = snap_mgr.get_snapshot_for_sending(&recv_key).unwrap();
            s.read_to_end(&mut data).unwrap();
            assert!(snap_mgr.delete_snapshot(&recv_key, s.as_ref(), true));
            data
        };
        let mut s = snap_mgr
            .get_snapshot_for_receiving(&recv_key, &recv_head)
            .unwrap();
        s.write_all(&recv_remain).unwrap();
        s.save().unwrap();

        for (i, region_id) in regions.into_iter().enumerate() {
            let key = SnapKey::new(region_id, 1, 1);
            let region = gen_test_region(region_id, 1, 1);
            let mut s = snap_mgr.get_snapshot_for_building(&key).unwrap();
            let mut snap_data = RaftSnapshotData::default();
            let mut stat = SnapshotStatistics::new();
            s.build(&engine.kv, &snapshot, &region, &mut snap_data, &mut stat)
                .unwrap();

            // TODO: this size may change in different RocksDB version.
            let snap_size = 1658;
            let max_snap_count = (max_total_size + snap_size - 1) / snap_size;
            // The first snap_size is for region 100.
            // That snapshot won't be deleted because it's not for generating.
            assert_eq!(
                snap_mgr.get_total_snap_size(),
                snap_size * cmp::min(max_snap_count, (i + 2) as u64)
            );
        }
    }
}<|MERGE_RESOLUTION|>--- conflicted
+++ resolved
@@ -15,10 +15,6 @@
 use encryption::{
     create_aes_ctr_crypter, encryption_method_from_db_encryption_method, DataKeyManager, Iv,
 };
-<<<<<<< HEAD
-use engine_skiplist::SkiplistEngine;
-=======
->>>>>>> 076bb0bd
 use engine_traits::{CfName, CF_DEFAULT, CF_LOCK, CF_WRITE};
 use engine_traits::{EncryptionKeyManager, KvEngine};
 use futures03::executor::block_on;
@@ -180,11 +176,7 @@
     pub region: Region,
     pub abort: Arc<AtomicUsize>,
     pub write_batch_size: usize,
-<<<<<<< HEAD
-    pub coprocessor_host: CoprocessorHost<SkiplistEngine>,
-=======
     pub coprocessor_host: CoprocessorHost<EK>,
->>>>>>> 076bb0bd
 }
 
 /// `Snapshot` is a trait for snapshot.
@@ -1118,10 +1110,6 @@
 /// `SnapManagerCore` trace all current processing snapshots.
 pub struct SnapManager {
     core: SnapManagerCore,
-<<<<<<< HEAD
-    router: Option<RaftRouter<E, SkiplistEngine>>,
-=======
->>>>>>> 076bb0bd
     max_total_size: u64,
 }
 
@@ -1134,15 +1122,9 @@
     }
 }
 
-<<<<<<< HEAD
-impl<E: KvEngine> SnapManager<E> {
-    pub fn new<T: Into<String>>(path: T, router: Option<RaftRouter<E, SkiplistEngine>>) -> Self {
-        SnapManagerBuilder::default().build(path, router)
-=======
 impl SnapManager {
     pub fn new<T: Into<String>>(path: T) -> Self {
         SnapManagerBuilder::default().build(path)
->>>>>>> 076bb0bd
     }
 
     pub fn init(&self) -> io::Result<()> {
@@ -1506,15 +1488,7 @@
         self.key_manager = m;
         self
     }
-<<<<<<< HEAD
-    pub fn build<T: Into<String>, E: KvEngine>(
-        self,
-        path: T,
-        router: Option<RaftRouter<E, SkiplistEngine>>,
-    ) -> SnapManager<E> {
-=======
     pub fn build<T: Into<String>>(self, path: T) -> SnapManager {
->>>>>>> 076bb0bd
         let limiter = Limiter::new(if self.max_write_bytes_per_sec > 0 {
             self.max_write_bytes_per_sec as f64
         } else {
