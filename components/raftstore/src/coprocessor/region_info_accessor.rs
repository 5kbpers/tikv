// Copyright 2018 TiKV Project Authors. Licensed under Apache-2.0.

use std::collections::BTreeMap;
use std::collections::Bound::{Excluded, Unbounded};
use std::fmt::{Display, Formatter, Result as FmtResult};
use std::sync::{mpsc, Arc, Mutex};
use std::time::Duration;

use super::metrics::*;
use super::{
    BoxRegionChangeObserver, BoxRoleObserver, Coprocessor, CoprocessorHost, ObserverContext,
    RegionChangeEvent, RegionChangeObserver, Result, RoleObserver,
};
use engine_traits::KvEngine;
use keys::{data_end_key, data_key};
use kvproto::metapb::Region;
use raft::StateRole;
use tikv_util::collections::HashMap;
use tikv_util::timer::Timer;
use tikv_util::worker::{Builder as WorkerBuilder, Runnable, RunnableWithTimer, Scheduler, Worker};

/// `RegionInfoAccessor` is used to collect all regions' information on this TiKV into a collection
/// so that other parts of TiKV can get region information from it. It registers a observer to
/// raftstore, which is named `RegionEventListener`. When the events that we are interested in
/// happen (such as creating and deleting regions), `RegionEventListener` simply sends the events
/// through a channel.
/// In the mean time, `RegionCollector` keeps fetching messages from the channel, and mutates
/// the collection according to the messages. When an accessor method of `RegionInfoAccessor` is
/// called, it also simply sends a message to `RegionCollector`, and the result will be sent
/// back through as soon as it's finished.
/// In fact, the channel mentioned above is actually a `util::worker::Worker`.
///
/// **Caution**: Note that the information in `RegionInfoAccessor` is not perfectly precise. Some
/// regions may be temporarily absent while merging or splitting is in progress. Also,
/// `RegionInfoAccessor`'s information may slightly lag the actual regions on the TiKV.

/// `RaftStoreEvent` Represents events dispatched from raftstore coprocessor.
#[derive(Debug)]
enum RaftStoreEvent {
    CreateRegion { region: Region, role: StateRole },
    UpdateRegion { region: Region, role: StateRole },
    DestroyRegion { region: Region },
    RoleChange { region: Region, role: StateRole },
}

impl RaftStoreEvent {
    pub fn get_region(&self) -> &Region {
        match self {
            RaftStoreEvent::CreateRegion { region, .. }
            | RaftStoreEvent::UpdateRegion { region, .. }
            | RaftStoreEvent::DestroyRegion { region, .. }
            | RaftStoreEvent::RoleChange { region, .. } => region,
        }
    }
}

#[derive(Clone, Debug)]
pub struct RegionInfo {
    pub region: Region,
    pub role: StateRole,
}

impl RegionInfo {
    pub fn new(region: Region, role: StateRole) -> Self {
        Self { region, role }
    }
}

type RegionsMap = HashMap<u64, RegionInfo>;
type RegionRangesMap = BTreeMap<Vec<u8>, u64>;

pub type Callback<T> = Box<dyn FnOnce(T) + Send>;
pub type SeekRegionCallback = Box<dyn FnOnce(&mut dyn Iterator<Item = &RegionInfo>) + Send>;

/// `RegionInfoAccessor` has its own thread. Queries and updates are done by sending commands to the
/// thread.
enum RegionInfoQuery {
    RaftStoreEvent(RaftStoreEvent),
    SeekRegion {
        from: Vec<u8>,
        callback: SeekRegionCallback,
    },
    FindRegionById {
        region_id: u64,
        callback: Callback<Option<RegionInfo>>,
    },
    /// Gets all contents from the collection. Only used for testing.
    DebugDump(mpsc::Sender<(RegionsMap, RegionRangesMap)>),
}

impl Display for RegionInfoQuery {
    fn fmt(&self, f: &mut Formatter<'_>) -> FmtResult {
        match self {
            RegionInfoQuery::RaftStoreEvent(e) => write!(f, "RaftStoreEvent({:?})", e),
            RegionInfoQuery::SeekRegion { from, .. } => {
                write!(f, "SeekRegion(from: {})", hex::encode_upper(from))
            }
            RegionInfoQuery::FindRegionById { region_id, .. } => {
                write!(f, "FindRegionById(region_id: {})", region_id)
            }
            RegionInfoQuery::DebugDump(_) => write!(f, "DebugDump"),
        }
    }
}

/// `RegionEventListener` implements observer traits. It simply send the events that we are interested in
/// through the `scheduler`.
#[derive(Clone)]
struct RegionEventListener {
    scheduler: Scheduler<RegionInfoQuery>,
}

impl Coprocessor for RegionEventListener {}

impl RegionChangeObserver for RegionEventListener {
    fn on_region_changed(
        &self,
        context: &mut ObserverContext<'_>,
        event: RegionChangeEvent,
        role: StateRole,
    ) {
        let region = context.region().clone();
        let event = match event {
            RegionChangeEvent::Create => RaftStoreEvent::CreateRegion { region, role },
            RegionChangeEvent::Update => RaftStoreEvent::UpdateRegion { region, role },
            RegionChangeEvent::Destroy => RaftStoreEvent::DestroyRegion { region },
        };
        self.scheduler
            .schedule(RegionInfoQuery::RaftStoreEvent(event))
            .unwrap();
    }
}

impl RoleObserver for RegionEventListener {
    fn on_role_change(&self, context: &mut ObserverContext<'_>, role: StateRole) {
        let region = context.region().clone();
        let event = RaftStoreEvent::RoleChange { region, role };
        self.scheduler
            .schedule(RegionInfoQuery::RaftStoreEvent(event))
            .unwrap();
    }
}

/// Creates an `RegionEventListener` and register it to given coprocessor host.
<<<<<<< HEAD
fn register_region_event_listener<E: KvEngine>(
    host: &mut CoprocessorHost<E>,
=======
fn register_region_event_listener(
    host: &mut CoprocessorHost<impl KvEngine>,
>>>>>>> 076bb0bd
    scheduler: Scheduler<RegionInfoQuery>,
) {
    let listener = RegionEventListener { scheduler };

    host.registry
        .register_role_observer(1, BoxRoleObserver::new(listener.clone()));
    host.registry
        .register_region_change_observer(1, BoxRegionChangeObserver::new(listener));
}

/// `RegionCollector` is the place where we hold all region information we collected, and the
/// underlying runner of `RegionInfoAccessor`. It listens on events sent by the `RegionEventListener` and
/// keeps information of all regions. Role of each region are also tracked.
pub struct RegionCollector {
    // HashMap: region_id -> (Region, State)
    regions: RegionsMap,
    // BTreeMap: data_end_key -> region_id
    region_ranges: RegionRangesMap,
}

impl RegionCollector {
    pub fn new() -> Self {
        Self {
            regions: HashMap::default(),
            region_ranges: BTreeMap::default(),
        }
    }

    pub fn create_region(&mut self, region: Region, role: StateRole) {
        let end_key = data_end_key(region.get_end_key());
        let region_id = region.get_id();

        // Create new region
        self.region_ranges.insert(end_key, region_id);

        // TODO: Should we set it follower?
        assert!(
            self.regions
                .insert(region_id, RegionInfo::new(region, role))
                .is_none(),
            "trying to create new region {} but it already exists.",
            region_id
        );
    }

    fn update_region(&mut self, region: Region) {
        let existing_region_info = self.regions.get_mut(&region.get_id()).unwrap();

        let old_region = &mut existing_region_info.region;
        assert_eq!(old_region.get_id(), region.get_id());

        // If the end_key changed, the old entry in `region_ranges` should be removed.
        if old_region.get_end_key() != region.get_end_key() {
            // The region's end_key has changed.
            // Remove the old entry in `self.region_ranges`.
            let old_end_key = data_end_key(old_region.get_end_key());

            let old_id = self.region_ranges.remove(&old_end_key).unwrap();
            assert_eq!(old_id, region.get_id());

            // Insert new entry to `region_ranges`.
            let end_key = data_end_key(region.get_end_key());
            assert!(self
                .region_ranges
                .insert(end_key, region.get_id())
                .is_none());
        }

        // If the region already exists, update it and keep the original role.
        *old_region = region;
    }

    fn handle_create_region(&mut self, region: Region, role: StateRole) {
        // During tests, we found that the `Create` event may arrive multiple times. And when we
        // receive an `Update` message, the region may have been deleted for some reason. So we
        // handle it according to whether the region exists in the collection.
        if self.regions.contains_key(&region.get_id()) {
            info!(
                "trying to create region but it already exists, try to update it";
                "region_id" => region.get_id(),
            );
            self.update_region(region);
        } else {
            self.create_region(region, role);
        }
    }

    fn handle_update_region(&mut self, region: Region, role: StateRole) {
        if self.regions.contains_key(&region.get_id()) {
            self.update_region(region);
        } else {
            info!(
                "trying to update region but it doesn't exist, try to create it";
                "region_id" => region.get_id(),
            );
            self.create_region(region, role);
        }
    }

    fn handle_destroy_region(&mut self, region: Region) {
        if let Some(removed_region_info) = self.regions.remove(&region.get_id()) {
            let removed_region = removed_region_info.region;
            assert_eq!(removed_region.get_id(), region.get_id());

            let end_key = data_end_key(removed_region.get_end_key());

            let removed_id = self.region_ranges.remove(&end_key).unwrap();
            assert_eq!(removed_id, region.get_id());
        } else {
            // It's possible that the region is already removed because it's end_key is used by
            // another newer region.
            debug!(
                "destroying region but it doesn't exist";
                "region_id" => region.get_id(),
            )
        }
    }

    fn handle_role_change(&mut self, region: Region, new_role: StateRole) {
        let region_id = region.get_id();

        if let Some(r) = self.regions.get_mut(&region_id) {
            r.role = new_role;
            return;
        }

        warn!(
            "role change on region but the region doesn't exist. create it.";
            "region_id" => region_id,
        );
        self.create_region(region, new_role);
    }

    /// Determines whether `region_to_check`'s epoch is stale compared to `current`'s epoch
    #[inline]
    fn is_region_epoch_stale(&self, region_to_check: &Region, current: &Region) -> bool {
        let epoch = region_to_check.get_region_epoch();
        let current_epoch = current.get_region_epoch();

        // Only compare conf_ver when they have the same version.
        // When a region A merges region B, region B may have a greater conf_ver. Then, the new
        // merged region meta has larger version but smaller conf_ver than the original B's. In this
        // case, the incoming region meta has a smaller conf_ver but is not stale.
        epoch.get_version() < current_epoch.get_version()
            || (epoch.get_version() == current_epoch.get_version()
                && epoch.get_conf_ver() < current_epoch.get_conf_ver())
    }

    /// For all regions whose range overlaps with the given `region` or region_id is the same as
    /// `region`'s, checks whether the given `region`'s epoch is not older than theirs.
    ///
    /// Returns false if the given `region` is stale, which means, at least one region above has
    /// newer epoch.
    /// If the given `region` is not stale, all other regions in the collection that overlaps with
    /// the given `region` must be stale. Returns true in this case, and if `clear_regions_in_range`
    /// is true, those out-of-date regions will be removed from the collection.
    fn check_region_range(&mut self, region: &Region, clear_regions_in_range: bool) -> bool {
        if let Some(region_with_same_id) = self.regions.get(&region.get_id()) {
            if self.is_region_epoch_stale(region, &region_with_same_id.region) {
                return false;
            }
        }

        let mut stale_regions_in_range = vec![];

        for (key, id) in self
            .region_ranges
            .range((Excluded(data_key(region.get_start_key())), Unbounded))
        {
            if *id == region.get_id() {
                continue;
            }

            let current_region = &self.regions[id].region;
            if !region.get_end_key().is_empty()
                && current_region.get_start_key() >= region.get_end_key()
            {
                // This and following regions are not overlapping with `region`.
                break;
            }

            if self.is_region_epoch_stale(region, current_region) {
                return false;
            }
            // They are impossible to equal, or they cannot overlap.
            assert_ne!(
                region.get_region_epoch().get_version(),
                current_region.get_region_epoch().get_version()
            );
            // Remove it since it's a out-of-date region info.
            if clear_regions_in_range {
                stale_regions_in_range.push((key.clone(), *id));
            }
        }

        // Remove all pending-remove regions
        for (key, id) in stale_regions_in_range {
            self.regions.remove(&id).unwrap();
            self.region_ranges.remove(&key).unwrap();
        }

        true
    }

    pub fn handle_seek_region(&self, from_key: Vec<u8>, callback: SeekRegionCallback) {
        let from_key = data_key(&from_key);
        let mut iter = self
            .region_ranges
            .range((Excluded(from_key), Unbounded))
            .map(|(_, region_id)| &self.regions[region_id]);
        callback(&mut iter)
    }

    pub fn handle_find_region_by_id(&self, region_id: u64, callback: Callback<Option<RegionInfo>>) {
        callback(self.regions.get(&region_id).cloned());
    }

    fn handle_raftstore_event(&mut self, event: RaftStoreEvent) {
        {
            let region = event.get_region();
            if region.get_region_epoch().get_version() == 0 {
                // Ignore messages with version 0.
                // In raftstore `Peer::replicate`, the region meta's fields are all initialized with
                // default value except region_id. So if there is more than one region replicating
                // when the TiKV just starts, the assertion "Any two region with different ids and
                // overlapping ranges must have different version" fails.
                //
                // Since 0 is actually an invalid value of version, we can simply ignore the
                // messages with version 0. The region will be created later when the region's epoch
                // is properly set and an Update message was sent.
                return;
            }
            if !self.check_region_range(region, true) {
                debug!(
                    "Received stale event";
                    "event" => ?event,
                );
                return;
            }
        }

        match event {
            RaftStoreEvent::CreateRegion { region, role } => {
                self.handle_create_region(region, role);
            }
            RaftStoreEvent::UpdateRegion { region, role } => {
                self.handle_update_region(region, role);
            }
            RaftStoreEvent::DestroyRegion { region } => {
                self.handle_destroy_region(region);
            }
            RaftStoreEvent::RoleChange { region, role } => {
                self.handle_role_change(region, role);
            }
        }
    }
}

impl Runnable<RegionInfoQuery> for RegionCollector {
    fn run(&mut self, task: RegionInfoQuery) {
        match task {
            RegionInfoQuery::RaftStoreEvent(event) => {
                self.handle_raftstore_event(event);
            }
            RegionInfoQuery::SeekRegion { from, callback } => {
                self.handle_seek_region(from, callback);
            }
            RegionInfoQuery::FindRegionById {
                region_id,
                callback,
            } => {
                self.handle_find_region_by_id(region_id, callback);
            }
            RegionInfoQuery::DebugDump(tx) => {
                tx.send((self.regions.clone(), self.region_ranges.clone()))
                    .unwrap();
            }
        }
    }
}

const METRICS_FLUSH_INTERVAL: u64 = 10_000; // 10s

impl RunnableWithTimer<RegionInfoQuery, ()> for RegionCollector {
    fn on_timeout(&mut self, timer: &mut Timer<()>, _: ()) {
        let mut count = 0;
        let mut leader = 0;
        for r in self.regions.values() {
            count += 1;
            if r.role == StateRole::Leader {
                leader += 1;
            }
        }
        REGION_COUNT_GAUGE_VEC
            .with_label_values(&["region"])
            .set(count);
        REGION_COUNT_GAUGE_VEC
            .with_label_values(&["leader"])
            .set(leader);
        timer.add_task(Duration::from_millis(METRICS_FLUSH_INTERVAL), ());
    }
}

/// `RegionInfoAccessor` keeps all region information separately from raftstore itself.
#[derive(Clone)]
pub struct RegionInfoAccessor {
    worker: Arc<Mutex<Worker<RegionInfoQuery>>>,
    scheduler: Scheduler<RegionInfoQuery>,
}

impl RegionInfoAccessor {
    /// Creates a new `RegionInfoAccessor` and register to `host`.
    /// `RegionInfoAccessor` doesn't need, and should not be created more than once. If it's needed
    /// in different places, just clone it, and their contents are shared.
<<<<<<< HEAD
    pub fn new<E: KvEngine>(host: &mut CoprocessorHost<E>) -> Self {
=======
    pub fn new(host: &mut CoprocessorHost<impl KvEngine>) -> Self {
>>>>>>> 076bb0bd
        let worker = WorkerBuilder::new("region-collector-worker").create();
        let scheduler = worker.scheduler();

        register_region_event_listener(host, scheduler.clone());

        Self {
            worker: Arc::new(Mutex::new(worker)),
            scheduler,
        }
    }

    /// Starts the `RegionInfoAccessor`. It should be started before raftstore.
    pub fn start(&self) {
        let mut timer = Timer::new(1);
        timer.add_task(Duration::from_millis(METRICS_FLUSH_INTERVAL), ());
        self.worker
            .lock()
            .unwrap()
            .start_with_timer(RegionCollector::new(), timer)
            .unwrap();
    }

    /// Stops the `RegionInfoAccessor`. It should be stopped after raftstore.
    pub fn stop(&self) {
        self.worker.lock().unwrap().stop().unwrap().join().unwrap();
    }

    /// Gets all content from the collection. Only used for testing.
    pub fn debug_dump(&self) -> (RegionsMap, RegionRangesMap) {
        let (tx, rx) = mpsc::channel();
        self.scheduler
            .schedule(RegionInfoQuery::DebugDump(tx))
            .unwrap();
        rx.recv().unwrap()
    }
}

pub trait RegionInfoProvider: Send + Clone + 'static {
    /// Get a iterator of regions that contains `from` or have keys larger than `from`, and invoke
    /// the callback to process the result.
    fn seek_region(&self, _from: &[u8], _callback: SeekRegionCallback) -> Result<()> {
        unimplemented!()
    }

    fn find_region_by_id(
        &self,
        _reigon_id: u64,
        _callback: Callback<Option<RegionInfo>>,
    ) -> Result<()> {
        unimplemented!()
    }
}

impl RegionInfoProvider for RegionInfoAccessor {
    fn seek_region(&self, from: &[u8], callback: SeekRegionCallback) -> Result<()> {
        let msg = RegionInfoQuery::SeekRegion {
            from: from.to_vec(),
            callback,
        };
        self.scheduler
            .schedule(msg)
            .map_err(|e| box_err!("failed to send request to region collector: {:?}", e))
    }

    fn find_region_by_id(
        &self,
        region_id: u64,
        callback: Callback<Option<RegionInfo>>,
    ) -> Result<()> {
        let msg = RegionInfoQuery::FindRegionById {
            region_id,
            callback,
        };
        self.scheduler
            .schedule(msg)
            .map_err(|e| box_err!("failed to send request to region collector: {:?}", e))
    }
}

#[cfg(test)]
mod tests {
    use super::*;

    fn new_region(id: u64, start_key: &[u8], end_key: &[u8], version: u64) -> Region {
        let mut region = Region::default();
        region.set_id(id);
        region.set_start_key(start_key.to_vec());
        region.set_end_key(end_key.to_vec());
        region.mut_region_epoch().set_version(version);
        region
    }

    fn region_with_conf(
        id: u64,
        start_key: &[u8],
        end_key: &[u8],
        version: u64,
        conf_ver: u64,
    ) -> Region {
        let mut region = new_region(id, start_key, end_key, version);
        region.mut_region_epoch().set_conf_ver(conf_ver);
        region
    }

    fn check_collection(c: &RegionCollector, regions: &[(Region, StateRole)]) {
        let region_ranges: Vec<_> = regions
            .iter()
            .map(|(r, _)| (data_end_key(r.get_end_key()), r.get_id()))
            .collect();

        let mut is_regions_equal = c.regions.len() == regions.len();

        if is_regions_equal {
            for (expect_region, expect_role) in regions {
                is_regions_equal = is_regions_equal
                    && c.regions.get(&expect_region.get_id()).map_or(
                        false,
                        |RegionInfo { region, role }| {
                            expect_region == region && expect_role == role
                        },
                    );

                if !is_regions_equal {
                    break;
                }
            }
        }
        if !is_regions_equal {
            panic!("regions: expect {:?}, but got {:?}", regions, c.regions);
        }

        let mut is_ranges_equal = c.region_ranges.len() == region_ranges.len();
        is_ranges_equal = is_ranges_equal
            && c.region_ranges.iter().zip(region_ranges.iter()).all(
                |((actual_key, actual_id), (expect_key, expect_id))| {
                    actual_key == expect_key && actual_id == expect_id
                },
            );
        if !is_ranges_equal {
            panic!(
                "region_ranges: expect {:?}, but got {:?}",
                region_ranges, c.region_ranges
            );
        }
    }

    /// Adds a set of regions to an empty collection and check if it's successfully loaded.
    fn must_load_regions(c: &mut RegionCollector, regions: &[Region]) {
        assert!(c.regions.is_empty());
        assert!(c.region_ranges.is_empty());

        for region in regions {
            must_create_region(c, &region, StateRole::Follower);
        }

        let expected_regions: Vec<_> = regions
            .iter()
            .map(|r| (r.clone(), StateRole::Follower))
            .collect();
        check_collection(&c, &expected_regions);
    }

    fn must_create_region(c: &mut RegionCollector, region: &Region, role: StateRole) {
        assert!(c.regions.get(&region.get_id()).is_none());

        c.handle_raftstore_event(RaftStoreEvent::CreateRegion {
            region: region.clone(),
            role,
        });

        assert_eq!(&c.regions[&region.get_id()].region, region);
        assert_eq!(
            c.region_ranges[&data_end_key(region.get_end_key())],
            region.get_id()
        );
    }

    fn must_update_region(c: &mut RegionCollector, region: &Region, role: StateRole) {
        let old_end_key = c
            .regions
            .get(&region.get_id())
            .map(|r| r.region.get_end_key().to_vec());

        c.handle_raftstore_event(RaftStoreEvent::UpdateRegion {
            region: region.clone(),
            role,
        });

        if let Some(r) = c.regions.get(&region.get_id()) {
            assert_eq!(r.region, *region);
            assert_eq!(
                c.region_ranges[&data_end_key(region.get_end_key())],
                region.get_id()
            );
        } else {
            let another_region_id = c.region_ranges[&data_end_key(region.get_end_key())];
            let version = c.regions[&another_region_id]
                .region
                .get_region_epoch()
                .get_version();
            assert!(region.get_region_epoch().get_version() < version);
        }
        // If end_key is updated and the region_id corresponding to the `old_end_key` doesn't equals
        // to `region_id`, it shouldn't be removed since it was used by another region.
        if let Some(old_end_key) = old_end_key {
            if old_end_key.as_slice() != region.get_end_key() {
                assert!(c
                    .region_ranges
                    .get(&data_end_key(&old_end_key))
                    .map_or(true, |id| *id != region.get_id()));
            }
        }
    }

    fn must_destroy_region(c: &mut RegionCollector, region: Region) {
        let id = region.get_id();
        let end_key = c.regions.get(&id).map(|r| r.region.get_end_key().to_vec());

        c.handle_raftstore_event(RaftStoreEvent::DestroyRegion { region });

        assert!(c.regions.get(&id).is_none());
        // If the region_id corresponding to the end_key doesn't equals to `id`, it shouldn't be
        // removed since it was used by another region.
        if let Some(end_key) = end_key {
            assert!(c
                .region_ranges
                .get(&data_end_key(&end_key))
                .map_or(true, |r| *r != id));
        }
    }

    fn must_change_role(c: &mut RegionCollector, region: &Region, role: StateRole) {
        c.handle_raftstore_event(RaftStoreEvent::RoleChange {
            region: region.clone(),
            role,
        });

        if let Some(r) = c.regions.get(&region.get_id()) {
            assert_eq!(r.role, role);
        }
    }

    #[test]
    fn test_ignore_invalid_version() {
        let mut c = RegionCollector::new();

        c.handle_raftstore_event(RaftStoreEvent::CreateRegion {
            region: new_region(1, b"k1", b"k3", 0),
            role: StateRole::Follower,
        });
        c.handle_raftstore_event(RaftStoreEvent::UpdateRegion {
            region: new_region(2, b"k2", b"k4", 0),
            role: StateRole::Follower,
        });
        c.handle_raftstore_event(RaftStoreEvent::RoleChange {
            region: new_region(1, b"k1", b"k2", 0),
            role: StateRole::Leader,
        });

        check_collection(&c, &[]);
    }

    #[test]
    fn test_epoch_stale_check() {
        let regions = &[
            region_with_conf(1, b"", b"k1", 10, 10),
            region_with_conf(2, b"k1", b"k2", 20, 10),
            region_with_conf(3, b"k3", b"k4", 10, 20),
            region_with_conf(4, b"k4", b"k5", 20, 20),
            region_with_conf(5, b"k6", b"k7", 10, 20),
            region_with_conf(6, b"k7", b"", 20, 10),
        ];

        let mut c = RegionCollector::new();
        must_load_regions(&mut c, regions);

        assert!(c.check_region_range(&region_with_conf(1, b"", b"k1", 10, 10), false));
        assert!(c.check_region_range(&region_with_conf(1, b"", b"k1", 12, 10), false));
        assert!(c.check_region_range(&region_with_conf(1, b"", b"k1", 10, 12), false));
        assert!(!c.check_region_range(&region_with_conf(1, b"", b"k1", 8, 10), false));
        assert!(!c.check_region_range(&region_with_conf(1, b"", b"k1", 10, 8), false));

        assert!(c.check_region_range(&region_with_conf(3, b"k3", b"k4", 12, 20), false));
        assert!(!c.check_region_range(&region_with_conf(3, b"k3", b"k4", 8, 20), false));

        assert!(c.check_region_range(&region_with_conf(6, b"k7", b"", 20, 12), false));
        assert!(!c.check_region_range(&region_with_conf(6, b"k7", b"", 20, 8), false));

        assert!(!c.check_region_range(&region_with_conf(1, b"k7", b"", 15, 10), false));
        assert!(!c.check_region_range(&region_with_conf(1, b"", b"", 19, 10), false));

        assert!(c.check_region_range(&region_with_conf(7, b"k2", b"k3", 1, 1), false));

        must_update_region(
            &mut c,
            &region_with_conf(1, b"", b"k1", 100, 100),
            StateRole::Follower,
        );
        must_update_region(
            &mut c,
            &region_with_conf(6, b"k7", b"", 100, 100),
            StateRole::Follower,
        );
        assert!(c.check_region_range(&region_with_conf(2, b"k1", b"k7", 30, 30), false));
        assert!(c.check_region_range(&region_with_conf(2, b"k11", b"k61", 30, 30), false));
        assert!(!c.check_region_range(&region_with_conf(2, b"k0", b"k7", 30, 30), false));
        assert!(!c.check_region_range(&region_with_conf(2, b"k1", b"k8", 30, 30), false));

        must_update_region(
            &mut c,
            &region_with_conf(2, b"k1", b"k2", 100, 100),
            StateRole::Follower,
        );
        must_update_region(
            &mut c,
            &region_with_conf(5, b"k6", b"k7", 100, 100),
            StateRole::Follower,
        );
        assert!(c.check_region_range(&region_with_conf(3, b"k2", b"k6", 30, 30), false));
        assert!(c.check_region_range(&region_with_conf(3, b"k21", b"k51", 30, 30), false));
        assert!(c.check_region_range(&region_with_conf(3, b"k3", b"k5", 30, 30), false));
        assert!(!c.check_region_range(&region_with_conf(3, b"k11", b"k6", 30, 30), false));
        assert!(!c.check_region_range(&region_with_conf(3, b"k2", b"k61", 30, 30), false));
    }

    #[test]
    fn test_clear_overlapped_regions() {
        let init_regions = vec![
            new_region(1, b"", b"k1", 1),
            new_region(2, b"k1", b"k2", 1),
            new_region(3, b"k3", b"k4", 1),
            new_region(4, b"k4", b"k5", 1),
            new_region(5, b"k6", b"k7", 1),
            new_region(6, b"k7", b"", 1),
        ];

        let mut c = RegionCollector::new();
        must_load_regions(&mut c, &init_regions);
        let mut regions: Vec<_> = init_regions
            .iter()
            .map(|region| (region.clone(), StateRole::Follower))
            .collect();

        c.check_region_range(&new_region(7, b"k2", b"k3", 2), true);
        check_collection(&c, &regions);

        c.check_region_range(&new_region(7, b"k31", b"k32", 2), true);
        // Remove region 3
        regions.remove(2);
        check_collection(&c, &regions);

        c.check_region_range(&new_region(7, b"k3", b"k5", 2), true);
        // Remove region 4
        regions.remove(2);
        check_collection(&c, &regions);

        c.check_region_range(&new_region(7, b"k11", b"k61", 2), true);
        // Remove region 2 and region 5
        regions.remove(1);
        regions.remove(1);
        check_collection(&c, &regions);

        c.check_region_range(&new_region(7, b"", b"", 2), true);
        // Remove all
        check_collection(&c, &[]);

        // Test that the region with the same id will be kept in the collection
        c = RegionCollector::new();
        must_load_regions(&mut c, &init_regions);

        c.check_region_range(&new_region(3, b"k1", b"k7", 2), true);
        check_collection(
            &c,
            &[
                (init_regions[0].clone(), StateRole::Follower),
                (init_regions[2].clone(), StateRole::Follower),
                (init_regions[5].clone(), StateRole::Follower),
            ],
        );

        c.check_region_range(&new_region(1, b"", b"", 2), true);
        check_collection(&c, &[(init_regions[0].clone(), StateRole::Follower)]);
    }

    #[test]
    fn test_basic_updating() {
        let mut c = RegionCollector::new();
        let init_regions = &[
            new_region(1, b"", b"k1", 1),
            new_region(2, b"k1", b"k9", 1),
            new_region(3, b"k9", b"", 1),
        ];

        must_load_regions(&mut c, init_regions);

        // end_key changed
        must_update_region(&mut c, &new_region(2, b"k2", b"k8", 2), StateRole::Follower);
        // end_key changed (previous end_key is empty)
        must_update_region(
            &mut c,
            &new_region(3, b"k9", b"k99", 2),
            StateRole::Follower,
        );
        // end_key not changed
        must_update_region(&mut c, &new_region(1, b"k0", b"k1", 2), StateRole::Follower);
        check_collection(
            &c,
            &[
                (new_region(1, b"k0", b"k1", 2), StateRole::Follower),
                (new_region(2, b"k2", b"k8", 2), StateRole::Follower),
                (new_region(3, b"k9", b"k99", 2), StateRole::Follower),
            ],
        );

        must_change_role(
            &mut c,
            &new_region(1, b"k0", b"k1", 2),
            StateRole::Candidate,
        );
        must_create_region(&mut c, &new_region(5, b"k99", b"", 2), StateRole::Follower);
        must_change_role(&mut c, &new_region(2, b"k2", b"k8", 2), StateRole::Leader);
        must_update_region(&mut c, &new_region(2, b"k3", b"k7", 3), StateRole::Leader);
        must_create_region(&mut c, &new_region(4, b"k1", b"k3", 3), StateRole::Follower);
        check_collection(
            &c,
            &[
                (new_region(1, b"k0", b"k1", 2), StateRole::Candidate),
                (new_region(4, b"k1", b"k3", 3), StateRole::Follower),
                (new_region(2, b"k3", b"k7", 3), StateRole::Leader),
                (new_region(3, b"k9", b"k99", 2), StateRole::Follower),
                (new_region(5, b"k99", b"", 2), StateRole::Follower),
            ],
        );

        must_destroy_region(&mut c, new_region(4, b"k1", b"k3", 3));
        must_destroy_region(&mut c, new_region(3, b"k9", b"k99", 2));
        check_collection(
            &c,
            &[
                (new_region(1, b"k0", b"k1", 2), StateRole::Candidate),
                (new_region(2, b"k3", b"k7", 3), StateRole::Leader),
                (new_region(5, b"k99", b"", 2), StateRole::Follower),
            ],
        );
    }

    /// Simulates splitting a region into 3 regions, and the region with old id will be the
    /// `derive_index`-th region of them. The events are triggered in order indicated by `seq`.
    /// This is to ensure the collection is correct, no matter what the events' order to happen is.
    /// Values in `seq` and of `derive_index` start from 1.
    fn test_split_impl(derive_index: usize, seq: &[usize]) {
        let mut c = RegionCollector::new();
        let init_regions = &[
            new_region(1, b"", b"k1", 1),
            new_region(2, b"k1", b"k9", 1),
            new_region(3, b"k9", b"", 1),
        ];
        must_load_regions(&mut c, init_regions);

        let mut final_regions = vec![
            new_region(1, b"", b"k1", 1),
            new_region(4, b"k1", b"k3", 2),
            new_region(5, b"k3", b"k6", 2),
            new_region(6, b"k6", b"k9", 2),
            new_region(3, b"k9", b"", 1),
        ];
        // `derive_index` starts from 1
        final_regions[derive_index].set_id(2);

        for idx in seq {
            if *idx == derive_index {
                must_update_region(&mut c, &final_regions[*idx], StateRole::Follower);
            } else {
                must_create_region(&mut c, &final_regions[*idx], StateRole::Follower);
            }
        }

        let final_regions = final_regions
            .into_iter()
            .map(|r| (r, StateRole::Follower))
            .collect::<Vec<_>>();
        check_collection(&c, &final_regions);
    }

    #[test]
    fn test_split() {
        let indices = &[1, 2, 3];
        let orders = &[
            &[1, 2, 3],
            &[1, 3, 2],
            &[2, 1, 3],
            &[2, 3, 1],
            &[3, 1, 2],
            &[3, 2, 1],
        ];

        for index in indices {
            for order in orders {
                test_split_impl(*index, *order);
            }
        }
    }

    fn test_merge_impl(to_left: bool, update_first: bool) {
        let mut c = RegionCollector::new();
        let init_regions = &[
            region_with_conf(1, b"", b"k1", 1, 1),
            region_with_conf(2, b"k1", b"k2", 1, 100),
            region_with_conf(3, b"k2", b"k3", 1, 1),
            region_with_conf(4, b"k3", b"", 1, 100),
        ];
        must_load_regions(&mut c, init_regions);

        let (mut updating_region, destroying_region) = if to_left {
            (init_regions[1].clone(), init_regions[2].clone())
        } else {
            (init_regions[2].clone(), init_regions[1].clone())
        };
        updating_region.set_start_key(b"k1".to_vec());
        updating_region.set_end_key(b"k3".to_vec());
        updating_region.mut_region_epoch().set_version(2);

        if update_first {
            must_update_region(&mut c, &updating_region, StateRole::Follower);
            must_destroy_region(&mut c, destroying_region);
        } else {
            must_destroy_region(&mut c, destroying_region);
            must_update_region(&mut c, &updating_region, StateRole::Follower);
        }

        let final_regions = &[
            (region_with_conf(1, b"", b"k1", 1, 1), StateRole::Follower),
            (updating_region, StateRole::Follower),
            (region_with_conf(4, b"k3", b"", 1, 100), StateRole::Follower),
        ];
        check_collection(&c, final_regions);
    }

    #[test]
    fn test_merge() {
        test_merge_impl(false, false);
        test_merge_impl(false, true);
        test_merge_impl(true, false);
        test_merge_impl(true, true);
    }

    #[test]
    fn test_extreme_cases() {
        let mut c = RegionCollector::new();
        let init_regions = &[
            new_region(1, b"", b"k1", 1),
            new_region(2, b"k1", b"k9", 1),
            new_region(3, b"k9", b"", 1),
        ];
        must_load_regions(&mut c, init_regions);

        // While splitting, region 4 created but region 2 still has an `update` event which haven't
        // been handled.
        must_create_region(&mut c, &new_region(4, b"k5", b"k9", 2), StateRole::Follower);
        must_update_region(&mut c, &new_region(2, b"k1", b"k9", 1), StateRole::Follower);
        must_change_role(&mut c, &new_region(2, b"k1", b"k9", 1), StateRole::Leader);
        must_update_region(&mut c, &new_region(2, b"k1", b"k5", 2), StateRole::Leader);
        // TODO: In fact, region 2's role should be follower. However because it's previous state was
        // removed while creating updating region 4, it can't be successfully updated. Fortunately
        // this case may hardly happen so it can be fixed later.
        check_collection(
            &c,
            &[
                (new_region(1, b"", b"k1", 1), StateRole::Follower),
                (new_region(2, b"k1", b"k5", 2), StateRole::Leader),
                (new_region(4, b"k5", b"k9", 2), StateRole::Follower),
                (new_region(3, b"k9", b"", 1), StateRole::Follower),
            ],
        );

        // While merging, region 2 expanded and covered region 4 (and their end key become the same)
        // but region 4 still has an `update` event which haven't been handled.
        must_update_region(&mut c, &new_region(2, b"k1", b"k9", 3), StateRole::Leader);
        must_update_region(&mut c, &new_region(4, b"k5", b"k9", 2), StateRole::Follower);
        must_change_role(&mut c, &new_region(4, b"k5", b"k9", 2), StateRole::Leader);
        must_destroy_region(&mut c, new_region(4, b"k5", b"k9", 2));
        check_collection(
            &c,
            &[
                (new_region(1, b"", b"k1", 1), StateRole::Follower),
                (new_region(2, b"k1", b"k9", 3), StateRole::Leader),
                (new_region(3, b"k9", b"", 1), StateRole::Follower),
            ],
        );
    }
}<|MERGE_RESOLUTION|>--- conflicted
+++ resolved
@@ -142,13 +142,8 @@
 }
 
 /// Creates an `RegionEventListener` and register it to given coprocessor host.
-<<<<<<< HEAD
-fn register_region_event_listener<E: KvEngine>(
-    host: &mut CoprocessorHost<E>,
-=======
 fn register_region_event_listener(
     host: &mut CoprocessorHost<impl KvEngine>,
->>>>>>> 076bb0bd
     scheduler: Scheduler<RegionInfoQuery>,
 ) {
     let listener = RegionEventListener { scheduler };
@@ -463,11 +458,7 @@
     /// Creates a new `RegionInfoAccessor` and register to `host`.
     /// `RegionInfoAccessor` doesn't need, and should not be created more than once. If it's needed
     /// in different places, just clone it, and their contents are shared.
-<<<<<<< HEAD
-    pub fn new<E: KvEngine>(host: &mut CoprocessorHost<E>) -> Self {
-=======
     pub fn new(host: &mut CoprocessorHost<impl KvEngine>) -> Self {
->>>>>>> 076bb0bd
         let worker = WorkerBuilder::new("region-collector-worker").create();
         let scheduler = worker.scheduler();
 
