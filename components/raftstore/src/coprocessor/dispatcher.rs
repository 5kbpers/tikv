// Copyright 2016 TiKV Project Authors. Licensed under Apache-2.0.

use std::marker::PhantomData;
<<<<<<< HEAD

=======
>>>>>>> 4d8e4698
use std::mem;
use std::ops::Deref;

use engine_traits::{CfName, KvEngine};
use kvproto::metapb::Region;
use kvproto::pdpb::CheckPolicy;
use kvproto::raft_cmdpb::{ComputeHashRequest, RaftCmdRequest};
use txn_types::TxnExtra;

use super::*;
use crate::store::CasualRouter;

struct Entry<T> {
    priority: u32,
    observer: T,
}

impl<T: Clone> Clone for Entry<T> {
    fn clone(&self) -> Self {
        Self {
            priority: self.priority,
            observer: self.observer.clone(),
        }
    }
}

pub trait ClonableObserver: 'static + Send {
    type Ob: ?Sized + Send;
    fn inner(&self) -> &Self::Ob;
    fn inner_mut(&mut self) -> &mut Self::Ob;
    fn box_clone(&self) -> Box<dyn ClonableObserver<Ob = Self::Ob> + Send>;
}

macro_rules! impl_box_observer {
    ($name:ident, $ob: ident, $wrapper: ident) => {
        pub struct $name(Box<dyn ClonableObserver<Ob = dyn $ob> + Send>);
        impl $name {
            pub fn new<T: 'static + $ob + Clone>(observer: T) -> $name {
                $name(Box::new($wrapper { inner: observer }))
            }
        }
        impl Clone for $name {
            fn clone(&self) -> $name {
                $name((**self).box_clone())
            }
        }
        impl Deref for $name {
            type Target = Box<dyn ClonableObserver<Ob = dyn $ob> + Send>;

            fn deref(&self) -> &Box<dyn ClonableObserver<Ob = dyn $ob> + Send> {
                &self.0
            }
        }

        struct $wrapper<T: $ob + Clone> {
            inner: T,
        }
        impl<T: 'static + $ob + Clone> ClonableObserver for $wrapper<T> {
            type Ob = dyn $ob;
            fn inner(&self) -> &Self::Ob {
                &self.inner as _
            }

            fn inner_mut(&mut self) -> &mut Self::Ob {
                &mut self.inner as _
            }

            fn box_clone(&self) -> Box<dyn ClonableObserver<Ob = Self::Ob> + Send> {
                Box::new($wrapper {
                    inner: self.inner.clone(),
                })
            }
        }
    };
}

// This is the same as impl_box_observer_g except $ob has a typaram
macro_rules! impl_box_observer_g {
    ($name:ident, $ob: ident, $wrapper: ident) => {
        pub struct $name<E: KvEngine>(Box<dyn ClonableObserver<Ob = dyn $ob<E>> + Send>);
        impl<E: KvEngine + 'static + Send> $name<E> {
            pub fn new<T: 'static + $ob<E> + Clone>(observer: T) -> $name<E> {
                $name(Box::new($wrapper {
                    inner: observer,
                    _phantom: PhantomData,
                }))
            }
        }
        impl<E: KvEngine + 'static> Clone for $name<E> {
            fn clone(&self) -> $name<E> {
                $name((**self).box_clone())
            }
        }
        impl<E: KvEngine> Deref for $name<E> {
            type Target = Box<dyn ClonableObserver<Ob = dyn $ob<E>> + Send>;

            fn deref(&self) -> &Box<dyn ClonableObserver<Ob = dyn $ob<E>> + Send> {
                &self.0
            }
        }

        struct $wrapper<E: KvEngine, T: $ob<E> + Clone> {
            inner: T,
            _phantom: PhantomData<E>,
        }
        impl<E: KvEngine + 'static + Send, T: 'static + $ob<E> + Clone> ClonableObserver
            for $wrapper<E, T>
        {
            type Ob = dyn $ob<E>;
            fn inner(&self) -> &Self::Ob {
                &self.inner as _
            }

            fn inner_mut(&mut self) -> &mut Self::Ob {
                &mut self.inner as _
            }

            fn box_clone(&self) -> Box<dyn ClonableObserver<Ob = Self::Ob> + Send> {
                Box::new($wrapper {
                    inner: self.inner.clone(),
                    _phantom: PhantomData,
                })
            }
        }
    };
}

impl_box_observer!(BoxAdminObserver, AdminObserver, WrappedAdminObserver);
impl_box_observer!(BoxQueryObserver, QueryObserver, WrappedQueryObserver);
impl_box_observer!(
    BoxApplySnapshotObserver,
    ApplySnapshotObserver,
    WrappedApplySnapshotObserver
);
impl_box_observer_g!(
    BoxSplitCheckObserver,
    SplitCheckObserver,
    WrappedSplitCheckObserver
);
impl_box_observer!(BoxRoleObserver, RoleObserver, WrappedRoleObserver);
impl_box_observer!(
    BoxRegionChangeObserver,
    RegionChangeObserver,
    WrappedRegionChangeObserver
);
impl_box_observer_g!(BoxCmdObserver, CmdObserver, WrappedCmdObserver);
impl_box_observer_g!(
    BoxConsistencyCheckObserver,
    ConsistencyCheckObserver,
    WrappedConsistencyCheckObserver
);

/// Registry contains all registered coprocessors.
#[derive(Clone)]
pub struct Registry<E>
where
    E: KvEngine + 'static,
{
    admin_observers: Vec<Entry<BoxAdminObserver>>,
    query_observers: Vec<Entry<BoxQueryObserver>>,
    apply_snapshot_observers: Vec<Entry<BoxApplySnapshotObserver>>,
    split_check_observers: Vec<Entry<BoxSplitCheckObserver<E>>>,
    consistency_check_observers: Vec<Entry<BoxConsistencyCheckObserver<E>>>,
    role_observers: Vec<Entry<BoxRoleObserver>>,
    region_change_observers: Vec<Entry<BoxRegionChangeObserver>>,
    cmd_observers: Vec<Entry<BoxCmdObserver<E>>>,
    // TODO: add endpoint
}

impl<E: KvEngine> Default for Registry<E> {
    fn default() -> Registry<E> {
        Registry {
            admin_observers: Default::default(),
            query_observers: Default::default(),
            apply_snapshot_observers: Default::default(),
            split_check_observers: Default::default(),
            consistency_check_observers: Default::default(),
            role_observers: Default::default(),
            region_change_observers: Default::default(),
            cmd_observers: Default::default(),
        }
    }
}

macro_rules! push {
    ($p:expr, $t:ident, $vec:expr) => {
        $t.inner().start();
        let e = Entry {
            priority: $p,
            observer: $t,
        };
        let vec = &mut $vec;
        vec.push(e);
        vec.sort_by(|l, r| l.priority.cmp(&r.priority));
    };
}

impl<E: KvEngine> Registry<E> {
    pub fn register_admin_observer(&mut self, priority: u32, ao: BoxAdminObserver) {
        push!(priority, ao, self.admin_observers);
    }

    pub fn register_query_observer(&mut self, priority: u32, qo: BoxQueryObserver) {
        push!(priority, qo, self.query_observers);
    }

    pub fn register_apply_snapshot_observer(
        &mut self,
        priority: u32,
        aso: BoxApplySnapshotObserver,
    ) {
        push!(priority, aso, self.apply_snapshot_observers);
    }

    pub fn register_split_check_observer(&mut self, priority: u32, sco: BoxSplitCheckObserver<E>) {
        push!(priority, sco, self.split_check_observers);
    }

    pub fn register_consistency_check_observer(
        &mut self,
        priority: u32,
        cco: BoxConsistencyCheckObserver<E>,
    ) {
        push!(priority, cco, self.consistency_check_observers);
    }

    pub fn register_role_observer(&mut self, priority: u32, ro: BoxRoleObserver) {
        push!(priority, ro, self.role_observers);
    }

    pub fn register_region_change_observer(&mut self, priority: u32, rlo: BoxRegionChangeObserver) {
        push!(priority, rlo, self.region_change_observers);
    }

    pub fn register_cmd_observer(&mut self, priority: u32, rlo: BoxCmdObserver<E>) {
        push!(priority, rlo, self.cmd_observers);
    }
}

/// A macro that loops over all observers and returns early when error is found or
/// bypass is set. `try_loop_ob` is expected to be used for hook that returns a `Result`.
macro_rules! try_loop_ob {
    ($r:expr, $obs:expr, $hook:ident, $($args:tt)*) => {
        loop_ob!(_imp _res, $r, $obs, $hook, $($args)*)
    };
}

/// A macro that loops over all observers and returns early when bypass is set.
///
/// Using a macro so we don't need to write tests for every observers.
macro_rules! loop_ob {
    // Execute a hook, return early if error is found.
    (_exec _res, $o:expr, $hook:ident, $ctx:expr, $($args:tt)*) => {
        $o.inner().$hook($ctx, $($args)*)?
    };
    // Execute a hook.
    (_exec _tup, $o:expr, $hook:ident, $ctx:expr, $($args:tt)*) => {
        $o.inner().$hook($ctx, $($args)*)
    };
    // When the try loop finishes successfully, the value to be returned.
    (_done _res) => {
        Ok(())
    };
    // When the loop finishes successfully, the value to be returned.
    (_done _tup) => {{}};
    // Actual implementation of the for loop.
    (_imp $res_type:tt, $r:expr, $obs:expr, $hook:ident, $($args:tt)*) => {{
        let mut ctx = ObserverContext::new($r);
        for o in $obs {
            loop_ob!(_exec $res_type, o.observer, $hook, &mut ctx, $($args)*);
            if ctx.bypass {
                break;
            }
        }
        loop_ob!(_done $res_type)
    }};
    // Loop over all observers and return early when bypass is set.
    // This macro is expected to be used for hook that returns `()`.
    ($r:expr, $obs:expr, $hook:ident, $($args:tt)*) => {
        loop_ob!(_imp _tup, $r, $obs, $hook, $($args)*)
    };
}

/// Admin and invoke all coprocessors.
#[derive(Clone)]
pub struct CoprocessorHost<E>
where
    E: KvEngine + 'static,
{
    pub registry: Registry<E>,
}

impl<E: KvEngine> Default for CoprocessorHost<E>
where
    E: 'static,
{
    fn default() -> Self {
        CoprocessorHost {
            registry: Default::default(),
        }
    }
}

impl<E: KvEngine> CoprocessorHost<E> {
    pub fn new<C: CasualRouter<E> + Clone + Send + 'static>(ch: C) -> CoprocessorHost<E> {
        let mut registry = Registry::default();
        registry.register_split_check_observer(
            200,
            BoxSplitCheckObserver::new(SizeCheckObserver::new(ch.clone())),
        );
        registry.register_split_check_observer(
            200,
            BoxSplitCheckObserver::new(KeysCheckObserver::new(ch)),
        );
        // TableCheckObserver has higher priority than SizeCheckObserver.
        registry.register_split_check_observer(100, BoxSplitCheckObserver::new(HalfCheckObserver));
        registry.register_split_check_observer(
            400,
            BoxSplitCheckObserver::new(TableCheckObserver::default()),
        );
        CoprocessorHost { registry }
    }

    /// Call all propose hooks until bypass is set to true.
    pub fn pre_propose(&self, region: &Region, req: &mut RaftCmdRequest) -> Result<()> {
        if !req.has_admin_request() {
            let query = req.mut_requests();
            let mut vec_query = mem::take(query).into();
            let result = try_loop_ob!(
                region,
                &self.registry.query_observers,
                pre_propose_query,
                &mut vec_query,
            );
            *query = vec_query.into();
            result
        } else {
            let admin = req.mut_admin_request();
            try_loop_ob!(
                region,
                &self.registry.admin_observers,
                pre_propose_admin,
                admin
            )
        }
    }

    /// Call all pre apply hook until bypass is set to true.
    pub fn pre_apply(&self, region: &Region, req: &RaftCmdRequest) {
        if !req.has_admin_request() {
            let query = req.get_requests();
            loop_ob!(
                region,
                &self.registry.query_observers,
                pre_apply_query,
                query,
            );
        } else {
            let admin = req.get_admin_request();
            loop_ob!(
                region,
                &self.registry.admin_observers,
                pre_apply_admin,
                admin
            );
        }
    }

    pub fn post_apply(&self, region: &Region, cmd: &mut Cmd) {
        if !cmd.response.has_admin_response() {
            loop_ob!(
                region,
                &self.registry.query_observers,
                post_apply_query,
                cmd,
            );
        } else {
            let admin = cmd.response.mut_admin_response();
            loop_ob!(
                region,
                &self.registry.admin_observers,
                post_apply_admin,
                admin
            );
        }
    }

    pub fn post_apply_plain_kvs_from_snapshot(
        &self,
        region: &Region,
        cf: CfName,
        kv_pairs: &[(Vec<u8>, Vec<u8>)],
    ) {
        loop_ob!(
            region,
            &self.registry.apply_snapshot_observers,
            apply_plain_kvs,
            cf,
            kv_pairs
        );
    }

    pub fn post_apply_sst_from_snapshot(&self, region: &Region, cf: CfName, path: &str) {
        loop_ob!(
            region,
            &self.registry.apply_snapshot_observers,
            apply_sst,
            cf,
            path
        );
    }

    pub fn new_split_checker_host<'a>(
        &self,
        cfg: &'a Config,
        region: &Region,
        engine: &E,
        auto_split: bool,
        policy: CheckPolicy,
    ) -> SplitCheckerHost<'a, E> {
        let mut host = SplitCheckerHost::new(auto_split, cfg);
        loop_ob!(
            region,
            &self.registry.split_check_observers,
            add_checker,
            &mut host,
            engine,
            policy
        );
        host
    }

    pub fn on_prepropose_compute_hash(&self, req: &mut ComputeHashRequest) {
        for observer in &self.registry.consistency_check_observers {
            let observer = observer.observer.inner();
            if observer.update_context(req.mut_context()) {
                break;
            }
        }
    }

    pub fn on_compute_hash(
        &self,
        region: &Region,
        context: &[u8],
        snap: E::Snapshot,
    ) -> Result<Vec<(Vec<u8>, u32)>> {
        let mut hashes = Vec::new();
        let (mut reader, context_len) = (context, context.len());
        for observer in &self.registry.consistency_check_observers {
            let observer = observer.observer.inner();
            let old_len = reader.len();
            let hash = match box_try!(observer.compute_hash(region, &mut reader, &snap)) {
                Some(hash) => hash,
                None => break,
            };
            let new_len = reader.len();
            let ctx = context[context_len - old_len..context_len - new_len].to_vec();
            hashes.push((ctx, hash));
        }
        Ok(hashes)
    }

    pub fn on_role_change(&self, region: &Region, role: StateRole) {
        loop_ob!(region, &self.registry.role_observers, on_role_change, role);
    }

    pub fn on_region_changed(&self, region: &Region, event: RegionChangeEvent, role: StateRole) {
        loop_ob!(
            region,
            &self.registry.region_change_observers,
            on_region_changed,
            event,
            role
        );
    }

    pub fn prepare_for_apply(&self, observe_id: ObserveID, region_id: u64) {
        for cmd_ob in &self.registry.cmd_observers {
            cmd_ob
                .observer
                .inner()
                .on_prepare_for_apply(observe_id, region_id);
        }
    }

    pub fn on_apply_cmd(&self, observe_id: ObserveID, region_id: u64, cmd: Cmd) {
        assert!(
            !self.registry.cmd_observers.is_empty(),
            "CmdObserver is not registered"
        );
        for i in 0..self.registry.cmd_observers.len() - 1 {
            self.registry
                .cmd_observers
                .get(i)
                .unwrap()
                .observer
                .inner()
                .on_apply_cmd(observe_id, region_id, cmd.clone())
        }
        self.registry
            .cmd_observers
            .last()
            .unwrap()
            .observer
            .inner()
            .on_apply_cmd(observe_id, region_id, cmd)
    }

    pub fn on_flush_apply(&self, engine: E) {
        if self.registry.cmd_observers.is_empty() {
            return;
        }

        for i in 0..self.registry.cmd_observers.len() - 1 {
            self.registry
                .cmd_observers
                .get(i)
                .unwrap()
                .observer
                .inner()
                .on_flush_apply(engine.clone())
        }
        self.registry
            .cmd_observers
            .last()
            .unwrap()
            .observer
            .inner()
            .on_flush_apply(engine)
    }

    pub fn shutdown(&self) {
        for entry in &self.registry.admin_observers {
            entry.observer.inner().stop();
        }
        for entry in &self.registry.query_observers {
            entry.observer.inner().stop();
        }
        for entry in &self.registry.split_check_observers {
            entry.observer.inner().stop();
        }
        for entry in &self.registry.cmd_observers {
            entry.observer.inner().stop();
        }
    }
}

#[cfg(test)]
mod tests {
    use crate::coprocessor::*;
    use std::sync::atomic::*;
    use std::sync::Arc;

    use engine_panic::PanicEngine;
    use kvproto::metapb::Region;
    use kvproto::raft_cmdpb::{
        AdminRequest, AdminResponse, RaftCmdRequest, RaftCmdResponse, Request,
    };

    #[derive(Clone, Default)]
    struct TestCoprocessor {
        bypass: Arc<AtomicBool>,
        called: Arc<AtomicUsize>,
        return_err: Arc<AtomicBool>,
    }

    impl Coprocessor for TestCoprocessor {}

    impl AdminObserver for TestCoprocessor {
        fn pre_propose_admin(
            &self,
            ctx: &mut ObserverContext<'_>,
            _: &mut AdminRequest,
        ) -> Result<()> {
            self.called.fetch_add(1, Ordering::SeqCst);
            ctx.bypass = self.bypass.load(Ordering::SeqCst);
            if self.return_err.load(Ordering::SeqCst) {
                return Err(box_err!("error"));
            }
            Ok(())
        }

        fn pre_apply_admin(&self, ctx: &mut ObserverContext<'_>, _: &AdminRequest) {
            self.called.fetch_add(2, Ordering::SeqCst);
            ctx.bypass = self.bypass.load(Ordering::SeqCst);
        }

        fn post_apply_admin(&self, ctx: &mut ObserverContext<'_>, _: &mut AdminResponse) {
            self.called.fetch_add(3, Ordering::SeqCst);
            ctx.bypass = self.bypass.load(Ordering::SeqCst);
        }
    }

    impl QueryObserver for TestCoprocessor {
        fn pre_propose_query(
            &self,
            ctx: &mut ObserverContext<'_>,
            _: &mut Vec<Request>,
        ) -> Result<()> {
            self.called.fetch_add(4, Ordering::SeqCst);
            ctx.bypass = self.bypass.load(Ordering::SeqCst);
            if self.return_err.load(Ordering::SeqCst) {
                return Err(box_err!("error"));
            }
            Ok(())
        }

        fn pre_apply_query(&self, ctx: &mut ObserverContext<'_>, _: &[Request]) {
            self.called.fetch_add(5, Ordering::SeqCst);
            ctx.bypass = self.bypass.load(Ordering::SeqCst);
        }

        fn post_apply_query(&self, ctx: &mut ObserverContext<'_>, _: &mut Cmd) {
            self.called.fetch_add(6, Ordering::SeqCst);
            ctx.bypass = self.bypass.load(Ordering::SeqCst);
        }
    }

    impl RoleObserver for TestCoprocessor {
        fn on_role_change(&self, ctx: &mut ObserverContext<'_>, _: StateRole) {
            self.called.fetch_add(7, Ordering::SeqCst);
            ctx.bypass = self.bypass.load(Ordering::SeqCst);
        }
    }

    impl RegionChangeObserver for TestCoprocessor {
        fn on_region_changed(
            &self,
            ctx: &mut ObserverContext<'_>,
            _: RegionChangeEvent,
            _: StateRole,
        ) {
            self.called.fetch_add(8, Ordering::SeqCst);
            ctx.bypass = self.bypass.load(Ordering::SeqCst);
        }
    }

    impl ApplySnapshotObserver for TestCoprocessor {
        fn apply_plain_kvs(
            &self,
            ctx: &mut ObserverContext<'_>,
            _: CfName,
            _: &[(Vec<u8>, Vec<u8>)],
        ) {
            self.called.fetch_add(9, Ordering::SeqCst);
            ctx.bypass = self.bypass.load(Ordering::SeqCst);
        }

        fn apply_sst(&self, ctx: &mut ObserverContext<'_>, _: CfName, _: &str) {
            self.called.fetch_add(10, Ordering::SeqCst);
            ctx.bypass = self.bypass.load(Ordering::SeqCst);
        }
    }

    impl CmdObserver<PanicEngine> for TestCoprocessor {
        fn on_prepare_for_apply(&self, _: ObserveID, _: u64) {
            self.called.fetch_add(11, Ordering::SeqCst);
        }
        fn on_apply_cmd(&self, _: ObserveID, _: u64, _: Cmd) {
            self.called.fetch_add(12, Ordering::SeqCst);
        }
        fn on_flush_apply(&self, _: PanicEngine) {
            self.called.fetch_add(13, Ordering::SeqCst);
        }
    }

    macro_rules! assert_all {
        ($target:expr, $expect:expr) => {{
            for (c, e) in ($target).iter().zip($expect) {
                assert_eq!(c.load(Ordering::SeqCst), *e);
            }
        }};
    }

    macro_rules! set_all {
        ($target:expr, $v:expr) => {{
            for v in $target {
                v.store($v, Ordering::SeqCst);
            }
        }};
    }

    #[test]
    fn test_trigger_right_hook() {
        let mut host = CoprocessorHost::<PanicEngine>::default();
        let ob = TestCoprocessor::default();
        host.registry
            .register_admin_observer(1, BoxAdminObserver::new(ob.clone()));
        host.registry
            .register_query_observer(1, BoxQueryObserver::new(ob.clone()));
        host.registry
            .register_apply_snapshot_observer(1, BoxApplySnapshotObserver::new(ob.clone()));
        host.registry
            .register_role_observer(1, BoxRoleObserver::new(ob.clone()));
        host.registry
            .register_region_change_observer(1, BoxRegionChangeObserver::new(ob.clone()));
        host.registry
            .register_cmd_observer(1, BoxCmdObserver::new(ob.clone()));
        let region = Region::default();
        let mut admin_req = RaftCmdRequest::default();
        admin_req.set_admin_request(AdminRequest::default());
        host.pre_propose(&region, &mut admin_req).unwrap();
        assert_all!(&[&ob.called], &[1]);
        host.pre_apply(&region, &admin_req);
        assert_all!(&[&ob.called], &[3]);
        let mut admin_resp = RaftCmdResponse::default();
        admin_resp.set_admin_response(AdminResponse::default());
        host.post_apply(&region, &mut Cmd::new(0, admin_req, admin_resp));
        assert_all!(&[&ob.called], &[6]);

        let mut query_req = RaftCmdRequest::default();
        query_req.set_requests(vec![Request::default()].into());
        host.pre_propose(&region, &mut query_req).unwrap();
        assert_all!(&[&ob.called], &[10]);
        host.pre_apply(&region, &query_req);
        assert_all!(&[&ob.called], &[15]);
        let query_resp = RaftCmdResponse::default();
        host.post_apply(&region, &mut Cmd::new(0, query_req, query_resp));
        assert_all!(&[&ob.called], &[21]);

        host.on_role_change(&region, StateRole::Leader);
        assert_all!(&[&ob.called], &[28]);

        host.on_region_changed(&region, RegionChangeEvent::Create, StateRole::Follower);
        assert_all!(&[&ob.called], &[36]);

        host.post_apply_plain_kvs_from_snapshot(&region, "default", &[]);
        assert_all!(&[&ob.called], &[45]);
        host.post_apply_sst_from_snapshot(&region, "default", "");
        assert_all!(&[&ob.called], &[55]);
        let observe_id = ObserveID::new();
        host.prepare_for_apply(observe_id, 0);
        assert_all!(&[&ob.called], &[66]);
        host.on_apply_cmd(
            observe_id,
            0,
            Cmd::new(0, RaftCmdRequest::default(), RaftCmdResponse::default()),
        );
        assert_all!(&[&ob.called], &[78]);
        host.on_flush_apply(PanicEngine);
        assert_all!(&[&ob.called], &[91]);
    }

    #[test]
    fn test_order() {
        let mut host = CoprocessorHost::<PanicEngine>::default();

        let ob1 = TestCoprocessor::default();
        host.registry
            .register_admin_observer(3, BoxAdminObserver::new(ob1.clone()));
        host.registry
            .register_query_observer(3, BoxQueryObserver::new(ob1.clone()));
        let ob2 = TestCoprocessor::default();
        host.registry
            .register_admin_observer(2, BoxAdminObserver::new(ob2.clone()));
        host.registry
            .register_query_observer(2, BoxQueryObserver::new(ob2.clone()));

        let region = Region::default();
        let mut admin_req = RaftCmdRequest::default();
        admin_req.set_admin_request(AdminRequest::default());
        let mut admin_resp = RaftCmdResponse::default();
        admin_resp.set_admin_response(AdminResponse::default());
        let query_req = RaftCmdRequest::default();
        let query_resp = RaftCmdResponse::default();

        let cases = vec![(0, admin_req, admin_resp), (3, query_req, query_resp)];

        for (base_score, mut req, resp) in cases {
            set_all!(&[&ob1.return_err, &ob2.return_err], false);
            set_all!(&[&ob1.called, &ob2.called], 0);
            set_all!(&[&ob1.bypass, &ob2.bypass], true);

            host.pre_propose(&region, &mut req).unwrap();

            // less means more.
            assert_all!(&[&ob1.called, &ob2.called], &[0, base_score + 1]);

            host.pre_apply(&region, &req);
            assert_all!(&[&ob1.called, &ob2.called], &[0, base_score * 2 + 3]);

            host.post_apply(&region, &mut Cmd::new(0, req.clone(), resp.clone()));
            assert_all!(&[&ob1.called, &ob2.called], &[0, base_score * 3 + 6]);

            set_all!(&[&ob2.bypass], false);
            set_all!(&[&ob2.called], 0);

            host.pre_propose(&region, &mut req).unwrap();

            assert_all!(
                &[&ob1.called, &ob2.called],
                &[base_score + 1, base_score + 1]
            );

            set_all!(&[&ob1.called, &ob2.called], 0);

            // when return error, following coprocessor should not be run.
            set_all!(&[&ob2.return_err], true);
            host.pre_propose(&region, &mut req).unwrap_err();
            assert_all!(&[&ob1.called, &ob2.called], &[0, base_score + 1]);
        }
    }
}<|MERGE_RESOLUTION|>--- conflicted
+++ resolved
@@ -1,10 +1,6 @@
 // Copyright 2016 TiKV Project Authors. Licensed under Apache-2.0.
 
 use std::marker::PhantomData;
-<<<<<<< HEAD
-
-=======
->>>>>>> 4d8e4698
 use std::mem;
 use std::ops::Deref;
 
