--- conflicted
+++ resolved
@@ -62,13 +62,6 @@
     fn send_raft_msg(&self, _: RaftMessage) -> RaftStoreResult<()> {
         unimplemented!()
     }
-<<<<<<< HEAD
-    fn send_command(&self, _: RaftCmdRequest, _: Callback<RocksSnapshot>) -> RaftStoreResult<()> {
-        unimplemented!()
-    }
-    fn broadcast_unreachable(&self, _: u64) {
-        unimplemented!()
-=======
 
     fn significant_send(
         &self,
@@ -83,6 +76,5 @@
             error!("failed to send significant msg"; "msg" => ?msg);
             Err(RaftStoreError::RegionNotFound(region_id))
         }
->>>>>>> 23504b34
     }
 }