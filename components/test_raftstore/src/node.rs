// Copyright 2016 TiKV Project Authors. Licensed under Apache-2.0.

use std::path::Path;
use std::ptr;
use std::sync::{Arc, Mutex, RwLock};

use tempdir::TempDir;

use kvproto::metapb;
use kvproto::raft_cmdpb::*;
use kvproto::raft_serverpb::{self, RaftMessage};
use raft::eraftpb::MessageType;
use raft::SnapshotStatus;

use engine::*;
use tikv::config::TiKvConfig;
use tikv::import::SSTImporter;
use tikv::raftstore::coprocessor::CoprocessorHost;
use tikv::raftstore::store::fsm::{RaftBatchSystem, RaftRouter};
use tikv::raftstore::store::*;
use tikv::raftstore::Result;
use tikv::server::transport::{RaftStoreRouter, ServerRaftStoreRouter};
use tikv::server::Node;
use tikv::server::Result as ServerResult;
use tikv_util::collections::{HashMap, HashSet};
use tikv_util::worker::FutureWorker;

use super::*;
<<<<<<< HEAD
use std::sync::atomic::AtomicPtr;
=======
>>>>>>> 0a9ebfc7
use tikv::raftstore::store::fsm::store::{StoreMeta, PENDING_VOTES_CAP};

pub struct ChannelTransportCore {
    snap_paths: HashMap<u64, (SnapManager, TempDir)>,
    routers: HashMap<u64, SimulateTransport<ServerRaftStoreRouter>>,
}

#[derive(Clone)]
pub struct ChannelTransport {
    core: Arc<Mutex<ChannelTransportCore>>,
}

impl ChannelTransport {
    pub fn new() -> ChannelTransport {
        ChannelTransport {
            core: Arc::new(Mutex::new(ChannelTransportCore {
                snap_paths: HashMap::default(),
                routers: HashMap::default(),
            })),
        }
    }
}

impl Transport for ChannelTransport {
    fn send(&mut self, msg: RaftMessage) -> Result<()> {
        let from_store = msg.get_from_peer().get_store_id();
        let to_store = msg.get_to_peer().get_store_id();
        let to_peer_id = msg.get_to_peer().get_id();
        let region_id = msg.get_region_id();
        let is_snapshot = msg.get_message().get_msg_type() == MessageType::MsgSnapshot;

        if msg.get_message().get_msg_type() == MessageType::MsgSnapshot {
            let snap = msg.get_message().get_snapshot();
            let key = SnapKey::from_snap(snap).unwrap();
            let from = match self.core.lock().unwrap().snap_paths.get(&from_store) {
                Some(p) => {
                    p.0.register(key.clone(), SnapEntry::Sending);
                    p.0.get_snapshot_for_sending(&key).unwrap()
                }
                None => return Err(box_err!("missing temp dir for store {}", from_store)),
            };
            let to = match self.core.lock().unwrap().snap_paths.get(&to_store) {
                Some(p) => {
                    p.0.register(key.clone(), SnapEntry::Receiving);
                    let data = msg.get_message().get_snapshot().get_data();
                    p.0.get_snapshot_for_receiving(&key, data).unwrap()
                }
                None => return Err(box_err!("missing temp dir for store {}", to_store)),
            };

            defer!({
                let core = self.core.lock().unwrap();
                core.snap_paths[&from_store]
                    .0
                    .deregister(&key, &SnapEntry::Sending);
                core.snap_paths[&to_store]
                    .0
                    .deregister(&key, &SnapEntry::Receiving);
            });

            copy_snapshot(from, to)?;
        }

        let core = self.core.lock().unwrap();

        match core.routers.get(&to_store) {
            Some(h) => {
                h.send_raft_msg(msg)?;
                if is_snapshot {
                    // should report snapshot finish.
                    let _ = core.routers[&from_store].report_snapshot_status(
                        region_id,
                        to_peer_id,
                        SnapshotStatus::Finish,
                    );
                }
                Ok(())
            }
            _ => Err(box_err!("missing sender for store {}", to_store)),
        }
    }

    fn flush(&mut self) {}
}

type SimulateChannelTransport = SimulateTransport<ChannelTransport>;

pub struct NodeCluster {
    trans: ChannelTransport,
    pd_client: Arc<TestPdClient>,
    nodes: HashMap<u64, Node<TestPdClient>>,
    simulate_trans: HashMap<u64, SimulateChannelTransport>,
    post_create_coprocessor_host: Option<Box<dyn Fn(u64, &mut CoprocessorHost)>>,
}

impl NodeCluster {
    pub fn new(pd_client: Arc<TestPdClient>) -> NodeCluster {
        NodeCluster {
            trans: ChannelTransport::new(),
            pd_client,
            nodes: HashMap::default(),
            simulate_trans: HashMap::default(),
            post_create_coprocessor_host: None,
        }
    }
}

impl NodeCluster {
    #[allow(dead_code)]
    pub fn get_node_router(&self, node_id: u64) -> SimulateTransport<ServerRaftStoreRouter> {
        self.trans
            .core
            .lock()
            .unwrap()
            .routers
            .get(&node_id)
            .cloned()
            .unwrap()
    }

    // Set a function that will be invoked after creating each CoprocessorHost. The first argument
    // of `op` is the node_id.
    // Set this before invoking `run_node`.
    pub fn post_create_coprocessor_host(&mut self, op: Box<dyn Fn(u64, &mut CoprocessorHost)>) {
        self.post_create_coprocessor_host = Some(op)
    }
}

impl Simulator for NodeCluster {
    fn run_node(
        &mut self,
        node_id: u64,
        cfg: TiKvConfig,
        engines: Engines,
        router: RaftRouter,
        system: RaftBatchSystem,
    ) -> ServerResult<u64> {
        assert!(node_id == 0 || !self.nodes.contains_key(&node_id));
        let pd_worker = FutureWorker::new("test-pd-worker");

        let simulate_trans = SimulateTransport::new(self.trans.clone());
        let mut node = Node::new(
            system,
            &cfg.server,
            &cfg.raft_store,
            Arc::clone(&self.pd_client),
        );

        let (snap_mgr, snap_mgr_path) = if node_id == 0
            || !self
                .trans
                .core
                .lock()
                .unwrap()
                .snap_paths
                .contains_key(&node_id)
        {
            let tmp = TempDir::new("test_cluster").unwrap();
            let snap_mgr = SnapManager::new(tmp.path().to_str().unwrap(), Some(router.clone()));
            (snap_mgr, Some(tmp))
        } else {
            let trans = self.trans.core.lock().unwrap();
            let &(ref snap_mgr, _) = &trans.snap_paths[&node_id];
            (snap_mgr.clone(), None)
        };

        // Create coprocessor.
        let mut coprocessor_host = CoprocessorHost::new(cfg.coprocessor, router.clone());

        if let Some(f) = self.post_create_coprocessor_host.as_ref() {
            f(node_id, &mut coprocessor_host);
        }

        let importer = {
            let dir = Path::new(engines.kv.path()).join("import-sst");
            Arc::new(SSTImporter::new(dir).unwrap())
        };

        let store_meta = Arc::new(Mutex::new(StoreMeta::new(PENDING_VOTES_CAP)));
<<<<<<< HEAD
        let engine_snapshot = Arc::new(AtomicPtr::new(ptr::null_mut()));
        let local_reader = LocalReader::new(
            engines.kv.clone(),
            engine_snapshot.clone(),
            store_meta.clone(),
            router.clone(),
        );
=======
        let local_reader = LocalReader::new(engines.kv.clone(), store_meta.clone(), router.clone());
>>>>>>> 0a9ebfc7
        node.start(
            engines.clone(),
            engine_snapshot,
            simulate_trans.clone(),
            snap_mgr.clone(),
            pd_worker,
            store_meta,
            coprocessor_host,
            importer,
        )?;
        assert!(engines
            .kv
            .get_msg::<metapb::Region>(keys::PREPARE_BOOTSTRAP_KEY)
            .unwrap()
            .is_none());
        assert!(node_id == 0 || node_id == node.id());

        let node_id = node.id();
        debug!(
            "node_id: {} tmp: {:?}",
            node_id,
            snap_mgr_path
                .as_ref()
                .map(|p| p.path().to_str().unwrap().to_owned())
        );
        if let Some(tmp) = snap_mgr_path {
            self.trans
                .core
                .lock()
                .unwrap()
                .snap_paths
                .insert(node_id, (snap_mgr, tmp));
        }

        let router = ServerRaftStoreRouter::new(router, local_reader);
        self.trans
            .core
            .lock()
            .unwrap()
            .routers
            .insert(node_id, SimulateTransport::new(router));
        self.nodes.insert(node_id, node);
        self.simulate_trans.insert(node_id, simulate_trans);

        Ok(node_id)
    }

    fn get_snap_dir(&self, node_id: u64) -> String {
        self.trans.core.lock().unwrap().snap_paths[&node_id]
            .1
            .path()
            .to_str()
            .unwrap()
            .to_owned()
    }

    fn stop_node(&mut self, node_id: u64) {
        if let Some(mut node) = self.nodes.remove(&node_id) {
            node.stop();
        }
        self.trans
            .core
            .lock()
            .unwrap()
            .routers
            .remove(&node_id)
            .unwrap();
    }

    fn get_node_ids(&self) -> HashSet<u64> {
        self.nodes.keys().cloned().collect()
    }

    fn async_command_on_node(
        &self,
        node_id: u64,
        request: RaftCmdRequest,
        cb: Callback,
    ) -> Result<()> {
        if !self
            .trans
            .core
            .lock()
            .unwrap()
            .routers
            .contains_key(&node_id)
        {
            return Err(box_err!("missing sender for store {}", node_id));
        }

        let router = self
            .trans
            .core
            .lock()
            .unwrap()
            .routers
            .get(&node_id)
            .cloned()
            .unwrap();
        router.send_command(request, cb)
    }

    fn send_raft_msg(&mut self, msg: raft_serverpb::RaftMessage) -> Result<()> {
        self.trans.send(msg)
    }

    fn add_send_filter(&mut self, node_id: u64, filter: Box<dyn Filter>) {
        self.simulate_trans
            .get_mut(&node_id)
            .unwrap()
            .add_filter(filter);
    }

    fn clear_send_filters(&mut self, node_id: u64) {
        self.simulate_trans
            .get_mut(&node_id)
            .unwrap()
            .clear_filters();
    }

    fn add_recv_filter(&mut self, node_id: u64, filter: Box<dyn Filter>) {
        let mut trans = self.trans.core.lock().unwrap();
        trans.routers.get_mut(&node_id).unwrap().add_filter(filter);
    }

    fn clear_recv_filters(&mut self, node_id: u64) {
        let mut trans = self.trans.core.lock().unwrap();
        trans.routers.get_mut(&node_id).unwrap().clear_filters();
    }

    fn get_router(&self, node_id: u64) -> Option<RaftRouter> {
        self.nodes.get(&node_id).map(|node| node.get_router())
    }
}

pub fn new_node_cluster(id: u64, count: usize) -> Cluster<NodeCluster> {
    let pd_client = Arc::new(TestPdClient::new(id, false));
    let sim = Arc::new(RwLock::new(NodeCluster::new(Arc::clone(&pd_client))));
    Cluster::new(id, count, sim, pd_client)
}

pub fn new_incompatible_node_cluster(id: u64, count: usize) -> Cluster<NodeCluster> {
    let pd_client = Arc::new(TestPdClient::new(id, true));
    let sim = Arc::new(RwLock::new(NodeCluster::new(Arc::clone(&pd_client))));
    Cluster::new(id, count, sim, pd_client)
}<|MERGE_RESOLUTION|>--- conflicted
+++ resolved
@@ -1,7 +1,6 @@
 // Copyright 2016 TiKV Project Authors. Licensed under Apache-2.0.
 
 use std::path::Path;
-use std::ptr;
 use std::sync::{Arc, Mutex, RwLock};
 
 use tempdir::TempDir;
@@ -26,10 +25,6 @@
 use tikv_util::worker::FutureWorker;
 
 use super::*;
-<<<<<<< HEAD
-use std::sync::atomic::AtomicPtr;
-=======
->>>>>>> 0a9ebfc7
 use tikv::raftstore::store::fsm::store::{StoreMeta, PENDING_VOTES_CAP};
 
 pub struct ChannelTransportCore {
@@ -209,20 +204,9 @@
         };
 
         let store_meta = Arc::new(Mutex::new(StoreMeta::new(PENDING_VOTES_CAP)));
-<<<<<<< HEAD
-        let engine_snapshot = Arc::new(AtomicPtr::new(ptr::null_mut()));
-        let local_reader = LocalReader::new(
-            engines.kv.clone(),
-            engine_snapshot.clone(),
-            store_meta.clone(),
-            router.clone(),
-        );
-=======
         let local_reader = LocalReader::new(engines.kv.clone(), store_meta.clone(), router.clone());
->>>>>>> 0a9ebfc7
         node.start(
             engines.clone(),
-            engine_snapshot,
             simulate_trans.clone(),
             snap_mgr.clone(),
             pd_worker,
