// Copyright 2016 TiKV Project Authors. Licensed under Apache-2.0.

use std::path::Path;
use std::sync::{Arc, Mutex, RwLock};

use tempfile::{Builder, TempDir};

use kvproto::metapb;
use kvproto::raft_cmdpb::*;
use kvproto::raft_serverpb::{self, RaftMessage};
use raft::eraftpb::MessageType;
use raft::SnapshotStatus;

use super::*;
use collections::{HashMap, HashSet};
use concurrency_manager::ConcurrencyManager;
use encryption::DataKeyManager;
use engine_rocks::{RocksEngine, RocksSnapshot};
use engine_traits::{Engines, MiscExt, Peekable};
use raftstore::coprocessor::config::SplitCheckConfigManager;
use raftstore::coprocessor::CoprocessorHost;
use raftstore::errors::Error as RaftError;
use raftstore::router::{LocalReadRouter, RaftStoreRouter, ServerRaftStoreRouter};
use raftstore::store::config::RaftstoreConfigManager;
use raftstore::store::fsm::store::StoreMeta;
use raftstore::store::fsm::{RaftBatchSystem, RaftRouter};
use raftstore::store::SnapManagerBuilder;
use raftstore::store::*;
use raftstore::Result;
use tikv::config::{ConfigController, Module, TiKvConfig};
use tikv::import::SSTImporter;
use tikv::server::Node;
use tikv::server::Result as ServerResult;
use tikv_util::config::VersionTrack;
use tikv_util::time::ThreadReadId;
use tikv_util::worker::{Builder as WorkerBuilder, FutureWorker};

pub struct ChannelTransportCore {
    snap_paths: HashMap<u64, (SnapManager, TempDir)>,
    routers: HashMap<u64, SimulateTransport<ServerRaftStoreRouter<RocksEngine, RocksEngine>>>,
}

#[derive(Clone)]
pub struct ChannelTransport {
    core: Arc<Mutex<ChannelTransportCore>>,
}

impl ChannelTransport {
    pub fn new() -> ChannelTransport {
        ChannelTransport {
            core: Arc::new(Mutex::new(ChannelTransportCore {
                snap_paths: HashMap::default(),
                routers: HashMap::default(),
            })),
        }
    }
}

impl Transport for ChannelTransport {
    fn send(&mut self, msg: RaftMessage) -> Result<()> {
        let from_store = msg.get_from_peer().get_store_id();
        let to_store = msg.get_to_peer().get_store_id();
        let to_peer_id = msg.get_to_peer().get_id();
        let region_id = msg.get_region_id();
        let is_snapshot = msg.get_message().get_msg_type() == MessageType::MsgSnapshot;

        if is_snapshot {
            let snap = msg.get_message().get_snapshot();
            let key = SnapKey::from_snap(snap).unwrap();
            let from = match self.core.lock().unwrap().snap_paths.get(&from_store) {
                Some(p) => {
                    p.0.register(key.clone(), SnapEntry::Sending);
                    p.0.get_snapshot_for_sending(&key).unwrap()
                }
                None => return Err(box_err!("missing temp dir for store {}", from_store)),
            };
            let to = match self.core.lock().unwrap().snap_paths.get(&to_store) {
                Some(p) => {
                    p.0.register(key.clone(), SnapEntry::Receiving);
                    let data = msg.get_message().get_snapshot().get_data();
                    p.0.get_snapshot_for_receiving(&key, data).unwrap()
                }
                None => return Err(box_err!("missing temp dir for store {}", to_store)),
            };

            defer!({
                let core = self.core.lock().unwrap();
                core.snap_paths[&from_store]
                    .0
                    .deregister(&key, &SnapEntry::Sending);
                core.snap_paths[&to_store]
                    .0
                    .deregister(&key, &SnapEntry::Receiving);
            });

            copy_snapshot(from, to)?;
        }

        let core = self.core.lock().unwrap();

        match core.routers.get(&to_store) {
            Some(h) => {
                h.send_raft_msg(msg)?;
                if is_snapshot {
                    // should report snapshot finish.
                    let _ = core.routers[&from_store].report_snapshot_status(
                        region_id,
                        to_peer_id,
                        SnapshotStatus::Finish,
                    );
                }
                Ok(())
            }
            _ => Err(box_err!("missing sender for store {}", to_store)),
        }
    }

    fn need_flush(&self) -> bool {
        false
    }

    fn flush(&mut self) {}
}

type SimulateChannelTransport = SimulateTransport<ChannelTransport>;

pub struct NodeCluster {
    trans: ChannelTransport,
    pd_client: Arc<TestPdClient>,
    nodes: HashMap<u64, Node<TestPdClient, RocksEngine>>,
    simulate_trans: HashMap<u64, SimulateChannelTransport>,
    #[allow(clippy::type_complexity)]
    post_create_coprocessor_host: Option<Box<dyn Fn(u64, &mut CoprocessorHost<RocksEngine>)>>,
}

impl NodeCluster {
    pub fn new(pd_client: Arc<TestPdClient>) -> NodeCluster {
        NodeCluster {
            trans: ChannelTransport::new(),
            pd_client,
            nodes: HashMap::default(),
            simulate_trans: HashMap::default(),
            post_create_coprocessor_host: None,
        }
    }
}

impl NodeCluster {
    #[allow(dead_code)]
    pub fn get_node_router(
        &self,
        node_id: u64,
    ) -> SimulateTransport<ServerRaftStoreRouter<RocksEngine, RocksEngine>> {
        self.trans
            .core
            .lock()
            .unwrap()
            .routers
            .get(&node_id)
            .cloned()
            .unwrap()
    }

    // Set a function that will be invoked after creating each CoprocessorHost. The first argument
    // of `op` is the node_id.
    // Set this before invoking `run_node`.
    #[allow(clippy::type_complexity)]
    pub fn post_create_coprocessor_host(
        &mut self,
        op: Box<dyn Fn(u64, &mut CoprocessorHost<RocksEngine>)>,
    ) {
        self.post_create_coprocessor_host = Some(op)
    }

    pub fn get_node(&mut self, node_id: u64) -> Option<&mut Node<TestPdClient, RocksEngine>> {
        self.nodes.get_mut(&node_id)
    }
}

impl Simulator for NodeCluster {
    fn run_node(
        &mut self,
        node_id: u64,
        cfg: TiKvConfig,
        engines: Engines<RocksEngine, RocksEngine>,
        store_meta: Arc<Mutex<StoreMeta>>,
        key_manager: Option<Arc<DataKeyManager>>,
        router: RaftRouter<RocksEngine, RocksEngine>,
        system: RaftBatchSystem<RocksEngine, RocksEngine>,
    ) -> ServerResult<u64> {
        assert!(node_id == 0 || !self.nodes.contains_key(&node_id));
        let pd_worker = FutureWorker::new("test-pd-worker");

        let simulate_trans = SimulateTransport::new(self.trans.clone());
        let mut raft_store = cfg.raft_store.clone();
        raft_store.validate().unwrap();
        let bg_worker = WorkerBuilder::new("background").thread_count(2).create();
        let mut node = Node::new(
            system,
            &cfg.server,
            Arc::new(VersionTrack::new(raft_store)),
            Arc::new(VersionTrack::new(cfg.coprocessor.clone())),
            Arc::clone(&self.pd_client),
            Arc::default(),
            bg_worker.clone(),
        );

        let (snap_mgr, snap_mgr_path) = if node_id == 0
            || !self
                .trans
                .core
                .lock()
                .unwrap()
                .snap_paths
                .contains_key(&node_id)
        {
            let tmp = Builder::new().prefix("test_cluster").tempdir().unwrap();
            let snap_mgr = SnapManagerBuilder::default()
                .encryption_key_manager(key_manager)
                .build(tmp.path().to_str().unwrap());
            (snap_mgr, Some(tmp))
        } else {
            let trans = self.trans.core.lock().unwrap();
            let &(ref snap_mgr, _) = &trans.snap_paths[&node_id];
            (snap_mgr.clone(), None)
        };

        // Create coprocessor.
        let mut coprocessor_host = CoprocessorHost::new(router.clone());

        if let Some(f) = self.post_create_coprocessor_host.as_ref() {
            f(node_id, &mut coprocessor_host);
        }

        let importer = {
            let dir = Path::new(engines.kv.path()).join("import-sst");
            Arc::new(SSTImporter::new(dir, None).unwrap())
        };

        let local_reader = LocalReader::new(engines.kv.clone(), store_meta.clone(), router.clone());
        let cfg_controller = ConfigController::new(cfg.clone());

        let split_check_runner = SplitCheckRunner::new(
            engines.kv.clone(),
            router.clone(),
            coprocessor_host.clone(),
            cfg.coprocessor.clone(),
        );
<<<<<<< HEAD
        split_check_worker.start(split_check_runner).unwrap();
        let raft_coprocessor = Arc::new(VersionTrack::new(cfg.coprocessor.clone()));
        cfg_controller.register(
            Module::Coprocessor,
            Box::new(SplitCheckConfigManager(
                split_check_worker.scheduler(),
                raft_coprocessor,
            )),
=======
        let split_scheduler = bg_worker.start("test-split-check", split_check_runner);
        cfg_controller.register(
            Module::Coprocessor,
            Box::new(SplitCheckConfigManager(split_scheduler.clone())),
>>>>>>> 5aa16bda
        );

        let mut raftstore_cfg = cfg.raft_store;
        raftstore_cfg.validate().unwrap();
        let raft_store = Arc::new(VersionTrack::new(raftstore_cfg));
        cfg_controller.register(
            Module::Raftstore,
            Box::new(RaftstoreConfigManager(raft_store)),
        );

        node.start(
            engines.clone(),
            simulate_trans.clone(),
            snap_mgr.clone(),
            pd_worker,
            store_meta,
            coprocessor_host,
            importer,
            split_scheduler,
            AutoSplitController::default(),
            ConcurrencyManager::new(1.into()),
        )?;
        assert!(engines
            .kv
            .get_msg::<metapb::Region>(keys::PREPARE_BOOTSTRAP_KEY)
            .unwrap()
            .is_none());
        assert!(node_id == 0 || node_id == node.id());

        let node_id = node.id();
        debug!(
            "node_id: {} tmp: {:?}",
            node_id,
            snap_mgr_path
                .as_ref()
                .map(|p| p.path().to_str().unwrap().to_owned())
        );
        if let Some(tmp) = snap_mgr_path {
            self.trans
                .core
                .lock()
                .unwrap()
                .snap_paths
                .insert(node_id, (snap_mgr, tmp));
        }

        let router = ServerRaftStoreRouter::new(router, local_reader);
        self.trans
            .core
            .lock()
            .unwrap()
            .routers
            .insert(node_id, SimulateTransport::new(router));
        self.nodes.insert(node_id, node);
        self.simulate_trans.insert(node_id, simulate_trans);

        Ok(node_id)
    }

    fn get_snap_dir(&self, node_id: u64) -> String {
        self.trans.core.lock().unwrap().snap_paths[&node_id]
            .1
            .path()
            .to_str()
            .unwrap()
            .to_owned()
    }

    fn stop_node(&mut self, node_id: u64) {
        if let Some(mut node) = self.nodes.remove(&node_id) {
            node.stop();
        }
        self.trans
            .core
            .lock()
            .unwrap()
            .routers
            .remove(&node_id)
            .unwrap();
    }

    fn get_node_ids(&self) -> HashSet<u64> {
        self.nodes.keys().cloned().collect()
    }

    fn async_command_on_node(
        &self,
        node_id: u64,
        request: RaftCmdRequest,
        cb: Callback<RocksSnapshot>,
    ) -> Result<()> {
        if !self
            .trans
            .core
            .lock()
            .unwrap()
            .routers
            .contains_key(&node_id)
        {
            return Err(box_err!("missing sender for store {}", node_id));
        }

        let router = self
            .trans
            .core
            .lock()
            .unwrap()
            .routers
            .get(&node_id)
            .cloned()
            .unwrap();
        router.send_command(request, cb)
    }

    fn async_read(
        &self,
        node_id: u64,
        batch_id: Option<ThreadReadId>,
        request: RaftCmdRequest,
        cb: Callback<RocksSnapshot>,
    ) {
        if !self
            .trans
            .core
            .lock()
            .unwrap()
            .routers
            .contains_key(&node_id)
        {
            let mut resp = RaftCmdResponse::default();
            let e: RaftError = box_err!("missing sender for store {}", node_id);
            resp.mut_header().set_error(e.into());
            cb.invoke_with_response(resp);
            return;
        }
        let mut guard = self.trans.core.lock().unwrap();
        let router = guard.routers.get_mut(&node_id).unwrap();
        router.read(batch_id, request, cb).unwrap();
    }

    fn send_raft_msg(&mut self, msg: raft_serverpb::RaftMessage) -> Result<()> {
        self.trans.send(msg)
    }

    fn add_send_filter(&mut self, node_id: u64, filter: Box<dyn Filter>) {
        self.simulate_trans
            .get_mut(&node_id)
            .unwrap()
            .add_filter(filter);
    }

    fn clear_send_filters(&mut self, node_id: u64) {
        self.simulate_trans
            .get_mut(&node_id)
            .unwrap()
            .clear_filters();
    }

    fn add_recv_filter(&mut self, node_id: u64, filter: Box<dyn Filter>) {
        let mut trans = self.trans.core.lock().unwrap();
        trans.routers.get_mut(&node_id).unwrap().add_filter(filter);
    }

    fn clear_recv_filters(&mut self, node_id: u64) {
        let mut trans = self.trans.core.lock().unwrap();
        trans.routers.get_mut(&node_id).unwrap().clear_filters();
    }

    fn get_router(&self, node_id: u64) -> Option<RaftRouter<RocksEngine, RocksEngine>> {
        self.nodes.get(&node_id).map(|node| node.get_router())
    }
}

pub fn new_node_cluster(id: u64, count: usize) -> Cluster<NodeCluster> {
    let pd_client = Arc::new(TestPdClient::new(id, false));
    let sim = Arc::new(RwLock::new(NodeCluster::new(Arc::clone(&pd_client))));
    Cluster::new(id, count, sim, pd_client)
}

pub fn new_incompatible_node_cluster(id: u64, count: usize) -> Cluster<NodeCluster> {
    let pd_client = Arc::new(TestPdClient::new(id, true));
    let sim = Arc::new(RwLock::new(NodeCluster::new(Arc::clone(&pd_client))));
    Cluster::new(id, count, sim, pd_client)
}<|MERGE_RESOLUTION|>--- conflicted
+++ resolved
@@ -246,21 +246,13 @@
             coprocessor_host.clone(),
             cfg.coprocessor.clone(),
         );
-<<<<<<< HEAD
-        split_check_worker.start(split_check_runner).unwrap();
-        let raft_coprocessor = Arc::new(VersionTrack::new(cfg.coprocessor.clone()));
+        let split_scheduler = bg_worker.start("test-split-check", split_check_runner);
         cfg_controller.register(
             Module::Coprocessor,
             Box::new(SplitCheckConfigManager(
-                split_check_worker.scheduler(),
-                raft_coprocessor,
+                split_scheduler.clone(),
+                Arc::new(VersionTrack::new(cfg.coprocessor)),
             )),
-=======
-        let split_scheduler = bg_worker.start("test-split-check", split_check_runner);
-        cfg_controller.register(
-            Module::Coprocessor,
-            Box::new(SplitCheckConfigManager(split_scheduler.clone())),
->>>>>>> 5aa16bda
         );
 
         let mut raftstore_cfg = cfg.raft_store;
