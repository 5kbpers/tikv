--- conflicted
+++ resolved
@@ -14,15 +14,10 @@
 use kvproto::pdpb::{self, Member};
 
 use super::metrics::*;
-<<<<<<< HEAD
 use super::util::{
     check_resp_header, compose_ts, sync_request, validate_endpoints, Inner, LeaderClient,
 };
-use super::{Config, PdFuture};
-=======
-use super::util::{check_resp_header, sync_request, validate_endpoints, Inner, LeaderClient};
 use super::{Config, PdFuture, UnixSecs};
->>>>>>> df674dd0
 use super::{Error, PdClient, RegionInfo, RegionStat, Result, REQUEST_TIMEOUT};
 use tikv_util::security::SecurityManager;
 use tikv_util::time::duration_to_sec;
@@ -579,7 +574,6 @@
         Ok(resp)
     }
 
-<<<<<<< HEAD
     fn get_tso(&self) -> PdFuture<u64> {
         let timer = Instant::now();
 
@@ -632,7 +626,6 @@
             .client_stub
             .spawn(future.map_err(|_| ()));
     }
-=======
     fn register_config(
         &self,
         id: String,
@@ -697,5 +690,4 @@
 #[cfg(feature = "prost-codec")]
 mod config_kind {
     pub type Kind = kvproto::configpb::config_kind::Kind;
->>>>>>> df674dd0
 }