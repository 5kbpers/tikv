--- conflicted
+++ resolved
@@ -25,11 +25,7 @@
 use std::env;
 
 pub use kv_generator::*;
-<<<<<<< HEAD
-pub use logging::init_log;
-=======
 pub use logging::*;
->>>>>>> 24b8e0a7
 pub use security::*;
 
 pub fn setup_for_ci() {
