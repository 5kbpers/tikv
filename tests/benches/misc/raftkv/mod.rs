// Copyright 2018 TiKV Project Authors. Licensed under Apache-2.0.

use std::sync::Arc;

use crossbeam::channel::TrySendError;
use engine_rocks::raw::DB;
use engine_rocks::{RocksEngine, RocksSnapshot};
use engine_traits::{ALL_CFS, CF_DEFAULT};
use kvproto::kvrpcpb::{Context, ExtraOp as TxnExtraOp};
use kvproto::metapb::Region;
use kvproto::raft_cmdpb::{RaftCmdRequest, RaftCmdResponse, Response};
use kvproto::raft_serverpb::RaftMessage;
use raftstore::router::{LocalReadRouter, RaftStoreRouter};
use raftstore::store::{
    cmd_resp, util, Callback, CasualMessage, CasualRouter, ProposalRouter, RaftCommand,
    ReadResponse, RegionSnapshot, SignificantMsg, StoreMsg, StoreRouter, WriteResponse,
};
use raftstore::Result;
use tempfile::{Builder, TempDir};
use tikv::server::raftkv::{CmdRes, RaftKv};
use tikv::storage::kv::{
    Callback as EngineCallback, CbContext, Modify, Result as EngineResult, WriteData,
};
use tikv::storage::Engine;
<<<<<<< HEAD
use txn_types::Key;
=======
use tikv_util::time::ThreadReadId;
use txn_types::{Key, TxnExtra};
>>>>>>> 23504b34

use crate::test;

#[derive(Clone)]
struct SyncBenchRouter {
    db: Arc<DB>,
    region: Region,
}

impl SyncBenchRouter {
    fn new(region: Region, db: Arc<DB>) -> SyncBenchRouter {
        SyncBenchRouter { db, region }
    }
}

impl SyncBenchRouter {
    fn invoke(&self, cmd: RaftCommand<RocksSnapshot>) {
        let mut response = RaftCmdResponse::default();
        cmd_resp::bind_term(&mut response, 1);
        match cmd.callback {
            Callback::Read(cb) => {
                let snapshot = RocksSnapshot::new(Arc::clone(&self.db));
                let region = Arc::new(self.region.to_owned());
                cb(ReadResponse {
                    response,
                    snapshot: Some(RegionSnapshot::from_snapshot(Arc::new(snapshot), region)),
                    txn_extra_op: TxnExtraOp::Noop,
                })
            }
            Callback::Write(cb) => {
                let mut resp = Response::default();
                let cmd_type = cmd.request.get_requests()[0].get_cmd_type();
                resp.set_cmd_type(cmd_type);
                response.mut_responses().push(resp);
                cb(WriteResponse { response })
            }
            _ => unreachable!(),
        }
    }
}

impl CasualRouter<RocksEngine> for SyncBenchRouter {
    fn send(&self, _: u64, _: CasualMessage<RocksEngine>) -> Result<()> {
        Ok(())
    }
}

impl ProposalRouter<RocksSnapshot> for SyncBenchRouter {
    fn send(
        &self,
        _: RaftCommand<RocksSnapshot>,
    ) -> std::result::Result<(), TrySendError<RaftCommand<RocksSnapshot>>> {
        Ok(())
    }
}
impl StoreRouter for SyncBenchRouter {
    fn send(&self, _: StoreMsg) -> Result<()> {
        Ok(())
    }
}

impl RaftStoreRouter<RocksEngine> for SyncBenchRouter {
    /// Sends RaftMessage to local store.
    fn send_raft_msg(&self, _: RaftMessage) -> Result<()> {
        Ok(())
    }

    /// Sends a significant message. We should guarantee that the message can't be dropped.
    fn significant_send(&self, _: u64, _: SignificantMsg<RocksSnapshot>) -> Result<()> {
        Ok(())
    }

<<<<<<< HEAD
    fn significant_send(&self, _: u64, _: SignificantMsg<RocksSnapshot>) -> Result<()> {
        Ok(())
    }

    fn casual_send(&self, _: u64, _: CasualMessage<RocksEngine>) -> Result<()> {
        Ok(())
=======
    fn send_command_txn_extra(
        &self,
        req: RaftCmdRequest,
        txn_extra: TxnExtra,
        cb: Callback<RocksSnapshot>,
    ) -> Result<()> {
        self.invoke(RaftCommand::with_txn_extra(req, cb, txn_extra));
        Ok(())
    }
}

impl LocalReadRouter<RocksEngine> for SyncBenchRouter {
    fn read(
        &self,
        _: Option<ThreadReadId>,
        req: RaftCmdRequest,
        cb: Callback<RocksSnapshot>,
    ) -> Result<()> {
        self.send_command(req, cb)
>>>>>>> 23504b34
    }

    fn release_snapshot_cache(&self) {}
}

fn new_engine() -> (TempDir, Arc<DB>) {
    let dir = Builder::new().prefix("bench_rafkv").tempdir().unwrap();
    let path = dir.path().to_str().unwrap().to_string();
    let db = engine_rocks::raw_util::new_engine(&path, None, ALL_CFS, None).unwrap();
    (dir, Arc::new(db))
}

// The lower limit of time a async_snapshot may take.
#[bench]
fn bench_async_snapshots_noop(b: &mut test::Bencher) {
    let (_dir, db) = new_engine();
    let snapshot = RocksSnapshot::new(Arc::clone(&db));
    let resp = ReadResponse {
        response: RaftCmdResponse::default(),
        snapshot: Some(RegionSnapshot::from_snapshot(
            Arc::new(snapshot),
            Arc::new(Region::default()),
        )),
        txn_extra_op: TxnExtraOp::Noop,
    };

    b.iter(|| {
        let cb1: EngineCallback<RegionSnapshot<RocksSnapshot>> = Box::new(
            move |(_, res): (CbContext, EngineResult<RegionSnapshot<RocksSnapshot>>)| {
                assert!(res.is_ok());
            },
        );
        let cb2: EngineCallback<CmdRes> =
            Box::new(move |(ctx, res): (CbContext, EngineResult<CmdRes>)| {
                if let Ok(CmdRes::Snap(snap)) = res {
                    cb1((ctx, Ok(snap)));
                }
            });
        let cb: Callback<RocksSnapshot> =
            Callback::Read(Box::new(move |resp: ReadResponse<RocksSnapshot>| {
                let res = CmdRes::Snap(resp.snapshot.unwrap());
                cb2((CbContext::new(), Ok(res)));
            }));
        cb.invoke_read(resp.clone());
    });
}

#[bench]
fn bench_async_snapshot(b: &mut test::Bencher) {
    let leader = util::new_peer(2, 3);
    let mut region = Region::default();
    region.set_id(1);
    region.set_start_key(vec![]);
    region.set_end_key(vec![]);
    region.mut_peers().push(leader.clone());
    region.mut_region_epoch().set_version(2);
    region.mut_region_epoch().set_conf_ver(5);
    let (_tmp, db) = new_engine();
    let kv = RaftKv::new(
        SyncBenchRouter::new(region.clone(), db.clone()),
        RocksEngine::from_db(db),
    );

    let mut ctx = Context::default();
    ctx.set_region_id(region.get_id());
    ctx.set_region_epoch(region.get_region_epoch().clone());
    ctx.set_peer(leader);
    b.iter(|| {
        let on_finished: EngineCallback<RegionSnapshot<RocksSnapshot>> = Box::new(move |results| {
            let _ = test::black_box(results);
        });
        kv.async_snapshot(&ctx, None, on_finished).unwrap();
    });
}

#[bench]
fn bench_async_write(b: &mut test::Bencher) {
    let leader = util::new_peer(2, 3);
    let mut region = Region::default();
    region.set_id(1);
    region.set_start_key(vec![]);
    region.set_end_key(vec![]);
    region.mut_peers().push(leader.clone());
    region.mut_region_epoch().set_version(2);
    region.mut_region_epoch().set_conf_ver(5);
    let (_tmp, db) = new_engine();
    let kv = RaftKv::new(
        SyncBenchRouter::new(region.clone(), db.clone()),
        RocksEngine::from_db(db),
    );

    let mut ctx = Context::default();
    ctx.set_region_id(region.get_id());
    ctx.set_region_epoch(region.get_region_epoch().clone());
    ctx.set_peer(leader);
    b.iter(|| {
        let on_finished: EngineCallback<()> = Box::new(|_| {
            test::black_box(());
        });
        kv.async_write(
            &ctx,
            WriteData::from_modifies(vec![Modify::Delete(
                CF_DEFAULT,
                Key::from_encoded(b"fooo".to_vec()),
            )]),
            on_finished,
        )
        .unwrap();
    });
}<|MERGE_RESOLUTION|>--- conflicted
+++ resolved
@@ -22,12 +22,8 @@
     Callback as EngineCallback, CbContext, Modify, Result as EngineResult, WriteData,
 };
 use tikv::storage::Engine;
-<<<<<<< HEAD
+use tikv_util::time::ThreadReadId;
 use txn_types::Key;
-=======
-use tikv_util::time::ThreadReadId;
-use txn_types::{Key, TxnExtra};
->>>>>>> 23504b34
 
 use crate::test;
 
@@ -100,21 +96,8 @@
         Ok(())
     }
 
-<<<<<<< HEAD
-    fn significant_send(&self, _: u64, _: SignificantMsg<RocksSnapshot>) -> Result<()> {
-        Ok(())
-    }
-
-    fn casual_send(&self, _: u64, _: CasualMessage<RocksEngine>) -> Result<()> {
-        Ok(())
-=======
-    fn send_command_txn_extra(
-        &self,
-        req: RaftCmdRequest,
-        txn_extra: TxnExtra,
-        cb: Callback<RocksSnapshot>,
-    ) -> Result<()> {
-        self.invoke(RaftCommand::with_txn_extra(req, cb, txn_extra));
+    fn send_command(&self, req: RaftCmdRequest, cb: Callback<RocksSnapshot>) -> Result<()> {
+        self.invoke(RaftCommand::new(req, cb));
         Ok(())
     }
 }
@@ -127,7 +110,6 @@
         cb: Callback<RocksSnapshot>,
     ) -> Result<()> {
         self.send_command(req, cb)
->>>>>>> 23504b34
     }
 
     fn release_snapshot_cache(&self) {}
