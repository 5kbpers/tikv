// Copyright 2019 TiKV Project Authors. Licensed under Apache-2.0.

use std::path::Path;
use std::sync::mpsc::{self, sync_channel};
use std::sync::Arc;
use std::time::Duration;

use engine_rocks::raw::DB;
use engine_rocks::Compat;
use raftstore::coprocessor::{
    config::{Config, SplitCheckConfigManager},
    CoprocessorHost,
};
use raftstore::store::{SplitCheckRunner as Runner, SplitCheckTask as Task};
use tikv::config::{ConfigController, Module, TiKvConfig};
<<<<<<< HEAD
use tikv_util::config::VersionTrack;
use tikv_util::worker::{Scheduler, Worker};
=======
use tikv_util::worker::{LazyWorker, Scheduler, Worker};
>>>>>>> 5aa16bda

fn tmp_engine<P: AsRef<Path>>(path: P) -> Arc<DB> {
    Arc::new(
        engine_rocks::raw_util::new_engine(
            path.as_ref().to_str().unwrap(),
            None,
            &["split-check-config"],
            None,
        )
        .unwrap(),
    )
}

fn setup(cfg: TiKvConfig, engine: Arc<DB>) -> (ConfigController, LazyWorker<Task>) {
    let (router, _) = sync_channel(1);
    let runner = Runner::new(
        engine.c().clone(),
        router.clone(),
        CoprocessorHost::new(router),
        cfg.coprocessor.clone(),
    );
    let share_worker = Worker::new("split-check-config");
    let mut worker = share_worker.lazy_build("split-check-config");
    worker.start(runner);

    let cfg_controller = ConfigController::new(cfg.clone());
    cfg_controller.register(
        Module::Coprocessor,
        Box::new(SplitCheckConfigManager(
            worker.scheduler(),
            Arc::new(VersionTrack::new(cfg.coprocessor)),
        )),
    );

    (cfg_controller, worker)
}

fn validate<F>(scheduler: &Scheduler<Task>, f: F)
where
    F: FnOnce(&Config) + Send + 'static,
{
    let (tx, rx) = mpsc::channel();
    scheduler
        .schedule(Task::Validate(Box::new(move |cfg: &Config| {
            f(cfg);
            tx.send(()).unwrap();
        })))
        .unwrap();
    rx.recv_timeout(Duration::from_secs(1)).unwrap();
}

#[test]
fn test_update_split_check_config() {
    let (mut cfg, _dir) = TiKvConfig::with_tmp().unwrap();
    cfg.validate().unwrap();
    let engine = tmp_engine(&cfg.storage.data_dir);
    let (cfg_controller, mut worker) = setup(cfg.clone(), engine);
    let scheduler = worker.scheduler();

    let cop_config = cfg.coprocessor.clone();
    // update of other module's config should not effect split check config
    cfg_controller
        .update_config("raftstore.raft-log-gc-threshold", "2000")
        .unwrap();
    validate(&scheduler, move |cfg: &Config| {
        assert_eq!(cfg, &cop_config);
    });

    let change = {
        let mut m = std::collections::HashMap::new();
        m.insert(
            "coprocessor.split_region_on_table".to_owned(),
            "true".to_owned(),
        );
        m.insert("coprocessor.batch_split_limit".to_owned(), "123".to_owned());
        m.insert(
            "coprocessor.region_split_keys".to_owned(),
            "12345".to_owned(),
        );
        m
    };
    cfg_controller.update(change).unwrap();

    // config should be updated
    let cop_config = {
        let mut cop_config = cfg.coprocessor;
        cop_config.split_region_on_table = true;
        cop_config.batch_split_limit = 123;
        cop_config.region_split_keys = 12345;
        cop_config
    };
    validate(&scheduler, move |cfg: &Config| {
        assert_eq!(cfg, &cop_config);
    });

    worker.stop();
}<|MERGE_RESOLUTION|>--- conflicted
+++ resolved
@@ -13,12 +13,8 @@
 };
 use raftstore::store::{SplitCheckRunner as Runner, SplitCheckTask as Task};
 use tikv::config::{ConfigController, Module, TiKvConfig};
-<<<<<<< HEAD
 use tikv_util::config::VersionTrack;
-use tikv_util::worker::{Scheduler, Worker};
-=======
 use tikv_util::worker::{LazyWorker, Scheduler, Worker};
->>>>>>> 5aa16bda
 
 fn tmp_engine<P: AsRef<Path>>(path: P) -> Arc<DB> {
     Arc::new(
