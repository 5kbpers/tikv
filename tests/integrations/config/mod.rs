// Copyright 2017 TiKV Project Authors. Licensed under Apache-2.0.

use std::fs::File;
use std::io::Read;
use std::path::PathBuf;

use slog::Level;

use batch_system::Config as BatchSystemConfig;
use collections::HashSet;
use encryption::{EncryptionConfig, FileConfig, MasterKeyConfig};
use engine_rocks::config::{BlobRunMode, CompressionType, LogLevel};
use engine_rocks::raw::{
    CompactionPriority, DBCompactionStyle, DBCompressionType, DBRateLimiterMode, DBRecoveryMode,
};
use engine_traits::config::PerfLevel;
use kvproto::encryptionpb::EncryptionMethod;
use pd_client::Config as PdConfig;
use raftstore::coprocessor::{Config as CopConfig, ConsistencyCheckMethod};
use raftstore::store::Config as RaftstoreConfig;
use security::SecurityConfig;
use tikv::config::*;
use tikv::import::Config as ImportConfig;
use tikv::server::config::GrpcCompressionType;
use tikv::server::gc_worker::GcConfig;
use tikv::server::lock_manager::Config as PessimisticTxnConfig;
use tikv::server::Config as ServerConfig;
use tikv::storage::config::{BlockCacheConfig, Config as StorageConfig};
use tikv_util::config::{LogFormat, OptionReadableSize, ReadableDuration, ReadableSize};

mod dynamic;
mod test_config_client;

#[test]
fn test_toml_serde() {
    let value = TiKvConfig::default();
    let dump = toml::to_string_pretty(&value).unwrap();
    let load = toml::from_str(&dump).unwrap();
    assert_eq!(value, load);
}

// Read a file in project directory. It is similar to `include_str!`,
// but `include_str!` a large string literal increases compile time.
// See more: https://github.com/rust-lang/rust/issues/39352
fn read_file_in_project_dir(path: &str) -> String {
    let mut p = PathBuf::from(env!("CARGO_MANIFEST_DIR"));
    p.push(path);
    let mut f = File::open(p).unwrap();
    let mut buffer = String::new();
    f.read_to_string(&mut buffer).unwrap();
    buffer
}

#[test]
fn test_serde_custom_tikv_config() {
    let mut value = TiKvConfig::default();
    value.log_level = Level::Debug;
    value.log_file = "foo".to_owned();
    value.log_format = LogFormat::Json;
    value.slow_log_file = "slow_foo".to_owned();
    value.slow_log_threshold = ReadableDuration::secs(1);
    value.server = ServerConfig {
        cluster_id: 0, // KEEP IT ZERO, it is skipped by serde.
        addr: "example.com:443".to_owned(),
        labels: map! { "a".to_owned() => "b".to_owned() },
        advertise_addr: "example.com:443".to_owned(),
        status_addr: "example.com:443".to_owned(),
        advertise_status_addr: "example.com:443".to_owned(),
        status_thread_pool_size: 1,
        max_grpc_send_msg_len: 6 * (1 << 20),
        concurrent_send_snap_limit: 4,
        concurrent_recv_snap_limit: 4,
        grpc_compression_type: GrpcCompressionType::Gzip,
        grpc_concurrency: 123,
        grpc_concurrent_stream: 1_234,
        grpc_memory_pool_quota: ReadableSize(123_456),
        grpc_raft_conn_num: 123,
        grpc_stream_initial_window_size: ReadableSize(12_345),
        grpc_keepalive_time: ReadableDuration::secs(3),
        grpc_keepalive_timeout: ReadableDuration::secs(60),
        end_point_concurrency: None,
        end_point_max_tasks: None,
        end_point_stack_size: None,
        end_point_recursion_limit: 100,
        end_point_stream_channel_size: 16,
        end_point_batch_row_limit: 64,
        end_point_stream_batch_row_limit: 4096,
        end_point_enable_batch_if_possible: true,
        end_point_request_max_handle_duration: ReadableDuration::secs(12),
        end_point_max_concurrency: 10,
        snap_max_write_bytes_per_sec: ReadableSize::mb(10),
        snap_max_total_size: ReadableSize::gb(10),
        stats_concurrency: 10,
        heavy_load_threshold: 1000,
        heavy_load_wait_duration: ReadableDuration::millis(2),
        enable_request_batch: false,
        background_thread_count: 999,
        raft_client_backoff_step: ReadableDuration::secs(1),
        end_point_slow_log_threshold: ReadableDuration::secs(1),
        forward_max_connections_per_address: 5,
    };
    value.readpool = ReadPoolConfig {
        unified: UnifiedReadPoolConfig {
            min_thread_count: 5,
            max_thread_count: 10,
            stack_size: ReadableSize::mb(20),
            max_tasks_per_worker: 2200,
        },
        storage: StorageReadPoolConfig {
            use_unified_pool: Some(true),
            high_concurrency: 1,
            normal_concurrency: 3,
            low_concurrency: 7,
            max_tasks_per_worker_high: 1000,
            max_tasks_per_worker_normal: 1500,
            max_tasks_per_worker_low: 2500,
            stack_size: ReadableSize::mb(20),
        },
        coprocessor: CoprReadPoolConfig {
            use_unified_pool: Some(false),
            high_concurrency: 2,
            normal_concurrency: 4,
            low_concurrency: 6,
            max_tasks_per_worker_high: 2000,
            max_tasks_per_worker_normal: 1000,
            max_tasks_per_worker_low: 3000,
            stack_size: ReadableSize::mb(12),
        },
    };
    value.metric = MetricConfig {
        interval: ReadableDuration::secs(15),
        address: "".to_string(),
        job: "tikv_1".to_owned(),
    };
    let mut apply_batch_system = BatchSystemConfig::default();
    apply_batch_system.max_batch_size = Some(22);
    apply_batch_system.pool_size = 4;
    apply_batch_system.reschedule_duration = ReadableDuration::secs(3);
    let mut store_batch_system = BatchSystemConfig::default();
    store_batch_system.max_batch_size = Some(21);
    store_batch_system.pool_size = 3;
    store_batch_system.reschedule_duration = ReadableDuration::secs(2);
    value.raft_store = RaftstoreConfig {
        prevote: false,
        raftdb_path: "/var".to_owned(),
        capacity: ReadableSize(123),
        raft_base_tick_interval: ReadableDuration::secs(12),
        raft_heartbeat_ticks: 1,
        raft_election_timeout_ticks: 12,
        raft_min_election_timeout_ticks: 14,
        raft_max_election_timeout_ticks: 20,
        raft_max_size_per_msg: ReadableSize::mb(12),
        raft_max_inflight_msgs: 123,
        raft_entry_max_size: ReadableSize::mb(12),
        raft_log_gc_tick_interval: ReadableDuration::secs(12),
        raft_log_gc_threshold: 12,
        raft_log_gc_count_limit: 12,
        raft_log_gc_size_limit: ReadableSize::kb(1),
        raft_log_reserve_max_ticks: 100,
        raft_engine_purge_interval: ReadableDuration::minutes(20),
        raft_entry_cache_life_time: ReadableDuration::secs(12),
        raft_reject_transfer_leader_duration: ReadableDuration::secs(3),
        split_region_check_tick_interval: ReadableDuration::secs(12),
        region_split_check_diff: ReadableSize::mb(20),
        region_compact_check_interval: ReadableDuration::secs(12),
        clean_stale_peer_delay: ReadableDuration::secs(0),
        region_compact_check_step: 1_234,
        region_compact_min_tombstones: 999,
        region_compact_tombstones_percent: 33,
        pd_heartbeat_tick_interval: ReadableDuration::minutes(12),
        pd_store_heartbeat_tick_interval: ReadableDuration::secs(12),
        notify_capacity: 12_345,
        snap_mgr_gc_tick_interval: ReadableDuration::minutes(12),
        snap_gc_timeout: ReadableDuration::hours(12),
        messages_per_tick: 12_345,
        max_peer_down_duration: ReadableDuration::minutes(12),
        max_leader_missing_duration: ReadableDuration::hours(12),
        abnormal_leader_missing_duration: ReadableDuration::hours(6),
        peer_stale_state_check_interval: ReadableDuration::hours(2),
        leader_transfer_max_log_lag: 123,
        snap_apply_batch_size: ReadableSize::mb(12),
        lock_cf_compact_interval: ReadableDuration::minutes(12),
        lock_cf_compact_bytes_threshold: ReadableSize::mb(123),
        consistency_check_interval: ReadableDuration::secs(12),
        report_region_flow_interval: ReadableDuration::minutes(12),
        raft_store_max_leader_lease: ReadableDuration::secs(12),
        right_derive_when_split: false,
        allow_remove_leader: true,
        merge_max_log_gap: 3,
        merge_check_tick_interval: ReadableDuration::secs(11),
        use_delete_range: true,
        cleanup_import_sst_interval: ReadableDuration::minutes(12),
        region_max_size: ReadableSize(0),
        region_split_size: ReadableSize(0),
        local_read_batch_size: 33,
        apply_batch_system,
        store_batch_system,
        future_poll_size: 2,
        hibernate_regions: false,
        dev_assert: true,
        apply_yield_duration: ReadableDuration::millis(333),
        perf_level: PerfLevel::EnableTime,
    };
    value.pd = PdConfig::new(vec!["example.com:443".to_owned()]);
    let titan_cf_config = TitanCfConfig {
        min_blob_size: ReadableSize(2018),
        blob_file_compression: CompressionType::Zstd,
        blob_cache_size: ReadableSize::gb(12),
        min_gc_batch_size: ReadableSize::kb(12),
        max_gc_batch_size: ReadableSize::mb(12),
        discardable_ratio: 0.00156,
        sample_ratio: 0.982,
        merge_small_file_threshold: ReadableSize::kb(21),
        blob_run_mode: BlobRunMode::Fallback,
        level_merge: true,
        range_merge: true,
        max_sorted_runs: 100,
        gc_merge_rewrite: true,
    };
    let titan_db_config = TitanDBConfig {
        enabled: true,
        dirname: "bar".to_owned(),
        disable_gc: false,
        max_background_gc: 9,
        purge_obsolete_files_period: ReadableDuration::secs(1),
    };
    value.rocksdb = DbConfig {
        wal_recovery_mode: DBRecoveryMode::AbsoluteConsistency,
        wal_dir: "/var".to_owned(),
        wal_ttl_seconds: 1,
        wal_size_limit: ReadableSize::kb(1),
        max_total_wal_size: ReadableSize::gb(1),
        max_background_jobs: 12,
        max_background_flushes: 4,
        max_manifest_file_size: ReadableSize::mb(12),
        create_if_missing: false,
        max_open_files: 12_345,
        enable_statistics: false,
        stats_dump_period: ReadableDuration::minutes(12),
        compaction_readahead_size: ReadableSize::kb(1),
        info_log_max_size: ReadableSize::kb(1),
        info_log_roll_time: ReadableDuration::secs(12),
        info_log_keep_log_file_num: 1000,
        info_log_dir: "/var".to_owned(),
        info_log_level: LogLevel::Info,
        rate_bytes_per_sec: ReadableSize::kb(1),
        rate_limiter_refill_period: ReadableDuration::millis(10),
        rate_limiter_mode: DBRateLimiterMode::AllIo,
        auto_tuned: None,
        rate_limiter_auto_tuned: false,
        bytes_per_sync: ReadableSize::mb(1),
        wal_bytes_per_sync: ReadableSize::kb(32),
        max_sub_compactions: 12,
        writable_file_max_buffer_size: ReadableSize::mb(12),
        use_direct_io_for_flush_and_compaction: true,
        enable_pipelined_write: false,
        enable_multi_batch_write: false,
        enable_unordered_write: true,
        defaultcf: DefaultCfConfig {
            block_size: ReadableSize::kb(12),
            block_cache_size: ReadableSize::gb(12),
            disable_block_cache: false,
            cache_index_and_filter_blocks: false,
            pin_l0_filter_and_index_blocks: false,
            use_bloom_filter: false,
            optimize_filters_for_hits: false,
            whole_key_filtering: true,
            bloom_filter_bits_per_key: 123,
            block_based_bloom_filter: true,
            read_amp_bytes_per_bit: 0,
            compression_per_level: [
                DBCompressionType::No,
                DBCompressionType::No,
                DBCompressionType::Zstd,
                DBCompressionType::Zstd,
                DBCompressionType::No,
                DBCompressionType::Zstd,
                DBCompressionType::Lz4,
            ],
            write_buffer_size: ReadableSize::mb(1),
            max_write_buffer_number: 12,
            min_write_buffer_number_to_merge: 12,
            max_bytes_for_level_base: ReadableSize::kb(12),
            target_file_size_base: ReadableSize::kb(123),
            level0_file_num_compaction_trigger: 123,
            level0_slowdown_writes_trigger: 123,
            level0_stop_writes_trigger: 123,
            max_compaction_bytes: ReadableSize::gb(1),
            compaction_pri: CompactionPriority::MinOverlappingRatio,
            dynamic_level_bytes: true,
            num_levels: 4,
            max_bytes_for_level_multiplier: 8,
            compaction_style: DBCompactionStyle::Universal,
            disable_auto_compactions: true,
            soft_pending_compaction_bytes_limit: ReadableSize::gb(12),
            hard_pending_compaction_bytes_limit: ReadableSize::gb(12),
            force_consistency_checks: true,
            titan: titan_cf_config.clone(),
            prop_size_index_distance: 4000000,
            prop_keys_index_distance: 40000,
            enable_doubly_skiplist: false,
            enable_compaction_guard: false,
            compaction_guard_min_output_file_size: ReadableSize::mb(12),
            compaction_guard_max_output_file_size: ReadableSize::mb(34),
            bottommost_level_compression: DBCompressionType::Disable,
            bottommost_zstd_compression_dict_size: 1024,
            bottommost_zstd_compression_sample_size: 1024,
        },
        writecf: WriteCfConfig {
            block_size: ReadableSize::kb(12),
            block_cache_size: ReadableSize::gb(12),
            disable_block_cache: false,
            cache_index_and_filter_blocks: false,
            pin_l0_filter_and_index_blocks: false,
            use_bloom_filter: false,
            optimize_filters_for_hits: true,
            whole_key_filtering: true,
            bloom_filter_bits_per_key: 123,
            block_based_bloom_filter: true,
            read_amp_bytes_per_bit: 0,
            compression_per_level: [
                DBCompressionType::No,
                DBCompressionType::No,
                DBCompressionType::Zstd,
                DBCompressionType::Zstd,
                DBCompressionType::No,
                DBCompressionType::Zstd,
                DBCompressionType::Lz4,
            ],
            write_buffer_size: ReadableSize::mb(1),
            max_write_buffer_number: 12,
            min_write_buffer_number_to_merge: 12,
            max_bytes_for_level_base: ReadableSize::kb(12),
            target_file_size_base: ReadableSize::kb(123),
            level0_file_num_compaction_trigger: 123,
            level0_slowdown_writes_trigger: 123,
            level0_stop_writes_trigger: 123,
            max_compaction_bytes: ReadableSize::gb(1),
            compaction_pri: CompactionPriority::MinOverlappingRatio,
            dynamic_level_bytes: true,
            num_levels: 4,
            max_bytes_for_level_multiplier: 8,
            compaction_style: DBCompactionStyle::Universal,
            disable_auto_compactions: true,
            soft_pending_compaction_bytes_limit: ReadableSize::gb(12),
            hard_pending_compaction_bytes_limit: ReadableSize::gb(12),
            force_consistency_checks: true,
            titan: TitanCfConfig {
                min_blob_size: ReadableSize(1024), // default value
                blob_file_compression: CompressionType::Lz4,
                blob_cache_size: ReadableSize::mb(0),
                min_gc_batch_size: ReadableSize::mb(16),
                max_gc_batch_size: ReadableSize::mb(64),
                discardable_ratio: 0.5,
                sample_ratio: 0.1,
                merge_small_file_threshold: ReadableSize::mb(8),
                blob_run_mode: BlobRunMode::ReadOnly,
                level_merge: false,
                range_merge: true,
                max_sorted_runs: 20,
                gc_merge_rewrite: false,
            },
            prop_size_index_distance: 4000000,
            prop_keys_index_distance: 40000,
            enable_doubly_skiplist: true,
            enable_compaction_guard: false,
            compaction_guard_min_output_file_size: ReadableSize::mb(12),
            compaction_guard_max_output_file_size: ReadableSize::mb(34),
            bottommost_level_compression: DBCompressionType::Zstd,
            bottommost_zstd_compression_dict_size: 0,
            bottommost_zstd_compression_sample_size: 0,
        },
        lockcf: LockCfConfig {
            block_size: ReadableSize::kb(12),
            block_cache_size: ReadableSize::gb(12),
            disable_block_cache: false,
            cache_index_and_filter_blocks: false,
            pin_l0_filter_and_index_blocks: false,
            use_bloom_filter: false,
            optimize_filters_for_hits: true,
            whole_key_filtering: true,
            bloom_filter_bits_per_key: 123,
            block_based_bloom_filter: true,
            read_amp_bytes_per_bit: 0,
            compression_per_level: [
                DBCompressionType::No,
                DBCompressionType::No,
                DBCompressionType::Zstd,
                DBCompressionType::Zstd,
                DBCompressionType::No,
                DBCompressionType::Zstd,
                DBCompressionType::Lz4,
            ],
            write_buffer_size: ReadableSize::mb(1),
            max_write_buffer_number: 12,
            min_write_buffer_number_to_merge: 12,
            max_bytes_for_level_base: ReadableSize::kb(12),
            target_file_size_base: ReadableSize::kb(123),
            level0_file_num_compaction_trigger: 123,
            level0_slowdown_writes_trigger: 123,
            level0_stop_writes_trigger: 123,
            max_compaction_bytes: ReadableSize::gb(1),
            compaction_pri: CompactionPriority::MinOverlappingRatio,
            dynamic_level_bytes: true,
            num_levels: 4,
            max_bytes_for_level_multiplier: 8,
            compaction_style: DBCompactionStyle::Universal,
            disable_auto_compactions: true,
            soft_pending_compaction_bytes_limit: ReadableSize::gb(12),
            hard_pending_compaction_bytes_limit: ReadableSize::gb(12),
            force_consistency_checks: true,
            titan: TitanCfConfig {
                min_blob_size: ReadableSize(1024), // default value
                blob_file_compression: CompressionType::Lz4,
                blob_cache_size: ReadableSize::mb(0),
                min_gc_batch_size: ReadableSize::mb(16),
                max_gc_batch_size: ReadableSize::mb(64),
                discardable_ratio: 0.5,
                sample_ratio: 0.1,
                merge_small_file_threshold: ReadableSize::mb(8),
                blob_run_mode: BlobRunMode::ReadOnly, // default value
                level_merge: false,
                range_merge: true,
                max_sorted_runs: 20,
                gc_merge_rewrite: false,
            },
            prop_size_index_distance: 4000000,
            prop_keys_index_distance: 40000,
            enable_doubly_skiplist: true,
            enable_compaction_guard: true,
            compaction_guard_min_output_file_size: ReadableSize::mb(12),
            compaction_guard_max_output_file_size: ReadableSize::mb(34),
            bottommost_level_compression: DBCompressionType::Disable,
            bottommost_zstd_compression_dict_size: 0,
            bottommost_zstd_compression_sample_size: 0,
        },
        raftcf: RaftCfConfig {
            block_size: ReadableSize::kb(12),
            block_cache_size: ReadableSize::gb(12),
            disable_block_cache: false,
            cache_index_and_filter_blocks: false,
            pin_l0_filter_and_index_blocks: false,
            use_bloom_filter: false,
            optimize_filters_for_hits: false,
            whole_key_filtering: true,
            bloom_filter_bits_per_key: 123,
            block_based_bloom_filter: true,
            read_amp_bytes_per_bit: 0,
            compression_per_level: [
                DBCompressionType::No,
                DBCompressionType::No,
                DBCompressionType::Zstd,
                DBCompressionType::Zstd,
                DBCompressionType::No,
                DBCompressionType::Zstd,
                DBCompressionType::Lz4,
            ],
            write_buffer_size: ReadableSize::mb(1),
            max_write_buffer_number: 12,
            min_write_buffer_number_to_merge: 12,
            max_bytes_for_level_base: ReadableSize::kb(12),
            target_file_size_base: ReadableSize::kb(123),
            level0_file_num_compaction_trigger: 123,
            level0_slowdown_writes_trigger: 123,
            level0_stop_writes_trigger: 123,
            max_compaction_bytes: ReadableSize::gb(1),
            compaction_pri: CompactionPriority::MinOverlappingRatio,
            dynamic_level_bytes: true,
            num_levels: 4,
            max_bytes_for_level_multiplier: 8,
            compaction_style: DBCompactionStyle::Universal,
            disable_auto_compactions: true,
            soft_pending_compaction_bytes_limit: ReadableSize::gb(12),
            hard_pending_compaction_bytes_limit: ReadableSize::gb(12),
            force_consistency_checks: true,
            titan: TitanCfConfig {
                min_blob_size: ReadableSize(1024), // default value
                blob_file_compression: CompressionType::Lz4,
                blob_cache_size: ReadableSize::mb(0),
                min_gc_batch_size: ReadableSize::mb(16),
                max_gc_batch_size: ReadableSize::mb(64),
                discardable_ratio: 0.5,
                sample_ratio: 0.1,
                merge_small_file_threshold: ReadableSize::mb(8),
                blob_run_mode: BlobRunMode::ReadOnly, // default value
                level_merge: false,
                range_merge: true,
                max_sorted_runs: 20,
                gc_merge_rewrite: false,
            },
            prop_size_index_distance: 4000000,
            prop_keys_index_distance: 40000,
            enable_doubly_skiplist: true,
            enable_compaction_guard: true,
            compaction_guard_min_output_file_size: ReadableSize::mb(12),
            compaction_guard_max_output_file_size: ReadableSize::mb(34),
            bottommost_level_compression: DBCompressionType::Disable,
            bottommost_zstd_compression_dict_size: 0,
            bottommost_zstd_compression_sample_size: 0,
        },
        titan: titan_db_config.clone(),
    };
    value.raftdb = RaftDbConfig {
        info_log_level: LogLevel::Info,
        wal_recovery_mode: DBRecoveryMode::SkipAnyCorruptedRecords,
        wal_dir: "/var".to_owned(),
        wal_ttl_seconds: 1,
        wal_size_limit: ReadableSize::kb(12),
        max_total_wal_size: ReadableSize::gb(1),
        max_background_jobs: 12,
        max_background_flushes: 4,
        max_manifest_file_size: ReadableSize::mb(12),
        create_if_missing: false,
        max_open_files: 12_345,
        enable_statistics: false,
        stats_dump_period: ReadableDuration::minutes(12),
        compaction_readahead_size: ReadableSize::kb(1),
        info_log_max_size: ReadableSize::kb(1),
        info_log_roll_time: ReadableDuration::secs(1),
        info_log_keep_log_file_num: 1000,
        info_log_dir: "/var".to_owned(),
        max_sub_compactions: 12,
        writable_file_max_buffer_size: ReadableSize::mb(12),
        use_direct_io_for_flush_and_compaction: true,
        enable_pipelined_write: false,
        enable_unordered_write: false,
        allow_concurrent_memtable_write: false,
        bytes_per_sync: ReadableSize::mb(1),
        wal_bytes_per_sync: ReadableSize::kb(32),
        defaultcf: RaftDefaultCfConfig {
            block_size: ReadableSize::kb(12),
            block_cache_size: ReadableSize::gb(12),
            disable_block_cache: false,
            cache_index_and_filter_blocks: false,
            pin_l0_filter_and_index_blocks: false,
            use_bloom_filter: false,
            optimize_filters_for_hits: false,
            whole_key_filtering: true,
            bloom_filter_bits_per_key: 123,
            block_based_bloom_filter: true,
            read_amp_bytes_per_bit: 0,
            compression_per_level: [
                DBCompressionType::No,
                DBCompressionType::No,
                DBCompressionType::Zstd,
                DBCompressionType::Zstd,
                DBCompressionType::No,
                DBCompressionType::Zstd,
                DBCompressionType::Lz4,
            ],
            write_buffer_size: ReadableSize::mb(1),
            max_write_buffer_number: 12,
            min_write_buffer_number_to_merge: 12,
            max_bytes_for_level_base: ReadableSize::kb(12),
            target_file_size_base: ReadableSize::kb(123),
            level0_file_num_compaction_trigger: 123,
            level0_slowdown_writes_trigger: 123,
            level0_stop_writes_trigger: 123,
            max_compaction_bytes: ReadableSize::gb(1),
            compaction_pri: CompactionPriority::MinOverlappingRatio,
            dynamic_level_bytes: true,
            num_levels: 4,
            max_bytes_for_level_multiplier: 8,
            compaction_style: DBCompactionStyle::Universal,
            disable_auto_compactions: true,
            soft_pending_compaction_bytes_limit: ReadableSize::gb(12),
            hard_pending_compaction_bytes_limit: ReadableSize::gb(12),
            force_consistency_checks: true,
            titan: titan_cf_config,
            prop_size_index_distance: 4000000,
            prop_keys_index_distance: 40000,
            enable_doubly_skiplist: true,
            enable_compaction_guard: true,
            compaction_guard_min_output_file_size: ReadableSize::mb(12),
            compaction_guard_max_output_file_size: ReadableSize::mb(34),
            bottommost_level_compression: DBCompressionType::Disable,
            bottommost_zstd_compression_dict_size: 0,
            bottommost_zstd_compression_sample_size: 0,
        },
        titan: titan_db_config,
    };
    value.raft_engine.enable = true;
    value.raft_engine.mut_config().dir = "test-dir".to_owned();
    value.storage = StorageConfig {
        data_dir: "/var".to_owned(),
        gc_ratio_threshold: 1.2,
        max_key_size: 8192,
        scheduler_concurrency: 123,
        scheduler_worker_pool_size: 1,
        scheduler_pending_write_threshold: ReadableSize::kb(123),
        reserve_space: ReadableSize::gb(10),
        enable_async_apply_prewrite: true,
        enable_ttl: true,
        ttl_check_poll_interval: ReadableDuration::hours(0),
        block_cache: BlockCacheConfig {
            shared: true,
            capacity: OptionReadableSize(Some(ReadableSize::gb(40))),
            num_shard_bits: 10,
            strict_capacity_limit: true,
            high_pri_pool_ratio: 0.8,
            memory_allocator: Some(String::from("nodump")),
        },
    };
    value.coprocessor = CopConfig {
        split_region_on_table: false,
        batch_split_limit: 1,
        region_max_size: ReadableSize::mb(12),
        region_split_size: ReadableSize::mb(12),
        region_max_keys: 100000,
        region_split_keys: 100000,
        consistency_check_method: ConsistencyCheckMethod::Raw,
        perf_level: PerfLevel::EnableTime,
    };
    let mut cert_allowed_cn = HashSet::default();
    cert_allowed_cn.insert("example.tikv.com".to_owned());
    value.security = SecurityConfig {
        ca_path: "invalid path".to_owned(),
        cert_path: "invalid path".to_owned(),
        key_path: "invalid path".to_owned(),
        override_ssl_target: "".to_owned(),
        cert_allowed_cn,
        redact_info_log: Some(true),
        encryption: EncryptionConfig {
            data_encryption_method: EncryptionMethod::Aes128Ctr,
            data_key_rotation_period: ReadableDuration::days(14),
            enable_file_dictionary_log: false,
            file_dictionary_rewrite_threshold: 123456,
            master_key: MasterKeyConfig::File {
                config: FileConfig {
                    path: "/master/key/path".to_owned(),
                },
            },
            previous_master_key: MasterKeyConfig::Plaintext,
        },
    };
    value.backup = BackupConfig {
        num_threads: 456,
        batch_size: 7,
        sst_max_size: ReadableSize::mb(789),
    };
    value.import = ImportConfig {
        num_threads: 123,
        stream_channel_window: 123,
        import_mode_timeout: ReadableDuration::secs(1453),
    };
    value.panic_when_unexpected_key_or_data = true;
    value.enable_io_snoop = false;
    value.gc = GcConfig {
        ratio_threshold: 1.2,
        batch_keys: 256,
        max_write_bytes_per_sec: ReadableSize::mb(10),
        enable_compaction_filter: false,
        compaction_filter_skip_version_check: true,
    };
    value.pessimistic_txn = PessimisticTxnConfig {
        wait_for_lock_timeout: ReadableDuration::millis(10),
        wake_up_delay_duration: ReadableDuration::millis(100),
        pipelined: false,
    };
    value.cdc = CdcConfig {
        min_ts_interval: ReadableDuration::secs(4),
        old_value_cache_mem_capacity: OptionReadableSize(Some(ReadableSize::gb(1))),
        hibernate_regions_compatible: false,
<<<<<<< HEAD
        old_value_cache_size: 0,
=======
        scan_lock_pool_size: 1,
        incremental_scan_speed_limit: ReadableSize(7),
>>>>>>> 805764bb
    };

    let custom = read_file_in_project_dir("integrations/config/test-custom.toml");
    let load = toml::from_str(&custom).unwrap();
    if value != load {
        diff_config(&value, &load);
    }
    let dump = toml::to_string_pretty(&load).unwrap();
    let load_from_dump = toml::from_str(&dump).unwrap();
    if load != load_from_dump {
        diff_config(&load, &load_from_dump);
    }
}

fn diff_config(lhs: &TiKvConfig, rhs: &TiKvConfig) {
    let lhs_str = format!("{:?}", lhs);
    let rhs_str = format!("{:?}", rhs);

    fn find_index(l: impl Iterator<Item = (u8, u8)>) -> usize {
        let it = l
            .enumerate()
            .take_while(|(_, (l, r))| l == r)
            .filter(|(_, (l, _))| *l == b' ');
        let mut last = None;
        let mut second = None;
        for a in it {
            second = last;
            last = Some(a);
        }
        second.map_or(0, |(i, _)| i)
    }
    let cpl = find_index(lhs_str.bytes().zip(rhs_str.bytes()));
    let csl = find_index(lhs_str.bytes().rev().zip(rhs_str.bytes().rev()));
    if cpl + csl > lhs_str.len() || cpl + csl > rhs_str.len() {
        assert_eq!(lhs, rhs);
    }
    let lhs_diff = String::from_utf8_lossy(&lhs_str.as_bytes()[cpl..lhs_str.len() - csl]);
    let rhs_diff = String::from_utf8_lossy(&rhs_str.as_bytes()[cpl..rhs_str.len() - csl]);
    panic!(
        "config not matched:\nlhs: ...{}...,\nrhs: ...{}...",
        lhs_diff, rhs_diff
    );
}

#[test]
fn test_serde_default_config() {
    let cfg: TiKvConfig = toml::from_str("").unwrap();
    assert_eq!(cfg, TiKvConfig::default());

    let content = read_file_in_project_dir("integrations/config/test-default.toml");
    let cfg: TiKvConfig = toml::from_str(&content).unwrap();
    assert_eq!(cfg, TiKvConfig::default());
}

#[test]
fn test_readpool_default_config() {
    let content = r#"
        [readpool.unified]
        max-thread-count = 1
    "#;
    let cfg: TiKvConfig = toml::from_str(content).unwrap();
    let mut expected = TiKvConfig::default();
    expected.readpool.unified.max_thread_count = 1;
    assert_eq!(cfg, expected);
}

#[test]
fn test_do_not_use_unified_readpool_with_legacy_config() {
    let content = r#"
        [readpool.storage]
        normal-concurrency = 1

        [readpool.coprocessor]
        normal-concurrency = 1
    "#;
    let cfg: TiKvConfig = toml::from_str(content).unwrap();
    assert!(!cfg.readpool.is_unified_pool_enabled());
}

#[test]
fn test_block_cache_backward_compatible() {
    let content = read_file_in_project_dir("integrations/config/test-cache-compatible.toml");
    let mut cfg: TiKvConfig = toml::from_str(&content).unwrap();
    assert!(cfg.storage.block_cache.shared);
    assert!(cfg.storage.block_cache.capacity.0.is_none());
    cfg.compatible_adjust();
    assert!(cfg.storage.block_cache.capacity.0.is_some());
    assert_eq!(
        cfg.storage.block_cache.capacity.0.unwrap().0,
        cfg.rocksdb.defaultcf.block_cache_size.0
            + cfg.rocksdb.writecf.block_cache_size.0
            + cfg.rocksdb.lockcf.block_cache_size.0
            + cfg.raftdb.defaultcf.block_cache_size.0
    );
}<|MERGE_RESOLUTION|>--- conflicted
+++ resolved
@@ -661,12 +661,9 @@
         min_ts_interval: ReadableDuration::secs(4),
         old_value_cache_mem_capacity: OptionReadableSize(Some(ReadableSize::gb(1))),
         hibernate_regions_compatible: false,
-<<<<<<< HEAD
         old_value_cache_size: 0,
-=======
         scan_lock_pool_size: 1,
         incremental_scan_speed_limit: ReadableSize(7),
->>>>>>> 805764bb
     };
 
     let custom = read_file_in_project_dir("integrations/config/test-custom.toml");
