//! Conveniences for creating a TiKV server

use super::setup::*;
use super::signal_handler;
use engine::rocks;
use engine::rocks::util::metrics_flusher::{MetricsFlusher, DEFAULT_FLUSHER_INTERVAL};
use engine::rocks::util::security::encrypted_env_from_cipher_file;
use engine::Engines;
use fs2::FileExt;
<<<<<<< HEAD
use kvproto::cdcpb_grpc::create_change_data;
use kvproto::deadlock_grpc::create_deadlock;
use kvproto::debugpb_grpc::create_debug;
use kvproto::import_sstpb_grpc::create_import_sst;
=======
use kvproto::backup::create_backup;
use kvproto::deadlock::create_deadlock;
use kvproto::debugpb::create_debug;
use kvproto::import_sstpb::create_import_sst;
>>>>>>> 472dd9b1
use pd_client::{PdClient, RpcClient};
use std::fs::File;
use std::path::Path;
use std::sync::{Arc, Mutex};
use std::thread::JoinHandle;
use std::time::Duration;
use tikv::config::TiKvConfig;
use tikv::coprocessor;
use tikv::import::{ImportSSTService, SSTImporter};
use tikv::raftstore::coprocessor::{CoprocessorHost, RegionInfoAccessor};
use tikv::raftstore::store::fsm::store::{StoreMeta, PENDING_VOTES_CAP};
use tikv::raftstore::store::{fsm, LocalReader};
use tikv::raftstore::store::{new_compaction_listener, SnapManagerBuilder};
use tikv::server::lock_manager::LockManager;
use tikv::server::resolve;
use tikv::server::service::DebugService;
use tikv::server::status_server::StatusServer;
use tikv::server::transport::ServerRaftStoreRouter;
use tikv::server::DEFAULT_CLUSTER_ID;
use tikv::server::{create_raft_storage, Node, RaftKv, Server};
use tikv::storage::{self, AutoGCConfig, DEFAULT_ROCKSDB_SUB_DIR};
use tikv_util::check_environment_variables;
use tikv_util::security::SecurityManager;
use tikv_util::time::Monitor;
use tikv_util::worker::FutureWorker;

const RESERVED_OPEN_FDS: u64 = 1000;

pub fn run_tikv(mut config: TiKvConfig) {
    // Sets the global logger ASAP.
    // It is okay to use the config w/o `validate()`,
    // because `initial_logger()` handles various conditions.
    initial_logger(&config);
    tikv_util::set_panic_hook(false, &config.storage.data_dir);

    // Print version information.
    tikv::log_tikv_info();
    info!(
        "using config";
        "config" => serde_json::to_string(&config).unwrap(),
    );

    config.write_into_metrics();
    // Do some prepare works before start.
    pre_start(&config);

    let security_mgr = Arc::new(
        SecurityManager::new(&config.security)
            .unwrap_or_else(|e| fatal!("failed to create security manager: {}", e.description())),
    );
    let pd_client = RpcClient::new(&config.pd, Arc::clone(&security_mgr))
        .unwrap_or_else(|e| fatal!("failed to create rpc client: {}", e));
    let cluster_id = pd_client
        .get_cluster_id()
        .unwrap_or_else(|e| fatal!("failed to get cluster id: {}", e));
    if cluster_id == DEFAULT_CLUSTER_ID {
        fatal!("cluster id can't be {}", DEFAULT_CLUSTER_ID);
    }
    config.server.cluster_id = cluster_id;
    info!(
        "connect to PD cluster";
        "cluster_id" => cluster_id
    );

    let _m = Monitor::default();
    run_raft_server(pd_client, &config, security_mgr);
}

fn run_raft_server(pd_client: RpcClient, cfg: &TiKvConfig, security_mgr: Arc<SecurityManager>) {
    let store_path = Path::new(&cfg.storage.data_dir);
    let lock_path = store_path.join(Path::new("LOCK"));
    let db_path = store_path.join(Path::new(DEFAULT_ROCKSDB_SUB_DIR));
    let snap_path = store_path.join(Path::new("snap"));
    let raft_db_path = Path::new(&cfg.raft_store.raftdb_path);
    let import_path = store_path.join("import");

    let f = File::create(lock_path.as_path())
        .unwrap_or_else(|e| fatal!("failed to create lock at {}: {}", lock_path.display(), e));
    if f.try_lock_exclusive().is_err() {
        fatal!(
            "lock {} failed, maybe another instance is using this directory.",
            store_path.display()
        );
    }

    if tikv_util::panic_mark_file_exists(&cfg.storage.data_dir) {
        fatal!(
            "panic_mark_file {} exists, there must be something wrong with the db.",
            tikv_util::panic_mark_file_path(&cfg.storage.data_dir).display()
        );
    }

    // Initialize raftstore channels.
    let (router, system) = fsm::create_raft_batch_system(&cfg.raft_store);

    let compaction_listener = new_compaction_listener(router.clone());

    // Create pd client and pd worker
    let pd_client = Arc::new(pd_client);
    let pd_worker = FutureWorker::new("pd-worker");
    let (mut worker, resolver) = resolve::new_resolver(Arc::clone(&pd_client))
        .unwrap_or_else(|e| fatal!("failed to start address resolver: {}", e));
    let pd_sender = pd_worker.scheduler();

    // Create encrypted env from cipher file
    let encrypted_env = if !cfg.security.cipher_file.is_empty() {
        match encrypted_env_from_cipher_file(&cfg.security.cipher_file, None) {
            Err(e) => fatal!(
                "failed to create encrypted env from cipher file, err {:?}",
                e
            ),
            Ok(env) => Some(env),
        }
    } else {
        None
    };

    // Create block cache.
    let cache = cfg.storage.block_cache.build_shared_cache();

    // Create raft engine.
    let mut raft_db_opts = cfg.raftdb.build_opt();
    if let Some(ref ec) = encrypted_env {
        raft_db_opts.set_env(ec.clone());
    }
    let raft_db_cf_opts = cfg.raftdb.build_cf_opts(&cache);
    let raft_engine = rocks::util::new_engine_opt(
        raft_db_path.to_str().unwrap(),
        raft_db_opts,
        raft_db_cf_opts,
    )
    .unwrap_or_else(|s| fatal!("failed to create raft engine: {}", s));

    // Create kv engine, storage.
    let mut kv_db_opts = cfg.rocksdb.build_opt();
    kv_db_opts.add_event_listener(compaction_listener);
    if let Some(ec) = encrypted_env {
        kv_db_opts.set_env(ec);
    }

    // Before create kv engine we need to check whether it needs to upgrade from v2.x to v3.x.
    // if let Err(e) = tikv::raftstore::store::maybe_upgrade_from_2_to_3(
    //     &raft_engine,
    //     db_path.to_str().unwrap(),
    //     kv_db_opts.clone(),
    //     &cfg.rocksdb,
    //     &cache,
    // ) {
    //     fatal!("failed to upgrade from v2.x to v3.x: {:?}", e);
    // };

    // Create kv engine, storage.
    let kv_cfs_opts = cfg.rocksdb.build_cf_opts(&cache);
    let kv_engine = rocks::util::new_engine_opt(db_path.to_str().unwrap(), kv_db_opts, kv_cfs_opts)
        .unwrap_or_else(|s| fatal!("failed to create kv engine: {}", s));

    let engines = Engines::new(Arc::new(kv_engine), Arc::new(raft_engine), cache.is_some());
    let store_meta = Arc::new(Mutex::new(StoreMeta::new(PENDING_VOTES_CAP)));
    let local_reader = LocalReader::new(engines.kv.clone(), store_meta.clone(), router.clone());
    let raft_router = ServerRaftStoreRouter::new(router.clone(), local_reader);

    let engine = RaftKv::new(raft_router.clone());

    let storage_read_pool = storage::readpool_impl::build_read_pool(
        &cfg.readpool.storage,
        pd_sender.clone(),
        engine.clone(),
    );

    let mut lock_mgr = if cfg.pessimistic_txn.enabled {
        Some(LockManager::new())
    } else {
        None
    };

    let storage = create_raft_storage(
        engine.clone(),
        &cfg.storage,
        storage_read_pool,
        Some(engines.kv.clone()),
        Some(raft_router.clone()),
        lock_mgr.clone(),
    )
    .unwrap_or_else(|e| fatal!("failed to create raft storage: {}", e));

    // Create snapshot manager, server.
    let snap_mgr = SnapManagerBuilder::default()
        .max_write_bytes_per_sec(cfg.server.snap_max_write_bytes_per_sec.0)
        .max_total_size(cfg.server.snap_max_total_size.0)
        .build(
            snap_path.as_path().to_str().unwrap().to_owned(),
            Some(router.clone()),
        );

    let server_cfg = Arc::new(cfg.server.clone());

    // Create coprocessor endpoint.
    let cop_read_pool = coprocessor::readpool_impl::build_read_pool(
        &cfg.readpool.coprocessor,
        pd_sender.clone(),
        engine.clone(),
    );
    let cop = coprocessor::Endpoint::new(&server_cfg, cop_read_pool);

    let importer = Arc::new(SSTImporter::new(import_path).unwrap());
    let import_service = ImportSSTService::new(
        cfg.import.clone(),
        raft_router.clone(),
        engines.kv.clone(),
        Arc::clone(&importer),
    );

    // Create Debug service.
    let debug_service = DebugService::new(engines.clone(), raft_router.clone());

    // Create Backup service.
    let mut backup_worker = tikv_util::worker::Worker::new("backup-endpoint");
    let backup_scheduler = backup_worker.scheduler();
    let backup_service = backup::Service::new(backup_scheduler);

    // Create server
    let mut server = Server::new(
        &server_cfg,
        &security_mgr,
        storage.clone(),
        cop,
        raft_router,
        resolver.clone(),
        snap_mgr.clone(),
    )
    .unwrap_or_else(|e| fatal!("failed to create server: {}", e));

    // Register services.
    if server
        .register_service(create_import_sst(import_service))
        .is_some()
    {
        fatal!("failed to register import service");
    }
    if server
        .register_service(create_debug(debug_service))
        .is_some()
    {
        fatal!("failed to register debug service");
    }
    if let Some(lm) = lock_mgr.as_ref() {
        if server
            .register_service(create_deadlock(lm.deadlock_service()))
            .is_some()
        {
            fatal!("failed to register deadlock service");
        }
    }
    if server
        .register_service(create_backup(backup_service))
        .is_some()
    {
        fatal!("failed to register backup service");
    }

    let trans = server.transport();

    // Create node.
    let mut node = Node::new(system, &server_cfg, &cfg.raft_store, pd_client.clone());

    // Create CoprocessorHost.
    let mut coprocessor_host = CoprocessorHost::new(cfg.coprocessor.clone(), router);

    // Create register and start cdc.
    let mut cdc_worker = tikv_util::worker::Worker::new("cdc");
    let cdc_scheduler = cdc_worker.scheduler();
    let cdc_ob = cdc::CdcObserver::new(cdc_scheduler.clone());
    let cdc_endpoint = cdc::Endpoint::new();
    let cdc_service = cdc::Service::new(cdc_scheduler);

    server.register_service(create_change_data(cdc_service))
        .map(|_| fatal!("failed to register {}", "cdc"));
    coprocessor_host
        .registry
        .register_admin_observer(100, Box::new(cdc_ob.clone()) as _);
    coprocessor_host
        .registry
        .register_query_observer(100, Box::new(cdc_ob.clone()) as _);

    cdc_worker
        .start(cdc_endpoint)
        .unwrap_or_else(|e| fatal!("failed to start cdc: {}", e));

    // Create region collection.
    let region_info_accessor = RegionInfoAccessor::new(&mut coprocessor_host);
    region_info_accessor.start();

    // Register the role change observer of the lock manager.
    if let Some(lm) = lock_mgr.as_ref() {
        lm.register_detector_role_change_observer(&mut coprocessor_host);
    }

    node.start(
        engines.clone(),
        trans,
        snap_mgr,
        pd_worker,
        store_meta,
        coprocessor_host,
        importer,
    )
    .unwrap_or_else(|e| fatal!("failed to start node: {}", e));
    initial_metric(&cfg.metric, Some(node.id()));

    // Start backup endpoint.
    let backup_endpoint = backup::Endpoint::new(
        node.id(),
        engine.clone(),
        region_info_accessor.clone(),
        engines.kv.clone(),
    );
    let backup_timer = backup_endpoint.new_timer();
    backup_worker
        .start_with_timer(backup_endpoint, backup_timer)
        .unwrap_or_else(|e| fatal!("failed to start backup endpoint: {}", e));

    // Start auto gc
    let auto_gc_cfg = AutoGCConfig::new(
        Arc::clone(&pd_client),
        region_info_accessor.clone(),
        node.id(),
    );
    if let Err(e) = storage.start_auto_gc(auto_gc_cfg) {
        fatal!("failed to start auto_gc on storage, error: {}", e);
    }

    let mut metrics_flusher = MetricsFlusher::new(
        engines.clone(),
        Duration::from_millis(DEFAULT_FLUSHER_INTERVAL),
    );

    // Start metrics flusher
    if let Err(e) = metrics_flusher.start() {
        error!(
            "failed to start metrics flusher";
            "err" => %e
        );
    }

    if let Some(lock_mgr) = lock_mgr.as_mut() {
        lock_mgr
            .start(
                node.id(),
                pd_client,
                resolver,
                Arc::clone(&security_mgr),
                &cfg.pessimistic_txn,
            )
            .unwrap_or_else(|e| fatal!("failed to start lock manager: {}", e));
    }

    // Run server.
    server
        .build_and_bind()
        .unwrap_or_else(|e| fatal!("failed to build server: {}", e));
    server
        .start(server_cfg, security_mgr)
        .unwrap_or_else(|e| fatal!("failed to start server: {}", e));

    let server_cfg = cfg.server.clone();
    let mut status_enabled = cfg.metric.address.is_empty() && !server_cfg.status_addr.is_empty();

    // Create a status server.
    // TODO: How to keep cfg updated?
    let mut status_server = StatusServer::new(server_cfg.status_thread_pool_size, cfg.clone());
    if status_enabled {
        // Start the status server.
        if let Err(e) = status_server.start(server_cfg.status_addr) {
            error!(
                "failed to bind addr for status service";
                "err" => %e
            );
            status_enabled = false;
        }
    }

    signal_handler::handle_signal(Some(engines));

    // Stop backup worker.
    if let Some(j) = backup_worker.stop() {
        j.join()
            .unwrap_or_else(|e| fatal!("failed to stop backup: {:?}", e))
    }

    // Stop server.
    server
        .stop()
        .unwrap_or_else(|e| fatal!("failed to stop server: {}", e));

    if status_enabled {
        // Stop the status server.
        status_server.stop()
    }

    metrics_flusher.stop();

    node.stop();

    // Stop cdc.
    cdc_worker.stop().unwrap();

    region_info_accessor.stop();

    if let Some(lm) = lock_mgr.as_mut() {
        lm.stop();
    }

    if let Some(Err(e)) = worker.stop().map(JoinHandle::join) {
        info!(
            "ignore failure when stopping resolver";
            "err" => ?e
        );
    }
}

/// Various sanity-checks and logging before running a server.
///
/// Warnings are logged and fatal errors exit.
///
/// # Logs
///
/// The presence of these environment variables that affect the database
/// behavior is logged.
///
/// - `GRPC_POLL_STRATEGY`
/// - `http_proxy` and `https_proxy`
///
/// # Warnings
///
/// - if `net.core.somaxconn` < 32768
/// - if `net.ipv4.tcp_syncookies` is not 0
/// - if `vm.swappiness` is not 0
/// - if data directories are not on SSDs
/// - if the "TZ" environment variable is not set on unix
///
/// # Fatal errors
///
/// If the max open file descriptor limit is not high enough to support
/// the main database and the raft database.
fn pre_start(cfg: &TiKvConfig) {
    // Before any startup, check system configuration and environment variables.
    check_system_config(&cfg);
    check_environment_variables();

    if cfg.panic_when_unexpected_key_or_data {
        info!("panic-when-unexpected-key-or-data is on");
        tikv_util::set_panic_when_unexpected_key_or_data(true);
    }
}

fn check_system_config(config: &TiKvConfig) {
    info!("beginning system configuration check");
    let mut rocksdb_max_open_files = config.rocksdb.max_open_files;
    if config.rocksdb.titan.enabled {
        // Titan engine maintains yet another pool of blob files and uses the same max
        // number of open files setup as rocksdb does. So we double the max required
        // open files here
        rocksdb_max_open_files *= 2;
    }
    if let Err(e) = tikv_util::config::check_max_open_fds(
        RESERVED_OPEN_FDS + (rocksdb_max_open_files + config.raftdb.max_open_files) as u64,
    ) {
        fatal!("{}", e);
    }

    for e in tikv_util::config::check_kernel() {
        warn!(
            "check: kernel";
            "err" => %e
        );
    }

    // Check RocksDB data dir
    if let Err(e) = tikv_util::config::check_data_dir(&config.storage.data_dir) {
        warn!(
            "check: rocksdb-data-dir";
            "path" => &config.storage.data_dir,
            "err" => %e
        );
    }
    // Check raft data dir
    if let Err(e) = tikv_util::config::check_data_dir(&config.raft_store.raftdb_path) {
        warn!(
            "check: raftdb-path";
            "path" => &config.raft_store.raftdb_path,
            "err" => %e
        );
    }
}<|MERGE_RESOLUTION|>--- conflicted
+++ resolved
@@ -7,17 +7,11 @@
 use engine::rocks::util::security::encrypted_env_from_cipher_file;
 use engine::Engines;
 use fs2::FileExt;
-<<<<<<< HEAD
-use kvproto::cdcpb_grpc::create_change_data;
-use kvproto::deadlock_grpc::create_deadlock;
-use kvproto::debugpb_grpc::create_debug;
-use kvproto::import_sstpb_grpc::create_import_sst;
-=======
 use kvproto::backup::create_backup;
+use kvproto::cdcpb::create_change_data;
 use kvproto::deadlock::create_deadlock;
 use kvproto::debugpb::create_debug;
 use kvproto::import_sstpb::create_import_sst;
->>>>>>> 472dd9b1
 use pd_client::{PdClient, RpcClient};
 use std::fs::File;
 use std::path::Path;
@@ -293,7 +287,8 @@
     let cdc_endpoint = cdc::Endpoint::new();
     let cdc_service = cdc::Service::new(cdc_scheduler);
 
-    server.register_service(create_change_data(cdc_service))
+    server
+        .register_service(create_change_data(cdc_service))
         .map(|_| fatal!("failed to register {}", "cdc"));
     coprocessor_host
         .registry
