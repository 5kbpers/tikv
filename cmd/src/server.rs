--- conflicted
+++ resolved
@@ -10,14 +10,9 @@
 
 use crate::{setup::*, signal_handler};
 use encryption::DataKeyManager;
-<<<<<<< HEAD
 use engine_rocks::{encryption::get_env, RocksEngine, RocksSnapshot};
 use engine_skiplist::{SkiplistEngine, SkiplistEngineBuilder, SkiplistSnapshot};
 use engine_traits::{KvEngines, MetricsFlusher, ALL_CFS};
-=======
-use engine_rocks::{encryption::get_env, RocksEngine};
-use engine_traits::{KvEngines, MetricsFlusher};
->>>>>>> a4f38fb4
 use fs2::FileExt;
 use futures_cpupool::Builder;
 use kvproto::{
@@ -118,11 +113,7 @@
     cfg_controller: Option<ConfigController>,
     security_mgr: Arc<SecurityManager>,
     pd_client: Arc<RpcClient>,
-<<<<<<< HEAD
-    router: RaftRouter<SkiplistSnapshot>,
-=======
-    router: RaftRouter<RocksEngine, RocksEngine>,
->>>>>>> a4f38fb4
+    router: RaftRouter<SkiplistEngine, SkiplistEngine>,
     system: Option<RaftBatchSystem>,
     resolver: resolve::PdStoreAddrResolver,
     state: Arc<Mutex<GlobalReplicationState>>,
@@ -546,24 +537,6 @@
             fatal!("failed to start auto_gc on storage, error: {}", e);
         }
 
-<<<<<<< HEAD
-=======
-        // Start CDC.
-        let raft_router = self.engines.as_ref().unwrap().raft_router.clone();
-        let cdc_endpoint = cdc::Endpoint::new(
-            self.pd_client.clone(),
-            cdc_worker.scheduler(),
-            raft_router,
-            cdc_ob,
-            engines.store_meta.clone(),
-        );
-        let cdc_timer = cdc_endpoint.new_timer();
-        cdc_worker
-            .start_with_timer(cdc_endpoint, cdc_timer)
-            .unwrap_or_else(|e| fatal!("failed to start cdc: {}", e));
-        self.to_stop.push(cdc_worker);
-
->>>>>>> a4f38fb4
         self.servers = Some(Servers {
             lock_mgr,
             server,
